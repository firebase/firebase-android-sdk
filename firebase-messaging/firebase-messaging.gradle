// Copyright 2020 Google LLC
//
// Licensed under the Apache License, Version 2.0 (the "License");
// you may not use this file except in compliance with the License.
// You may obtain a copy of the License at
//
//      http://www.apache.org/licenses/LICENSE-2.0
//
// Unless required by applicable law or agreed to in writing, software
// distributed under the License is distributed on an "AS IS" BASIS,
// WITHOUT WARRANTIES OR CONDITIONS OF ANY KIND, either express or implied.
// See the License for the specific language governing permissions and
// limitations under the License.

plugins {
    id 'com.google.protobuf'
    id 'firebase-library'
    id("kotlin-android")
}
configurations.create("protobuild")

protobuf {
    dependencies {
        // Include the project dependency directly
        protobuild project(path: ':encoders:protoc-gen-firebase-encoders', configuration: 'shadow')
}
    protoc {
        artifact = "com.google.protobuf:protoc:$protocVersion"
    }
    plugins {
        firebaseEncoders {
            path = project(':encoders:protoc-gen-firebase-encoders').buildDir.path + '/libs' +'/protoc-gen-firebase-encoders-all.jar'
        }
    }
    generateProtoTasks {

        all().each { task ->
            task.dependsOn configurations.protobuild
            task.inputs.file 'code_gen_cfg.textproto'
            task.plugins {
                firebaseEncoders {
                    option file('code_gen_cfg.textproto').path
                }
            }
            task.builtins {
                remove java
                remove kotlin
            }

        }
    }
}


firebaseLibrary {
    libraryGroup "messaging"
    testLab.enabled = false
}

android {
    adbOptions {
        timeOutInMs 60 * 1000
    }
    namespace "com.google.firebase.messaging"
    compileSdkVersion project.targetSdkVersion
    defaultConfig {
        minSdkVersion 19
        targetSdkVersion project.targetSdkVersion
        versionName version

        multiDexEnabled true
        testInstrumentationRunner "androidx.test.runner.AndroidJUnitRunner"
    }
    testOptions.unitTests.includeAndroidResources = true
    compileOptions {
        sourceCompatibility JavaVersion.VERSION_1_8
        targetCompatibility JavaVersion.VERSION_1_8
    }
}

dependencies {
<<<<<<< HEAD
    androidTestImplementation "androidx.annotation:annotation:1.0.0"
    androidTestImplementation "androidx.test.ext:junit:$androidxTestJUnitVersion"
    androidTestImplementation "com.google.truth:truth:$googleTruthVersion"
    androidTestImplementation 'androidx.test:runner:1.2.0'
    androidTestImplementation 'junit:junit:4.12'
    androidTestImplementation 'org.mockito:mockito-core:2.25.0'
    androidTestImplementation 'org.mockito:mockito-inline:2.25.0'
    androidTestImplementation(project(":integ-testing")){
        exclude group: 'com.google.firebase', module: 'firebase-common'
        exclude group: 'com.google.firebase', module: 'firebase-components' }
    annotationProcessor project(":encoders:firebase-encoders-processor")
    implementation "com.google.android.gms:play-services-basement:18.1.0"
    implementation "com.google.android.gms:play-services-tasks:18.0.1"
    implementation "com.google.errorprone:error_prone_annotations:2.9.0"
    implementation "com.google.firebase:firebase-encoders-proto:16.0.0"
    implementation "com.google.firebase:firebase-iid-interop:17.1.0"
    implementation "org.jetbrains.kotlin:kotlin-stdlib:$kotlinVersion"
    implementation 'androidx.annotation:annotation:1.2.0'
    implementation 'com.google.android.datatransport:transport-api:3.1.0'
    implementation 'com.google.android.datatransport:transport-backend-cct:3.1.8'
    implementation 'com.google.android.datatransport:transport-runtime:3.1.8'
    implementation 'com.google.android.gms:play-services-base:18.0.1'
    implementation 'com.google.android.gms:play-services-cloud-messaging:17.1.0'
    implementation 'com.google.android.gms:play-services-stats:17.0.2'
    implementation 'com.google.firebase:firebase-encoders-json:18.0.0'
    implementation 'com.google.firebase:firebase-encoders:17.0.0'
    implementation(project(':firebase-datatransport')) {
=======
        javadocClasspath 'com.google.auto.value:auto-value-annotations:1.6.6'

        api("com.google.firebase:firebase-common:20.4.2")
        api("com.google.firebase:firebase-common-ktx:20.4.2")
        api("com.google.firebase:firebase-components:17.1.5")
        api('com.google.firebase:firebase-datatransport:18.1.7') {
>>>>>>> 9f0f312d
         exclude group: 'com.google.firebase', module: 'firebase-common'
         exclude group: 'com.google.firebase', module: 'firebase-components'
     }
        api 'com.google.firebase:firebase-encoders:17.0.0'
        api 'com.google.firebase:firebase-encoders-json:18.0.0'
        api "com.google.firebase:firebase-encoders-proto:16.0.0"
        api "com.google.firebase:firebase-iid-interop:17.1.0"
        api("com.google.firebase:firebase-installations:17.2.0")
        api('com.google.firebase:firebase-installations-interop:17.1.0')
        api('com.google.firebase:firebase-measurement-connector:19.0.0')

        implementation 'androidx.annotation:annotation:1.2.0'
        implementation 'com.google.android.datatransport:transport-api:3.1.0'
        implementation 'com.google.android.datatransport:transport-backend-cct:3.1.8'
        implementation 'com.google.android.datatransport:transport-runtime:3.1.8'
        implementation 'com.google.android.gms:play-services-base:18.0.1'
        implementation "com.google.android.gms:play-services-basement:18.1.0"
        implementation 'com.google.android.gms:play-services-cloud-messaging:17.1.0'
        implementation 'com.google.android.gms:play-services-stats:17.0.2'
        implementation "com.google.android.gms:play-services-tasks:18.0.1"
        implementation "com.google.errorprone:error_prone_annotations:2.9.0"
        implementation "org.jetbrains.kotlin:kotlin-stdlib:$kotlinVersion"

        annotationProcessor project(":encoders:firebase-encoders-processor")

        testAnnotationProcessor "com.google.auto.value:auto-value:1.6.3"

        testImplementation 'androidx.core:core:1.6.0'
        testImplementation "androidx.test:core:$androidxTestCoreVersion"
        testImplementation 'androidx.test:rules:1.2.0'
        testImplementation 'androidx.test:runner:1.2.0'
        testImplementation 'androidx.test.espresso:espresso-intents:3.2.0'
        testImplementation 'androidx.test.ext:truth:1.4.0'
        testImplementation 'androidx.test.services:test-services:1.2.0'
        testImplementation 'com.android.support.test:runner:1.0.2'
        testImplementation 'com.fasterxml.jackson.core:jackson-databind:2.9.8'
        testImplementation 'com.google.android.gms:play-services-cloud-messaging:17.0.1'
        testImplementation 'com.google.android.gms:play-services-vision:20.1.3'
        testImplementation ("com.google.api-client:google-api-client:1.30.9") {
         exclude group: "org.apache.httpcomponents", module: "httpclient"
     }
        testImplementation ("com.google.firebase:firebase-iid:21.1.0") {
         exclude group: "com.google.firebase", module: "firebase-common"
         exclude group: "com.google.firebase", module: "firebase-components"
         exclude group: "com.google.firebase", module: "firebase-installations-interop"
         exclude group: "com.google.firebase", module: "firebase-installations"
     }
        testImplementation 'com.google.guava:guava-testlib:12.0-rc2'
        testImplementation "com.google.truth:truth:$googleTruthVersion"
        testImplementation 'junit:junit:4.12'
        testImplementation 'junit:junit:4.13-beta-2'
        testImplementation 'org.mockito:mockito-core:2.25.0'
        testImplementation "org.robolectric:robolectric:$robolectricVersion"

        testCompileOnly 'com.google.auto.value:auto-value-annotations:1.6.3'

        androidTestImplementation(project(":integ-testing")){
        exclude group: 'com.google.firebase', module: 'firebase-common'
        exclude group: 'com.google.firebase', module: 'firebase-components' }
        androidTestImplementation "androidx.annotation:annotation:1.0.0"
        androidTestImplementation 'androidx.test:runner:1.2.0'
        androidTestImplementation "androidx.test.ext:junit:$androidxTestJUnitVersion"
        androidTestImplementation "com.google.truth:truth:$googleTruthVersion"
        androidTestImplementation 'junit:junit:4.12'
        androidTestImplementation 'org.mockito:mockito-core:2.25.0'
        androidTestImplementation 'org.mockito:mockito-inline:2.25.0'
}<|MERGE_RESOLUTION|>--- conflicted
+++ resolved
@@ -79,42 +79,12 @@
 }
 
 dependencies {
-<<<<<<< HEAD
-    androidTestImplementation "androidx.annotation:annotation:1.0.0"
-    androidTestImplementation "androidx.test.ext:junit:$androidxTestJUnitVersion"
-    androidTestImplementation "com.google.truth:truth:$googleTruthVersion"
-    androidTestImplementation 'androidx.test:runner:1.2.0'
-    androidTestImplementation 'junit:junit:4.12'
-    androidTestImplementation 'org.mockito:mockito-core:2.25.0'
-    androidTestImplementation 'org.mockito:mockito-inline:2.25.0'
-    androidTestImplementation(project(":integ-testing")){
-        exclude group: 'com.google.firebase', module: 'firebase-common'
-        exclude group: 'com.google.firebase', module: 'firebase-components' }
-    annotationProcessor project(":encoders:firebase-encoders-processor")
-    implementation "com.google.android.gms:play-services-basement:18.1.0"
-    implementation "com.google.android.gms:play-services-tasks:18.0.1"
-    implementation "com.google.errorprone:error_prone_annotations:2.9.0"
-    implementation "com.google.firebase:firebase-encoders-proto:16.0.0"
-    implementation "com.google.firebase:firebase-iid-interop:17.1.0"
-    implementation "org.jetbrains.kotlin:kotlin-stdlib:$kotlinVersion"
-    implementation 'androidx.annotation:annotation:1.2.0'
-    implementation 'com.google.android.datatransport:transport-api:3.1.0'
-    implementation 'com.google.android.datatransport:transport-backend-cct:3.1.8'
-    implementation 'com.google.android.datatransport:transport-runtime:3.1.8'
-    implementation 'com.google.android.gms:play-services-base:18.0.1'
-    implementation 'com.google.android.gms:play-services-cloud-messaging:17.1.0'
-    implementation 'com.google.android.gms:play-services-stats:17.0.2'
-    implementation 'com.google.firebase:firebase-encoders-json:18.0.0'
-    implementation 'com.google.firebase:firebase-encoders:17.0.0'
-    implementation(project(':firebase-datatransport')) {
-=======
         javadocClasspath 'com.google.auto.value:auto-value-annotations:1.6.6'
 
         api("com.google.firebase:firebase-common:20.4.2")
         api("com.google.firebase:firebase-common-ktx:20.4.2")
         api("com.google.firebase:firebase-components:17.1.5")
-        api('com.google.firebase:firebase-datatransport:18.1.7') {
->>>>>>> 9f0f312d
+        api('com.google.firebase:firebase-datatransport:18.2.0') {
          exclude group: 'com.google.firebase', module: 'firebase-common'
          exclude group: 'com.google.firebase', module: 'firebase-components'
      }
