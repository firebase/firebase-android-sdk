// Copyright 2018 Google LLC
//
// Licensed under the Apache License, Version 2.0 (the "License");
// you may not use this file except in compliance with the License.
// You may obtain a copy of the License at
//
//      http://www.apache.org/licenses/LICENSE-2.0
//
// Unless required by applicable law or agreed to in writing, software
// distributed under the License is distributed on an "AS IS" BASIS,
// WITHOUT WARRANTIES OR CONDITIONS OF ANY KIND, either express or implied.
// See the License for the specific language governing permissions and
// limitations under the License.

package com.google.android.datatransport.cct;

import static com.github.tomakehurst.wiremock.client.WireMock.aResponse;
import static com.github.tomakehurst.wiremock.client.WireMock.absent;
import static com.github.tomakehurst.wiremock.client.WireMock.equalTo;
import static com.github.tomakehurst.wiremock.client.WireMock.post;
import static com.github.tomakehurst.wiremock.client.WireMock.postRequestedFor;
import static com.github.tomakehurst.wiremock.client.WireMock.stubFor;
import static com.github.tomakehurst.wiremock.client.WireMock.urlEqualTo;
import static com.github.tomakehurst.wiremock.client.WireMock.verify;
import static com.google.android.datatransport.cct.CctTransportBackend.getTzOffset;
import static com.google.android.datatransport.cct.ProtoMatchers.protoMatcher;
import static com.google.common.truth.Truth.assertThat;
import static org.junit.Assert.assertEquals;

import android.content.Context;
import android.net.ConnectivityManager;
import android.net.NetworkInfo;
import com.github.tomakehurst.wiremock.http.Request;
import com.github.tomakehurst.wiremock.junit.WireMockRule;
import com.google.android.datatransport.backend.cct.BuildConfig;
import com.google.android.datatransport.cct.ProtoMatchers.PredicateMatcher;
import com.google.android.datatransport.cct.proto.BatchedLogRequest;
import com.google.android.datatransport.cct.proto.LogEvent;
import com.google.android.datatransport.cct.proto.LogRequest;
import com.google.android.datatransport.cct.proto.LogResponse;
import com.google.android.datatransport.cct.proto.NetworkConnectionInfo;
import com.google.android.datatransport.runtime.EventInternal;
import com.google.android.datatransport.runtime.backends.BackendRequest;
import com.google.android.datatransport.runtime.backends.BackendResponse;
import com.google.android.datatransport.runtime.time.TestClock;
import com.google.protobuf.ByteString;
import java.io.ByteArrayOutputStream;
<<<<<<< HEAD
import java.io.IOException;
=======
import java.io.UnsupportedEncodingException;
>>>>>>> b7f22695
import java.nio.charset.Charset;
import java.util.Arrays;
import java.util.zip.GZIPOutputStream;
import org.junit.Rule;
import org.junit.Test;
import org.junit.runner.RunWith;
import org.robolectric.RobolectricTestRunner;
import org.robolectric.RuntimeEnvironment;
import org.robolectric.annotation.Config;
import org.robolectric.annotation.Implementation;
import org.robolectric.annotation.Implements;

@RunWith(RobolectricTestRunner.class)
public class CctTransportBackendTest {

  private static final long INITIAL_WALL_TIME = 200L;
  private static final long INITIAL_UPTIME = 10L;
  private static final ByteString PAYLOAD =
      ByteString.copyFrom("TelemetryData".getBytes(Charset.defaultCharset()));
  private static final int CODE = 5;
  private static final String TEST_NAME = "hello";

  private static final PredicateMatcher<Request, BatchedLogRequest> batchRequestMatcher =
      protoMatcher(BatchedLogRequest.class);
  private static final PredicateMatcher<Request, LogRequest> firstLogRequestMatcher =
      batchRequestMatcher.zoom(b -> b.getLogRequest(0));
  private static final PredicateMatcher<Request, LogRequest> secondLogRequestMatcher =
      batchRequestMatcher.zoom(b -> b.getLogRequest(1));

  private static final PredicateMatcher<Request, LogEvent> firstLogEventMatcher =
      firstLogRequestMatcher.zoom(b -> b.getLogEvent(0));

  private static final PredicateMatcher<Request, LogEvent> secondLogEventMatcher =
      firstLogRequestMatcher.zoom(b -> b.getLogEvent(1));

  private static final String TEST_ENDPOINT = "http://localhost:8999/api";
  private static final String API_KEY = "api_key";
  private static final String CCT_TRANSPORT_NAME = "3";
  private static final String LEGACY_TRANSPORT_NAME = "3";
  private TestClock wallClock = new TestClock(INITIAL_WALL_TIME);
  private TestClock uptimeClock = new TestClock(INITIAL_UPTIME);
  private CctTransportBackend BACKEND =
      new CctTransportBackend(RuntimeEnvironment.application, wallClock, uptimeClock);

  @Rule public WireMockRule wireMockRule = new WireMockRule(8999);

  private BackendRequest getCCTBackendRequest() {
    return getCCTBackendRequest(CCT_TRANSPORT_NAME, new CCTDestination(TEST_ENDPOINT, null));
  }

  private BackendRequest getCCTBackendRequest(String transportName, CCTDestination destination) {
    return BackendRequest.builder()
        .setEvents(
            Arrays.asList(
                BACKEND.decorate(
                    EventInternal.builder()
                        .setEventMillis(INITIAL_WALL_TIME)
                        .setUptimeMillis(INITIAL_UPTIME)
                        .setTransportName(transportName)
                        .setPayload(PAYLOAD.toByteArray())
                        .build()),
                BACKEND.decorate(
                    EventInternal.builder()
                        .setEventMillis(INITIAL_WALL_TIME)
                        .setUptimeMillis(INITIAL_UPTIME)
                        .setTransportName(transportName)
                        .setPayload(PAYLOAD.toByteArray())
                        .setCode(CODE)
                        .build())))
        .setExtras(destination.getExtras())
        .build();
  }

  @Test
  public void testCCTSuccessLoggingRequest() {
    stubFor(
        post(urlEqualTo("/api"))
            .willReturn(
                aResponse()
                    .withStatus(200)
                    .withHeader("Content-Type", "application/x-protobuf;charset=UTF8;hello=world")
                    .withBody(
                        LogResponse.newBuilder()
                            .setNextRequestWaitMillis(3)
                            .build()
                            .toByteArray())));
    BackendRequest backendRequest = getCCTBackendRequest();
    wallClock.tick();
    uptimeClock.tick();

    BackendResponse response = BACKEND.send(backendRequest);

    ConnectivityManager connectivityManager =
        (ConnectivityManager)
            RuntimeEnvironment.application.getSystemService(Context.CONNECTIVITY_SERVICE);
    NetworkInfo activeNetworkInfo = connectivityManager.getActiveNetworkInfo();

    verify(
        postRequestedFor(urlEqualTo("/api"))
            .withHeader(
                "User-Agent",
                equalTo(String.format("datatransport/%s android/", BuildConfig.VERSION_NAME)))
            .withHeader("Content-Type", equalTo("application/x-protobuf"))
            .andMatching(batchRequestMatcher.test(batch -> batch.getLogRequestCount() == 1))
            .andMatching(
                firstLogRequestMatcher
                    .test(r -> r.getRequestTimeMs() == wallClock.getTime())
                    .test(r -> r.getRequestUptimeMs() == uptimeClock.getTime())
                    .test(r -> r.getLogEventCount() == 1))
            .andMatching(
                firstLogEventMatcher
                    .test(e -> e.getEventTimeMs() == INITIAL_WALL_TIME)
                    .test(e -> e.getEventUptimeMs() == INITIAL_UPTIME)
                    .test(e -> e.getSourceExtension().equals(PAYLOAD))
                    .test(e -> e.getTimezoneOffsetSeconds() == getTzOffset())
                    .test(
                        e ->
                            e.getNetworkConnectionInfo()
                                .equals(
                                    NetworkConnectionInfo.newBuilder()
                                        .setNetworkTypeValue(activeNetworkInfo.getType())
                                        .setMobileSubtypeValue(activeNetworkInfo.getSubtype())
                                        .build())))
            .andMatching(firstLogEventMatcher.test(e -> e.getEventCode() == 0))
            .andMatching(secondLogEventMatcher.test(e -> e.getEventCode() == 5)));

    assertEquals(BackendResponse.ok(3), response);
  }

  @Test
  public void testLegacyFlgSuccessLoggingRequest_containsAPIKey() {
    stubFor(
        post(urlEqualTo("/api"))
            .willReturn(
                aResponse()
                    .withStatus(200)
                    .withHeader("Content-Type", "application/x-protobuf;charset=UTF8;hello=world")
                    .withBody(
                        LogResponse.newBuilder()
                            .setNextRequestWaitMillis(3)
                            .build()
                            .toByteArray())));
    wallClock.tick();
    uptimeClock.tick();

    BACKEND.send(
        getCCTBackendRequest(LEGACY_TRANSPORT_NAME, new CCTDestination(TEST_ENDPOINT, API_KEY)));

    verify(
        postRequestedFor(urlEqualTo("/api"))
            .withHeader(CctTransportBackend.API_KEY_HEADER_KEY, equalTo(API_KEY)));
  }

  @Test
  public void testLegacyFlgSuccessLoggingRequest_containUrl() {
    final String customHostname = "http://localhost:8999";
    stubFor(
        post(urlEqualTo("/custom_api"))
            .willReturn(
                aResponse()
                    .withStatus(200)
                    .withHeader("Content-Type", "application/x-protobuf;charset=UTF8;hello=world")
                    .withBody(
                        LogResponse.newBuilder()
                            .setNextRequestWaitMillis(3)
                            .build()
                            .toByteArray())));
    wallClock.tick();
    uptimeClock.tick();

    BACKEND.send(
        getCCTBackendRequest(
            LEGACY_TRANSPORT_NAME, new CCTDestination(customHostname + "/custom_api", null)));

    verify(
        postRequestedFor(urlEqualTo("/custom_api"))
            .withHeader(CctTransportBackend.API_KEY_HEADER_KEY, absent()));
  }

  @Test
  public void testLegacyFlgSuccessLoggingRequest_containsAPIKeyAndUrl() {
    final String customHostname = "http://localhost:8999";
    stubFor(
        post(urlEqualTo("/custom_api"))
            .willReturn(
                aResponse()
                    .withStatus(200)
                    .withHeader("Content-Type", "application/x-protobuf;charset=UTF8;hello=world")
                    .withBody(
                        LogResponse.newBuilder()
                            .setNextRequestWaitMillis(3)
                            .build()
                            .toByteArray())));
    wallClock.tick();
    uptimeClock.tick();

    BACKEND.send(
        getCCTBackendRequest(
            LEGACY_TRANSPORT_NAME, new CCTDestination(customHostname + "/custom_api", API_KEY)));

    verify(
        postRequestedFor(urlEqualTo("/custom_api"))
            .withHeader(CctTransportBackend.API_KEY_HEADER_KEY, equalTo(API_KEY)));
  }

  @Test
  public void testLegacyFlgSuccessLoggingRequest_corruptedExtras()
      throws UnsupportedEncodingException {
    BackendRequest request =
        BackendRequest.builder()
            .setEvents(
                Arrays.asList(
                    BACKEND.decorate(
                        EventInternal.builder()
                            .setEventMillis(INITIAL_WALL_TIME)
                            .setUptimeMillis(INITIAL_UPTIME)
                            .setTransportName("4")
                            .setPayload(PAYLOAD.toByteArray())
                            .build()),
                    BACKEND.decorate(
                        EventInternal.builder()
                            .setEventMillis(INITIAL_WALL_TIME)
                            .setUptimeMillis(INITIAL_UPTIME)
                            .setTransportName("4")
                            .setPayload(PAYLOAD.toByteArray())
                            .setCode(CODE)
                            .build())))
            .setExtras("not a valid extras".getBytes("UTF-8"))
            .build();

    stubFor(
        post(urlEqualTo("/api"))
            .willReturn(
                aResponse()
                    .withStatus(200)
                    .withHeader("Content-Type", "application/x-protobuf;charset=UTF8;hello=world")
                    .withBody(
                        LogResponse.newBuilder()
                            .setNextRequestWaitMillis(3)
                            .build()
                            .toByteArray())));
    wallClock.tick();
    uptimeClock.tick();

    BackendResponse response = BACKEND.send(request);
    assertThat(response.getStatus()).isEqualTo(BackendResponse.Status.FATAL_ERROR);
  }

  @Test
  public void testUnsuccessfulLoggingRequest() {
    stubFor(post(urlEqualTo("/api")).willReturn(aResponse().withStatus(404)));
    BackendResponse response = BACKEND.send(getCCTBackendRequest());
    verify(
        postRequestedFor(urlEqualTo("/api"))
            .withHeader("Content-Type", equalTo("application/x-protobuf")));
    assertEquals(BackendResponse.transientError(), response);
  }

  @Test
  public void testServerErrorLoggingRequest() {
    stubFor(post(urlEqualTo("/api")).willReturn(aResponse().withStatus(500)));
    BackendResponse response = BACKEND.send(getCCTBackendRequest());
    verify(
        postRequestedFor(urlEqualTo("/api"))
            .withHeader("Content-Type", equalTo("application/x-protobuf")));
    assertEquals(BackendResponse.transientError(), response);
  }

  @Test
  public void testGarbageFromServer() {
    stubFor(
        post(urlEqualTo("/api"))
            .willReturn(
                aResponse()
                    .withStatus(200)
                    .withHeader("Content-Type", "application/x-protobuf;charset=UTF8;hello=world")
                    .withBody("{\"status\":\"Error\",\"message\":\"Endpoint not found\"}")));
    BackendResponse response = BACKEND.send(getCCTBackendRequest());
    verify(
        postRequestedFor(urlEqualTo("/api"))
            .withHeader("Content-Type", equalTo("application/x-protobuf")));
    assertEquals(BackendResponse.transientError(), response);
  }

  @Test
  public void testNonHandledResponseCode() {
    stubFor(post(urlEqualTo("/api")).willReturn(aResponse().withStatus(300)));
    BackendResponse response = BACKEND.send(getCCTBackendRequest());
    verify(
        postRequestedFor(urlEqualTo("/api"))
            .withHeader("Content-Type", equalTo("application/x-protobuf")));
    assertEquals(BackendResponse.fatalError(), response);
  }

  @Test
  public void send_whenBackendResponseTimesOut_shouldReturnTransientError() {
    CctTransportBackend backend =
        new CctTransportBackend(RuntimeEnvironment.application, wallClock, uptimeClock, 300);
    stubFor(post(urlEqualTo("/api")).willReturn(aResponse().withFixedDelay(500)));
    BackendResponse response = backend.send(getCCTBackendRequest());

    assertEquals(BackendResponse.transientError(), response);
  }

  @Test
  public void decorate_whenOnline_shouldProperlyPopulateNetworkInfo() {
    CctTransportBackend backend =
        new CctTransportBackend(RuntimeEnvironment.application, wallClock, uptimeClock, 300);

    EventInternal result =
        backend.decorate(
            EventInternal.builder()
                .setEventMillis(INITIAL_WALL_TIME)
                .setUptimeMillis(INITIAL_UPTIME)
                .setTransportName("3")
                .setPayload(PAYLOAD.toByteArray())
                .build());

    assertThat(result.get(CctTransportBackend.KEY_NETWORK_TYPE))
        .isEqualTo(String.valueOf(NetworkConnectionInfo.NetworkType.MOBILE_VALUE));
    assertThat(result.get(CctTransportBackend.KEY_MOBILE_SUBTYPE))
        .isEqualTo(String.valueOf(NetworkConnectionInfo.MobileSubtype.EDGE_VALUE));
  }

  @Test
  @Config(shadows = {OfflineConnectivityManagerShadow.class})
  public void decorate_whenOffline_shouldProperlyPopulateNetworkInfo() {
    CctTransportBackend backend =
        new CctTransportBackend(RuntimeEnvironment.application, wallClock, uptimeClock, 300);

    EventInternal result =
        backend.decorate(
            EventInternal.builder()
                .setEventMillis(INITIAL_WALL_TIME)
                .setUptimeMillis(INITIAL_UPTIME)
                .setTransportName("3")
                .setPayload(PAYLOAD.toByteArray())
                .build());

    assertThat(result.get(CctTransportBackend.KEY_NETWORK_TYPE))
        .isEqualTo(String.valueOf(NetworkConnectionInfo.NetworkType.NONE_VALUE));
    assertThat(result.get(CctTransportBackend.KEY_MOBILE_SUBTYPE))
        .isEqualTo(
            String.valueOf(NetworkConnectionInfo.MobileSubtype.UNKNOWN_MOBILE_SUBTYPE_VALUE));
  }

  @Test
  public void send_whenBackendRedirects_shouldCorrectlyFollowTheRedirectViaPost() {
    stubFor(
        post(urlEqualTo("/api"))
            .willReturn(
                aResponse().withStatus(302).withHeader("Location", TEST_ENDPOINT + "/hello")));
    stubFor(
        post(urlEqualTo("/api/hello"))
            .willReturn(
                aResponse()
                    .withStatus(200)
                    .withHeader("Content-Type", "application/x-protobuf;charset=UTF8;hello=world")
                    .withBody(
                        LogResponse.newBuilder()
                            .setNextRequestWaitMillis(3)
                            .build()
                            .toByteArray())));
    BackendRequest backendRequest = getCCTBackendRequest();
    wallClock.tick();
    uptimeClock.tick();

    BackendResponse response = BACKEND.send(backendRequest);

    verify(
        postRequestedFor(urlEqualTo("/api"))
            .withHeader("Content-Type", equalTo("application/x-protobuf")));

    verify(
        postRequestedFor(urlEqualTo("/api/hello"))
            .withHeader("Content-Type", equalTo("application/x-protobuf")));

    assertEquals(BackendResponse.ok(3), response);
  }

  @Test
  public void send_whenBackendRedirectsMoreThan5Times_shouldOnlyRedirect4Times() {
    stubFor(
        post(urlEqualTo("/api"))
            .willReturn(
                aResponse().withStatus(302).withHeader("Location", TEST_ENDPOINT + "/hello")));
    stubFor(
        post(urlEqualTo("/api/hello"))
            .willReturn(
                aResponse().withStatus(302).withHeader("Location", TEST_ENDPOINT + "/hello")));

    BackendRequest backendRequest = getCCTBackendRequest();
    wallClock.tick();
    uptimeClock.tick();

    BackendResponse response = BACKEND.send(backendRequest);

    verify(
        postRequestedFor(urlEqualTo("/api"))
            .withHeader("Content-Type", equalTo("application/x-protobuf")));

    verify(
        4,
        postRequestedFor(urlEqualTo("/api/hello"))
            .withHeader("Content-Type", equalTo("application/x-protobuf")));

    assertEquals(BackendResponse.fatalError(), response);
  }

  @Test
  public void send_CompressedResponseIsUncompressed() throws IOException {
    ByteArrayOutputStream output = new ByteArrayOutputStream();
    GZIPOutputStream gzipOutputStream = new GZIPOutputStream(output);
    gzipOutputStream.write(
        LogResponse.newBuilder().setNextRequestWaitMillis(3).build().toByteArray());
    gzipOutputStream.close();

    stubFor(
        post(urlEqualTo("/api"))
            .willReturn(
                aResponse()
                    .withStatus(200)
                    .withHeader("Content-Type", "application/x-protobuf;charset=UTF8;hello=world")
                    .withHeader("Content-Encoding", "gzip")
                    .withBody(output.toByteArray())));

    BackendRequest backendRequest = getCCTBackendRequest();
    wallClock.tick();
    uptimeClock.tick();

    BackendResponse response = BACKEND.send(backendRequest);

    verify(
        postRequestedFor(urlEqualTo("/api"))
            .withHeader("Content-Type", equalTo("application/x-protobuf"))
            .withHeader("Content-Encoding", equalTo("gzip")));

    assertEquals(BackendResponse.ok(3), response);
  }

  @Test
  public void send_whenLogSourceIsSetByName_shouldSetItToProperField() throws IOException {
    ByteArrayOutputStream output = new ByteArrayOutputStream();
    GZIPOutputStream gzipOutputStream = new GZIPOutputStream(output);
    gzipOutputStream.write(
        LogResponse.newBuilder().setNextRequestWaitMillis(3).build().toByteArray());
    gzipOutputStream.close();

    stubFor(
        post(urlEqualTo("/api"))
            .willReturn(
                aResponse()
                    .withStatus(200)
                    .withHeader("Content-Type", "application/x-protobuf;charset=UTF8;hello=world")
                    .withHeader("Content-Encoding", "gzip")
                    .withBody(output.toByteArray())));

    BackendRequest backendRequest =
        BackendRequest.create(
            Arrays.asList(
                BACKEND.decorate(
                    EventInternal.builder()
                        .setEventMillis(INITIAL_WALL_TIME)
                        .setUptimeMillis(INITIAL_UPTIME)
                        .setTransportName("3")
                        .setPayload(PAYLOAD.toByteArray())
                        .build()),
                BACKEND.decorate(
                    EventInternal.builder()
                        .setEventMillis(INITIAL_WALL_TIME)
                        .setUptimeMillis(INITIAL_UPTIME)
                        .setTransportName(TEST_NAME)
                        .setPayload(PAYLOAD.toByteArray())
                        .setCode(CODE)
                        .build())));
    wallClock.tick();
    uptimeClock.tick();

    BackendResponse response = BACKEND.send(backendRequest);

    verify(
        postRequestedFor(urlEqualTo("/api"))
            .withHeader("Content-Type", equalTo("application/x-protobuf"))
            .withHeader("Content-Encoding", equalTo("gzip"))
            .andMatching(batchRequestMatcher.test(batch -> batch.getLogRequestCount() == 2))
            .andMatching(firstLogRequestMatcher.test(r -> r.getLogSource() == 3))
            .andMatching(
                secondLogRequestMatcher.test(r -> TEST_NAME.equals(r.getLogSourceName()))));

    assertEquals(BackendResponse.ok(3), response);
  }

  // When there is no active network, the ConnectivityManager returns null when
  // getActiveNetworkInfo() is called.
  @Implements(ConnectivityManager.class)
  public static class OfflineConnectivityManagerShadow {

    @Implementation
    public NetworkInfo getActiveNetworkInfo() {
      return null;
    }
  }
}<|MERGE_RESOLUTION|>--- conflicted
+++ resolved
@@ -45,11 +45,8 @@
 import com.google.android.datatransport.runtime.time.TestClock;
 import com.google.protobuf.ByteString;
 import java.io.ByteArrayOutputStream;
-<<<<<<< HEAD
 import java.io.IOException;
-=======
 import java.io.UnsupportedEncodingException;
->>>>>>> b7f22695
 import java.nio.charset.Charset;
 import java.util.Arrays;
 import java.util.zip.GZIPOutputStream;
@@ -508,23 +505,26 @@
                     .withBody(output.toByteArray())));
 
     BackendRequest backendRequest =
-        BackendRequest.create(
-            Arrays.asList(
-                BACKEND.decorate(
-                    EventInternal.builder()
-                        .setEventMillis(INITIAL_WALL_TIME)
-                        .setUptimeMillis(INITIAL_UPTIME)
-                        .setTransportName("3")
-                        .setPayload(PAYLOAD.toByteArray())
-                        .build()),
-                BACKEND.decorate(
-                    EventInternal.builder()
-                        .setEventMillis(INITIAL_WALL_TIME)
-                        .setUptimeMillis(INITIAL_UPTIME)
-                        .setTransportName(TEST_NAME)
-                        .setPayload(PAYLOAD.toByteArray())
-                        .setCode(CODE)
-                        .build())));
+        BackendRequest.builder()
+            .setEvents(
+                Arrays.asList(
+                    BACKEND.decorate(
+                        EventInternal.builder()
+                            .setEventMillis(INITIAL_WALL_TIME)
+                            .setUptimeMillis(INITIAL_UPTIME)
+                            .setTransportName("3")
+                            .setPayload(PAYLOAD.toByteArray())
+                            .build()),
+                    BACKEND.decorate(
+                        EventInternal.builder()
+                            .setEventMillis(INITIAL_WALL_TIME)
+                            .setUptimeMillis(INITIAL_UPTIME)
+                            .setTransportName(TEST_NAME)
+                            .setPayload(PAYLOAD.toByteArray())
+                            .setCode(CODE)
+                            .build())))
+            .setExtras(new CCTDestination(TEST_ENDPOINT, null).getExtras())
+            .build();
     wallClock.tick();
     uptimeClock.tick();
 
