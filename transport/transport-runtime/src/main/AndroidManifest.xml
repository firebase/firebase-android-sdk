<!-- Copyright 2018 Google LLC -->
<!-- -->
<!-- Licensed under the Apache License, Version 2.0 (the "License"); -->
<!-- you may not use this file except in compliance with the License. -->
<!-- You may obtain a copy of the License at -->
<!-- -->
<!--      http://www.apache.org/licenses/LICENSE-2.0 -->
<!-- -->
<!-- Unless required by applicable law or agreed to in writing, software -->
<!-- distributed under the License is distributed on an "AS IS" BASIS, -->
<!-- WITHOUT WARRANTIES OR CONDITIONS OF ANY KIND, either express or implied. -->
<!-- See the License for the specific language governing permissions and -->
<!-- limitations under the License. -->

<manifest xmlns:android="http://schemas.android.com/apk/res/android"
    package="com.google.android.datatransport.runtime">
<<<<<<< HEAD
  <!--Although the *SdkVersion is captured in gradle build files, this is required for non gradle builds-->
  <!--<uses-sdk android:minSdkVersion="14"/>-->
  <uses-permission android:name="android.permission.ACCESS_NETWORK_STATE" />
=======
    <!--Although the *SdkVersion is captured in gradle build files, this is required for non gradle builds-->
    <!--<uses-sdk android:minSdkVersion="14"/>-->

    <application>
        <service
            android:name=".backends.TransportBackendDiscovery"
            android:exported="false" />
    </application>
>>>>>>> 85e4f134
</manifest><|MERGE_RESOLUTION|>--- conflicted
+++ resolved
@@ -14,11 +14,7 @@
 
 <manifest xmlns:android="http://schemas.android.com/apk/res/android"
     package="com.google.android.datatransport.runtime">
-<<<<<<< HEAD
-  <!--Although the *SdkVersion is captured in gradle build files, this is required for non gradle builds-->
-  <!--<uses-sdk android:minSdkVersion="14"/>-->
   <uses-permission android:name="android.permission.ACCESS_NETWORK_STATE" />
-=======
     <!--Although the *SdkVersion is captured in gradle build files, this is required for non gradle builds-->
     <!--<uses-sdk android:minSdkVersion="14"/>-->
 
@@ -27,5 +23,4 @@
             android:name=".backends.TransportBackendDiscovery"
             android:exported="false" />
     </application>
->>>>>>> 85e4f134
 </manifest>