--- conflicted
+++ resolved
@@ -81,16 +81,12 @@
     // Check if there exists a job scheduled for this backend name.
     if (isJobServiceOn(jobScheduler, jobId)) return;
     // Obtain the next available call time for the backend.
-<<<<<<< HEAD
-    Long backendTime = eventStore.getNextCallTime(backendName);
+    Long backendTime = eventStore.getNextCallTime(transportContext);
 
     long timeDiff = 0;
     if (backendTime != null) {
       timeDiff = backendTime - clock.getTime();
     }
-=======
-    long timeDiff = eventStore.getNextCallTime(transportContext) - clock.getTime();
->>>>>>> 992105a5
     // Schedule the build.
     PersistableBundle bundle = new PersistableBundle();
     bundle.putInt(SchedulerUtil.ATTEMPT_NUMBER, attemptNumber);
