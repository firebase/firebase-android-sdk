--- conflicted
+++ resolved
@@ -20,19 +20,11 @@
 
 plugins {
   // Use whichever versions of these dependencies suit your application.
-<<<<<<< HEAD
-  // The versions shown here were the latest versions as of May 09, 2025.
-  // Note, however, that the version of kotlin("plugin.serialization") _must_,
-  // in general, match the version of kotlin("android").
-  id("com.android.application") version "8.9.2"
-  id("com.google.gms.google-services") version "4.4.2"
-=======
   // The versions shown here were the latest versions as of July 17, 2025.
   // Note, however, that the version of kotlin("plugin.serialization") _must_,
   // in general, match the version of kotlin("android").
   id("com.android.application") version "8.11.1"
   id("com.google.gms.google-services") version "4.4.3"
->>>>>>> e4369ab8
   val kotlinVersion = "2.1.10"
   kotlin("android") version kotlinVersion
   kotlin("plugin.serialization") version kotlinVersion
@@ -46,16 +38,6 @@
 
 dependencies {
   // Use whichever versions of these dependencies suit your application.
-<<<<<<< HEAD
-  // The versions shown here were the latest versions as of May 09, 2025.
-  implementation("com.google.firebase:firebase-dataconnect:16.0.1")
-  implementation("org.jetbrains.kotlinx:kotlinx-coroutines-core:1.10.1")
-  implementation("org.jetbrains.kotlinx:kotlinx-coroutines-android:1.10.1")
-  implementation("org.jetbrains.kotlinx:kotlinx-serialization-core:1.8.0")
-  implementation("androidx.appcompat:appcompat:1.7.0")
-  implementation("androidx.activity:activity-ktx:1.10.1")
-  implementation("androidx.lifecycle:lifecycle-viewmodel-ktx:2.9.0")
-=======
   // The versions shown here were the latest versions as of July 17, 2025.
 
   // Data Connect
@@ -67,7 +49,6 @@
   implementation("androidx.appcompat:appcompat:1.7.1")
   implementation("androidx.activity:activity-ktx:1.10.1")
   implementation("androidx.lifecycle:lifecycle-viewmodel-ktx:2.9.2")
->>>>>>> e4369ab8
   implementation("com.google.android.material:material:1.12.0")
 
   // The following code in this "dependencies" block can be omitted from customer
