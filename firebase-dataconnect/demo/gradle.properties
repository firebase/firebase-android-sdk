org.gradle.configuration-cache=true
org.gradle.parallel=true
org.gradle.caching=true

android.useAndroidX=true

org.gradle.jvmargs=-Xmx2g

<<<<<<< HEAD
org.jetbrains.dokka.experimental.gradle.pluginMode=V2Enabled
org.jetbrains.dokka.experimental.gradle.pluginMode.noWarn=true

=======
>>>>>>> 9b510c4e
// The path of the "firebase" command to use.
// If not specified, then "firebase" is used, resolved using the PATH environment variable.
// See build.gradle.kts for details.
//dataConnect.demo.firebaseCommand=/path/to/firebase

// The path of the directory containing the "node" and "npm" commands.
// This directory will be prepended to the PATH before running the "firebase" command
// and may be useful to override the "node" and "npm" executables that get used by it.
// See build.gradle.kts for details.
//dataConnect.demo.nodeExecutableDirectory=/path/to/node/bin

// The Data Connect emulator executable to use.
// If set, the `DATACONNECT_EMULATOR_BINARY_PATH` environment variable will be set before calling
// the "firebase" command to instruct it to use the specified Data Connect emulator rather than
// downloading an official version and using it.
// See build.gradle.kts for details.
//dataConnect.demo.dataConnectEmulatorExecutable=/path/to/cli<|MERGE_RESOLUTION|>--- conflicted
+++ resolved
@@ -6,12 +6,12 @@
 
 org.gradle.jvmargs=-Xmx2g
 
-<<<<<<< HEAD
+// Use Dokka Gradle Plugin v2, which is technically "experimental"
+// but is fine for our purposes.
+// https://kotlinlang.org/docs/dokka-migration.html
 org.jetbrains.dokka.experimental.gradle.pluginMode=V2Enabled
 org.jetbrains.dokka.experimental.gradle.pluginMode.noWarn=true
 
-=======
->>>>>>> 9b510c4e
 // The path of the "firebase" command to use.
 // If not specified, then "firebase" is used, resolved using the PATH environment variable.
 // See build.gradle.kts for details.
