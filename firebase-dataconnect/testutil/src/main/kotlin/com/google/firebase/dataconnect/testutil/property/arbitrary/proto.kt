/*
 * Copyright 2024 Google LLC
 *
 * Licensed under the Apache License, Version 2.0 (the "License");
 * you may not use this file except in compliance with the License.
 * You may obtain a copy of the License at
 *
 *      http://www.apache.org/licenses/LICENSE-2.0
 *
 * Unless required by applicable law or agreed to in writing, software
 * distributed under the License is distributed on an "AS IS" BASIS,
 * WITHOUT WARRANTIES OR CONDITIONS OF ANY KIND, either express or implied.
 * See the License for the specific language governing permissions and
 * limitations under the License.
 */

@file:Suppress("UnusedReceiverParameter")

package com.google.firebase.dataconnect.testutil.property.arbitrary

import com.google.firebase.dataconnect.testutil.ProtoValuePath
import com.google.firebase.dataconnect.testutil.ProtoValuePathPair
import com.google.firebase.dataconnect.testutil.toValueProto
import com.google.firebase.dataconnect.testutil.withAppendedListIndex
import com.google.firebase.dataconnect.testutil.withAppendedStructKey
import com.google.protobuf.ListValue
import com.google.protobuf.NullValue
import com.google.protobuf.Struct
import com.google.protobuf.Value
import io.kotest.property.Arb
import io.kotest.property.Exhaustive
import io.kotest.property.RandomSource
import io.kotest.property.Sample
import io.kotest.property.arbitrary.Codepoint
import io.kotest.property.arbitrary.alphanumeric
import io.kotest.property.arbitrary.arbitrary
import io.kotest.property.arbitrary.boolean
import io.kotest.property.arbitrary.choice
import io.kotest.property.arbitrary.double
import io.kotest.property.arbitrary.filter
import io.kotest.property.arbitrary.int
import io.kotest.property.arbitrary.map
import io.kotest.property.arbitrary.string
import io.kotest.property.arbitrary.withEdgecases
import io.kotest.property.asSample
import io.kotest.property.exhaustive.constant
import io.kotest.property.exhaustive.of
import kotlin.random.nextInt

object ProtoArb {

  data class StructInfo(
    val struct: Struct,
    val depth: Int,
    val descendants: List<ProtoValuePathPair>,
  ) {
    fun toValueProto(): Value = struct.toValueProto()
  }

  data class ListValueInfo(
    val listValue: ListValue,
    val depth: Int,
    val descendants: List<ProtoValuePathPair>,
  ) {
    fun toValueProto(): Value = listValue.toValueProto()
  }
}

val Arb.Companion.proto: ProtoArb
  get() = ProtoArb

object ProtoExhaustive

val Exhaustive.Companion.proto: ProtoExhaustive
  get() = ProtoExhaustive

fun ProtoArb.valueOfKind(kindCase: Value.KindCase): Arb<Value> =
  when (kindCase) {
    Value.KindCase.KIND_NOT_SET -> kindNotSetValue()
    Value.KindCase.NULL_VALUE -> nullValue()
    Value.KindCase.NUMBER_VALUE -> numberValue()
    Value.KindCase.STRING_VALUE -> stringValue()
    Value.KindCase.BOOL_VALUE -> boolValue()
    Value.KindCase.STRUCT_VALUE -> struct().map { it.toValueProto() }
    Value.KindCase.LIST_VALUE -> listValue().map { it.toValueProto() }
  }

fun ProtoArb.value(exclude: Value.KindCase? = null): Arb<Value> {
  val arbs = buildList {
    if (exclude != Value.KindCase.KIND_NOT_SET) {
      add(kindNotSetValue())
    }
    if (exclude != Value.KindCase.NULL_VALUE) {
      add(nullValue())
    }
    if (exclude != Value.KindCase.NUMBER_VALUE) {
      add(numberValue())
    }
    if (exclude != Value.KindCase.STRING_VALUE) {
      add(stringValue())
    }
    if (exclude != Value.KindCase.BOOL_VALUE) {
      add(boolValue())
    }
    if (exclude != Value.KindCase.STRUCT_VALUE) {
      add(struct().map { it.toValueProto() })
    }
    if (exclude != Value.KindCase.LIST_VALUE) {
      add(listValue().map { it.toValueProto() })
    }
  }
  return Arb.choice(arbs)
}

fun ProtoExhaustive.nullValue(): Exhaustive<Value> =
  Exhaustive.constant(Value.newBuilder().setNullValue(NullValue.NULL_VALUE).build())

fun ProtoArb.nullValue(): Arb<Value> = arbitrary {
  Value.newBuilder().setNullValue(NullValue.NULL_VALUE).build()
}

fun ProtoArb.numberValue(
  number: Arb<Double> = Arb.double(),
  filter: ((Double) -> Boolean)? = null,
): Arb<Value> = number.filter { filter === null || filter(it) }.map { it.toValueProto() }

fun ProtoArb.boolValue(
  boolean: Arb<Boolean> = Arb.boolean(),
): Arb<Value> = boolean.map { it.toValueProto() }

fun ProtoExhaustive.boolValue(): Exhaustive<Value> =
  Exhaustive.of(true.toValueProto(), false.toValueProto())

fun ProtoArb.stringValue(
  string: Arb<String> = Arb.dataConnect.string(),
  filter: ((String) -> Boolean)? = null,
): Arb<Value> = string.filter { filter === null || filter(it) }.map { it.toValueProto() }

fun ProtoArb.kindNotSetValue(): Arb<Value> = arbitrary { Value.newBuilder().build() }

fun ProtoExhaustive.kindNotSetValue(): Exhaustive<Value> =
  Exhaustive.constant(Value.newBuilder().build())

fun ProtoArb.scalarValue(exclude: Value.KindCase? = null): Arb<Value> {
  val arbs = buildList {
    if (exclude != Value.KindCase.NULL_VALUE) {
      add(nullValue())
    }
    if (exclude != Value.KindCase.NUMBER_VALUE) {
      add(numberValue())
    }
    if (exclude != Value.KindCase.BOOL_VALUE) {
      add(boolValue())
    }
    if (exclude != Value.KindCase.STRING_VALUE) {
      add(stringValue())
    }
    if (exclude != Value.KindCase.KIND_NOT_SET) {
      add(kindNotSetValue())
    }
  }

  return Arb.choice(arbs)
}

fun ProtoArb.listValue(
  size: IntRange = 0..10,
  depth: IntRange = 1..3,
  scalarValue: Arb<Value> = scalarValue(),
): Arb<ProtoArb.ListValueInfo> =
  ListValueArb(
    size = size,
    depth = depth,
    scalarValueArb = scalarValue,
  )

fun ProtoArb.structKey(): Arb<String> = Arb.string(1..10, Codepoint.alphanumeric())

fun ProtoArb.struct(
  size: IntRange = 0..5,
  depth: IntRange = 1..3,
  key: Arb<String> = structKey(),
  scalarValue: Arb<Value> = scalarValue(),
): Arb<ProtoArb.StructInfo> =
  StructArb(
    size = size,
    depth = depth,
    keyArb = key,
    scalarValueArb = scalarValue,
  )

fun ProtoArb.struct(
  size: Int,
  depth: IntRange = 1..3,
  key: Arb<String> = structKey(),
  scalarValue: Arb<Value> = scalarValue(),
): Arb<ProtoArb.StructInfo> =
  StructArb(
    size = size..size,
    depth = depth,
    keyArb = key,
    scalarValueArb = scalarValue,
  )

fun ProtoArb.struct(
  size: IntRange = 0..5,
  depth: Int,
  key: Arb<String> = structKey(),
  scalarValue: Arb<Value> = scalarValue(),
): Arb<ProtoArb.StructInfo> =
  StructArb(
    size = size,
    depth = depth..depth,
    keyArb = key,
    scalarValueArb = scalarValue,
  )

fun ProtoArb.struct(
  size: Int,
  depth: Int,
  key: Arb<String> = structKey(),
  scalarValue: Arb<Value> = scalarValue(),
): Arb<ProtoArb.StructInfo> =
  StructArb(
    size = size..size,
    depth = depth..depth,
    keyArb = key,
    scalarValueArb = scalarValue,
  )

//////////////////////////////////////////////////////////////////////////////////////////////////
// StructArb class
//////////////////////////////////////////////////////////////////////////////////////////////////

private class StructArb(
  size: IntRange,
  depth: IntRange,
  private val keyArb: Arb<String>,
  private val scalarValueArb: Arb<Value>,
  listValueArb: ListValueArb? = null
) : Arb<ProtoArb.StructInfo>() {

  init {
    require(size.first >= 0) {
      "size.first must be greater than or equal to zero, but got size=$size"
    }
    require(!size.isEmpty()) { "size.isEmpty() must be false, but got $size" }
    require(depth.first > 0) { "depth.first must be greater than zero, but got depth=$depth" }
    require(!depth.isEmpty()) { "depth.isEmpty() must be false, but got $depth" }
    require(depth.last == 1 || size.last > 0) {
      "depth.last==${depth.last} and size.last=${size.last}, but this is an impossible " +
        "combination because the struct size must be at least 1 in order to produce a depth " +
        "greater than 1"
    }
  }

  private val listValueArb =
    listValueArb
      ?: ListValueArb(
        size = size,
        depth = depth,
        scalarValueArb = scalarValueArb,
        structArb = this,
      )

  private val sizeArb: Arb<Int> = run {
    val edgeCases = listOf(size.first, size.first + 1, size.last, size.last - 1)
    Arb.int(size).withEdgecases(edgeCases.distinct().filter { it in size })
  }

  private val nonZeroSizeArb: Arb<Int> = run {
    val first = size.first.coerceAtLeast(1)
    val last = size.last.coerceAtLeast(1)
    val edgeCases = listOf(first, first + 1, last, last - 1)
    val nonZeroSizeRange = first..last
    Arb.int(nonZeroSizeRange).withEdgecases(edgeCases.distinct().filter { it in nonZeroSizeRange })
  }

  private val depthArb: Arb<Int> = run {
    val edgeCases = listOf(depth.first, depth.last).distinct()
    Arb.int(depth).withEdgecases(edgeCases)
  }

  override fun sample(rs: RandomSource): Sample<ProtoArb.StructInfo> {
    val sizeEdgeCaseProbability = rs.random.nextFloat()
    val keyEdgeCaseProbability = rs.random.nextFloat()
    val valueEdgeCaseProbability = rs.random.nextFloat()
    val sample =
      sample(
        rs,
        path = emptyList(),
        depth = depthArb.next(rs, edgeCaseProbability = rs.random.nextFloat()),
        sizeEdgeCaseProbability = sizeEdgeCaseProbability,
        keyEdgeCaseProbability = keyEdgeCaseProbability,
        valueEdgeCaseProbability = valueEdgeCaseProbability,
        nestedProbability = rs.random.nextFloat(),
      )
    return sample.asSample()
  }

  fun sample(
    rs: RandomSource,
    path: ProtoValuePath,
    depth: Int,
    sizeEdgeCaseProbability: Float,
    keyEdgeCaseProbability: Float,
    valueEdgeCaseProbability: Float,
    nestedProbability: Float,
  ): ProtoArb.StructInfo {
    require(depth > 0) { "invalid depth: $depth (must be greater than zero)" }

    val size = run {
      val arb = if (depth > 1) nonZeroSizeArb else sizeArb
      arb.next(rs, sizeEdgeCaseProbability)
    }
    val forcedDepthIndex = if (size == 0 || depth <= 1) -1 else rs.random.nextInt(size)

    fun RandomSource.nextNestedValue(depth: Int, curPath: ProtoValuePath) =
      nextNestedValue(
        structArb = this@StructArb,
        listValueArb = this@StructArb.listValueArb,
        path = curPath,
        depth = depth,
        sizeEdgeCaseProbability = sizeEdgeCaseProbability,
        structKeyEdgeCaseProbability = keyEdgeCaseProbability,
        valueEdgeCaseProbability = valueEdgeCaseProbability,
        nestedProbability = nestedProbability,
      )

    val descendants = mutableListOf<ProtoValuePathPair>()
    fun NextNestedValueResult.extractValue(): Value {
      descendants.addAll(this.descendants)
      return value
    }

    val structBuilder = Struct.newBuilder()
    while (structBuilder.fieldsCount < size) {
      val key = keyArb.next(rs, keyEdgeCaseProbability)
      if (structBuilder.containsFields(key)) {
        continue
      }
      val curPath = path.withAppendedStructKey(key)
      val value =
        if (depth > 1 && structBuilder.fieldsCount == forcedDepthIndex) {
          rs.nextNestedValue(depth - 1, curPath).extractValue()
        } else if (depth > 1 && rs.random.nextFloat() < nestedProbability) {
          rs.nextNestedValue(rs.random.nextInt(1 until depth), curPath).extractValue()
        } else {
          scalarValueArb.next(rs, valueEdgeCaseProbability)
        }

      descendants.add(ProtoValuePathPair(curPath, value))
      structBuilder.putFields(key, value)
    }

    return ProtoArb.StructInfo(structBuilder.build(), depth, descendants.toList())
  }

  override fun edgecase(rs: RandomSource): ProtoArb.StructInfo {
    val edgeCases = rs.nextEdgeCases()
    val sizeEdgeCaseProbability = if (edgeCases.contains(EdgeCase.Size)) 1.0f else 0.0f
    val depthEdgeCaseProbability = if (edgeCases.contains(EdgeCase.Depth)) 1.0f else 0.0f
    val keyEdgeCaseProbability = if (edgeCases.contains(EdgeCase.Keys)) 1.0f else 0.0f
    val valueEdgeCaseProbability = if (edgeCases.contains(EdgeCase.Values)) 1.0f else 0.0f
    val nestedProbability = if (edgeCases.contains(EdgeCase.OnlyNested)) 1.0f else 0.0f
    return sample(
      rs,
      path = emptyList(),
      depth = depthArb.next(rs, depthEdgeCaseProbability),
      sizeEdgeCaseProbability = sizeEdgeCaseProbability,
      keyEdgeCaseProbability = keyEdgeCaseProbability,
      valueEdgeCaseProbability = valueEdgeCaseProbability,
      nestedProbability = nestedProbability,
    )
  }

  private enum class EdgeCase {
    Size,
    Depth,
    Keys,
    Values,
    OnlyNested,
  }

  private companion object {
    fun RandomSource.nextEdgeCases(): List<EdgeCase> {
      val edgeCaseCount = random.nextInt(1..EdgeCase.entries.size)
      return EdgeCase.entries.shuffled(random).take(edgeCaseCount)
    }
  }
}

//////////////////////////////////////////////////////////////////////////////////////////////////
// ListValueArb class
//////////////////////////////////////////////////////////////////////////////////////////////////

private class ListValueArb(
  size: IntRange,
  depth: IntRange,
  private val scalarValueArb: Arb<Value>,
  structArb: StructArb? = null,
) : Arb<ProtoArb.ListValueInfo>() {

  init {
    require(size.first >= 0) {
      "size.first must be greater than or equal to zero, but got size=$size"
    }
    require(!size.isEmpty()) { "size.isEmpty() must be false, but got $size" }
    require(depth.first > 0) { "depth.first must be greater than zero, but got depth=$depth" }
    require(!depth.isEmpty()) { "depth.isEmpty() must be false, but got $depth" }
    require(depth.last == 1 || size.last > 0) {
      "depth.last==${depth.last} and size.last=${size.last}, but this is an impossible " +
        "combination because the list size must be at least 1 in order to produce a depth " +
        "greater than 1"
    }
  }

  private val structArb =
    structArb
      ?: StructArb(
        size = size,
        depth = depth,
        keyArb = Arb.proto.structKey(),
        scalarValueArb = scalarValueArb,
        listValueArb = this,
      )

  private val sizeArb: Arb<Int> = run {
    val edgeCases = listOf(size.first, size.first + 1, size.last, size.last - 1)
    Arb.int(size).withEdgecases(edgeCases.distinct().filter { it in size })
  }

  private val nonZeroSizeArb: Arb<Int> = run {
    val first = size.first.coerceAtLeast(1)
    val last = size.last.coerceAtLeast(1)
    val edgeCases = listOf(first, first + 1, last, last - 1)
    val nonZeroSizeRange = first..last
    Arb.int(nonZeroSizeRange).withEdgecases(edgeCases.distinct().filter { it in nonZeroSizeRange })
  }

  private val depthArb: Arb<Int> = run {
    val edgeCases = listOf(depth.first, depth.last).distinct()
    Arb.int(depth).withEdgecases(edgeCases)
  }

  override fun sample(rs: RandomSource): Sample<ProtoArb.ListValueInfo> {
    val sample =
      sample(
        rs,
        path = emptyList(),
        depth = depthArb.next(rs, edgeCaseProbability = rs.random.nextFloat()),
        sizeEdgeCaseProbability = rs.random.nextFloat(),
<<<<<<< HEAD
=======
        structKeyEdgeCaseProbability = rs.random.nextFloat(),
>>>>>>> 9f4003e0
        valueEdgeCaseProbability = rs.random.nextFloat(),
        nestedProbability = rs.random.nextFloat(),
      )
    return sample.asSample()
  }

  fun sample(
    rs: RandomSource,
    path: ProtoValuePath,
    depth: Int,
    sizeEdgeCaseProbability: Float,
<<<<<<< HEAD
=======
    structKeyEdgeCaseProbability: Float,
>>>>>>> 9f4003e0
    valueEdgeCaseProbability: Float,
    nestedProbability: Float,
  ): ProtoArb.ListValueInfo {
    require(depth > 0) { "invalid depth: $depth (must be greater than zero)" }

    fun RandomSource.nextNestedValue(depth: Int, curPath: ProtoValuePath) =
      nextNestedValue(
        structArb = this@ListValueArb.structArb,
        listValueArb = this@ListValueArb,
        path = curPath,
        depth = depth,
        sizeEdgeCaseProbability = sizeEdgeCaseProbability,
<<<<<<< HEAD
        structKeyEdgeCaseProbability = 0.33f,
=======
        structKeyEdgeCaseProbability = structKeyEdgeCaseProbability,
>>>>>>> 9f4003e0
        valueEdgeCaseProbability = valueEdgeCaseProbability,
        nestedProbability = nestedProbability,
      )

    val size = run {
      val arb = if (depth > 1) nonZeroSizeArb else sizeArb
      arb.next(rs, sizeEdgeCaseProbability)
    }

    val forcedDepthIndex = if (size == 0 || depth <= 1) -1 else rs.random.nextInt(size)
    val values = mutableListOf<Value>()
    val descendants = mutableListOf<ProtoValuePathPair>()
    fun NextNestedValueResult.extractValue(): Value {
      descendants.addAll(this.descendants)
      return value
    }

    repeat(size) { index ->
      val curPath = path.withAppendedListIndex(index)
      val value =
        if (depth > 1 && index == forcedDepthIndex) {
          rs.nextNestedValue(depth - 1, curPath).extractValue()
        } else if (depth > 1 && rs.random.nextFloat() < nestedProbability) {
          rs.nextNestedValue(rs.random.nextInt(1 until depth), curPath).extractValue()
        } else {
          scalarValueArb.next(rs, valueEdgeCaseProbability)
        }

      descendants.add(ProtoValuePathPair(curPath, value))
      values.add(value)
    }

    val listValue = ListValue.newBuilder().addAllValues(values).build()
    return ProtoArb.ListValueInfo(listValue, depth, descendants.toList())
  }

  override fun edgecase(rs: RandomSource): ProtoArb.ListValueInfo {
    val edgeCases = rs.nextEdgeCases()
    val sizeEdgeCaseProbability = if (edgeCases.contains(EdgeCase.Size)) 1.0f else 0.0f
    val depthEdgeCaseProbability = if (edgeCases.contains(EdgeCase.Depth)) 1.0f else 0.0f
<<<<<<< HEAD
=======
    val structKeyEdgeCaseProbability = if (edgeCases.contains(EdgeCase.StructKey)) 1.0f else 0.0f
>>>>>>> 9f4003e0
    val valueEdgeCaseProbability = if (edgeCases.contains(EdgeCase.Values)) 1.0f else 0.0f
    val nestedProbability = if (edgeCases.contains(EdgeCase.OnlyNested)) 1.0f else 0.0f
    return sample(
      rs,
      path = emptyList(),
      depth = depthArb.next(rs, depthEdgeCaseProbability),
      sizeEdgeCaseProbability = sizeEdgeCaseProbability,
<<<<<<< HEAD
=======
      structKeyEdgeCaseProbability = structKeyEdgeCaseProbability,
>>>>>>> 9f4003e0
      valueEdgeCaseProbability = valueEdgeCaseProbability,
      nestedProbability = nestedProbability,
    )
  }

  private enum class EdgeCase {
    Size,
    Depth,
<<<<<<< HEAD
=======
    StructKey,
>>>>>>> 9f4003e0
    Values,
    OnlyNested,
  }

  private companion object {
    fun RandomSource.nextEdgeCases(): List<EdgeCase> {
      val edgeCaseCount = random.nextInt(1..EdgeCase.entries.size)
      return EdgeCase.entries.shuffled(random).take(edgeCaseCount)
    }
  }
}

fun ListValue.maxDepth(): Int {
  var maxDepth = 1
  repeat(valuesCount) {
    val curMaxDepth = getValues(it).maxDepth()
    if (curMaxDepth > maxDepth) {
      maxDepth = curMaxDepth
    }
  }
  return maxDepth
}

fun Struct.maxDepth(): Int {
  var maxDepth = 1
  fieldsMap.values.forEach { value ->
    val curMaxDepth = value.maxDepth()
    if (curMaxDepth > maxDepth) {
      maxDepth = curMaxDepth
    }
  }
  return maxDepth
}

fun Value.maxDepth(): Int =
  when (kindCase) {
    Value.KindCase.STRUCT_VALUE -> 1 + structValue.maxDepth()
    Value.KindCase.LIST_VALUE -> 1 + listValue.maxDepth()
    else -> 1
  }

private class NextNestedValueResult(
  val value: Value,
  val descendants: List<ProtoValuePathPair>,
)

private enum class NextNestedValueCase {
  Struct,
  ListValue,
}

private fun RandomSource.nextNestedValue(
  structArb: StructArb,
  listValueArb: ListValueArb,
  path: ProtoValuePath,
  depth: Int,
  sizeEdgeCaseProbability: Float,
  structKeyEdgeCaseProbability: Float,
  valueEdgeCaseProbability: Float,
  nestedProbability: Float,
): NextNestedValueResult =
  when (NextNestedValueCase.entries.random(random)) {
    NextNestedValueCase.Struct -> {
      val sample =
        structArb.sample(
          this,
          path = path,
          depth = depth,
          sizeEdgeCaseProbability = sizeEdgeCaseProbability,
          keyEdgeCaseProbability = structKeyEdgeCaseProbability,
          valueEdgeCaseProbability = valueEdgeCaseProbability,
          nestedProbability = nestedProbability,
        )
      NextNestedValueResult(sample.struct.toValueProto(), sample.descendants)
    }
    NextNestedValueCase.ListValue -> {
      val sample =
        listValueArb.sample(
          this,
          path = path,
          depth = depth,
          sizeEdgeCaseProbability = sizeEdgeCaseProbability,
<<<<<<< HEAD
=======
          structKeyEdgeCaseProbability = structKeyEdgeCaseProbability,
>>>>>>> 9f4003e0
          valueEdgeCaseProbability = valueEdgeCaseProbability,
          nestedProbability = nestedProbability,
        )
      NextNestedValueResult(sample.listValue.toValueProto(), sample.descendants)
    }
  }<|MERGE_RESOLUTION|>--- conflicted
+++ resolved
@@ -450,10 +450,7 @@
         path = emptyList(),
         depth = depthArb.next(rs, edgeCaseProbability = rs.random.nextFloat()),
         sizeEdgeCaseProbability = rs.random.nextFloat(),
-<<<<<<< HEAD
-=======
         structKeyEdgeCaseProbability = rs.random.nextFloat(),
->>>>>>> 9f4003e0
         valueEdgeCaseProbability = rs.random.nextFloat(),
         nestedProbability = rs.random.nextFloat(),
       )
@@ -465,10 +462,7 @@
     path: ProtoValuePath,
     depth: Int,
     sizeEdgeCaseProbability: Float,
-<<<<<<< HEAD
-=======
     structKeyEdgeCaseProbability: Float,
->>>>>>> 9f4003e0
     valueEdgeCaseProbability: Float,
     nestedProbability: Float,
   ): ProtoArb.ListValueInfo {
@@ -481,11 +475,7 @@
         path = curPath,
         depth = depth,
         sizeEdgeCaseProbability = sizeEdgeCaseProbability,
-<<<<<<< HEAD
-        structKeyEdgeCaseProbability = 0.33f,
-=======
         structKeyEdgeCaseProbability = structKeyEdgeCaseProbability,
->>>>>>> 9f4003e0
         valueEdgeCaseProbability = valueEdgeCaseProbability,
         nestedProbability = nestedProbability,
       )
@@ -526,10 +516,7 @@
     val edgeCases = rs.nextEdgeCases()
     val sizeEdgeCaseProbability = if (edgeCases.contains(EdgeCase.Size)) 1.0f else 0.0f
     val depthEdgeCaseProbability = if (edgeCases.contains(EdgeCase.Depth)) 1.0f else 0.0f
-<<<<<<< HEAD
-=======
     val structKeyEdgeCaseProbability = if (edgeCases.contains(EdgeCase.StructKey)) 1.0f else 0.0f
->>>>>>> 9f4003e0
     val valueEdgeCaseProbability = if (edgeCases.contains(EdgeCase.Values)) 1.0f else 0.0f
     val nestedProbability = if (edgeCases.contains(EdgeCase.OnlyNested)) 1.0f else 0.0f
     return sample(
@@ -537,10 +524,7 @@
       path = emptyList(),
       depth = depthArb.next(rs, depthEdgeCaseProbability),
       sizeEdgeCaseProbability = sizeEdgeCaseProbability,
-<<<<<<< HEAD
-=======
       structKeyEdgeCaseProbability = structKeyEdgeCaseProbability,
->>>>>>> 9f4003e0
       valueEdgeCaseProbability = valueEdgeCaseProbability,
       nestedProbability = nestedProbability,
     )
@@ -549,10 +533,7 @@
   private enum class EdgeCase {
     Size,
     Depth,
-<<<<<<< HEAD
-=======
     StructKey,
->>>>>>> 9f4003e0
     Values,
     OnlyNested,
   }
@@ -635,10 +616,7 @@
           path = path,
           depth = depth,
           sizeEdgeCaseProbability = sizeEdgeCaseProbability,
-<<<<<<< HEAD
-=======
           structKeyEdgeCaseProbability = structKeyEdgeCaseProbability,
->>>>>>> 9f4003e0
           valueEdgeCaseProbability = valueEdgeCaseProbability,
           nestedProbability = nestedProbability,
         )
