--- conflicted
+++ resolved
@@ -32,7 +32,6 @@
 import com.google.firebase.dataconnect.testutil.newBackgroundScopeThatAdvancesLikeForeground
 import com.google.firebase.dataconnect.testutil.newMockLogger
 import com.google.firebase.dataconnect.testutil.property.arbitrary.dataConnect
-import com.google.firebase.dataconnect.testutil.property.arbitrary.distinctPair
 import com.google.firebase.dataconnect.testutil.shouldContainWithNonAbuttingText
 import com.google.firebase.dataconnect.testutil.shouldContainWithNonAbuttingTextIgnoringCase
 import com.google.firebase.dataconnect.testutil.shouldHaveLoggedAtLeastOneMessageContaining
@@ -47,10 +46,8 @@
 import io.kotest.assertions.nondeterministic.eventuallyConfig
 import io.kotest.assertions.throwables.shouldThrow
 import io.kotest.assertions.withClue
-import io.kotest.matchers.collections.shouldBeEmpty
 import io.kotest.matchers.collections.shouldContain
 import io.kotest.matchers.collections.shouldContainExactly
-import io.kotest.matchers.collections.shouldContainExactlyInAnyOrder
 import io.kotest.matchers.nulls.shouldBeNull
 import io.kotest.matchers.nulls.shouldNotBeNull
 import io.kotest.matchers.shouldBe
@@ -317,25 +314,7 @@
   }
 
   @Test
-<<<<<<< HEAD
-  fun `getToken() should populate authUids from user_id claim`() = runTest {
-    val dataConnectAuth = newDataConnectAuth()
-    dataConnectAuth.initialize()
-    advanceUntilIdle()
-    val uid = Arb.brand().map { it.value }.next(rs)
-    coEvery { mockInternalAuthProvider.getAccessToken(any()) } returns
-      taskForToken(accessToken, mapOf("user_id" to uid))
-
-    val result = dataConnectAuth.getToken(requestId)
-
-    result.shouldNotBeNull().authUids.shouldContainExactly(uid)
-  }
-
-  @Test
-  fun `getToken() should populate authUids from sub claim`() = runTest {
-=======
   fun `getToken() should populate authUid from sub claim`() = runTest {
->>>>>>> 544b1a2e
     val dataConnectAuth = newDataConnectAuth()
     dataConnectAuth.initialize()
     advanceUntilIdle()
@@ -345,33 +324,11 @@
 
     val result = dataConnectAuth.getToken(requestId)
 
-<<<<<<< HEAD
-    result.shouldNotBeNull().authUids.shouldContainExactly(uid)
-  }
-
-  @Test
-  fun `getToken() should populate authUids from user_id and sub claims`() = runTest {
-    val dataConnectAuth = newDataConnectAuth()
-    dataConnectAuth.initialize()
-    advanceUntilIdle()
-    val (uid1, uid2) = Arb.brand().map { it.value }.distinctPair().next(rs)
-    coEvery { mockInternalAuthProvider.getAccessToken(any()) } returns
-      taskForToken(accessToken, mapOf("user_id" to uid1, "sub" to uid2))
-
-    val result = dataConnectAuth.getToken(requestId)
-
-    result.shouldNotBeNull().authUids.shouldContainExactlyInAnyOrder(uid1, uid2)
-  }
-
-  @Test
-  fun `getToken() should populate empty authUids if claims are missing`() = runTest {
-=======
     result.shouldNotBeNull().authUid shouldBe uid
   }
 
   @Test
   fun `getToken() should populate null authUid if sub claim is missing`() = runTest {
->>>>>>> 544b1a2e
     val dataConnectAuth = newDataConnectAuth()
     dataConnectAuth.initialize()
     advanceUntilIdle()
@@ -380,36 +337,20 @@
 
     val result = dataConnectAuth.getToken(requestId)
 
-<<<<<<< HEAD
-    result.shouldNotBeNull().authUids.shouldBeEmpty()
-  }
-
-  @Test
-  fun `getToken() should ignore non-string uid claims`() = runTest {
-=======
     result.shouldNotBeNull().authUid.shouldBeNull()
   }
 
   @Test
   fun `getToken() should populate null authUid if sub claim is not a String`() = runTest {
->>>>>>> 544b1a2e
     val dataConnectAuth = newDataConnectAuth()
     dataConnectAuth.initialize()
     advanceUntilIdle()
     coEvery { mockInternalAuthProvider.getAccessToken(any()) } returns
-<<<<<<< HEAD
-      taskForToken(accessToken, mapOf("user_id" to 123, "sub" to true))
-
-    val result = dataConnectAuth.getToken(requestId)
-
-    result.shouldNotBeNull().authUids shouldBe emptySet()
-=======
       taskForToken(accessToken, mapOf("sub" to 42))
 
     val result = dataConnectAuth.getToken(requestId)
 
     result.shouldNotBeNull().authUid.shouldBeNull()
->>>>>>> 544b1a2e
   }
 
   @Test
