--- conflicted
+++ resolved
@@ -639,7 +639,7 @@
         Arb.proto.struct().map { it.struct },
         Arb.dataConnect.operationErrors(range = 1..10)
       ) { dataStruct, errors ->
-        val operationResult = OperationResult(dataStruct.struct, errors)
+        val operationResult = OperationResult(dataStruct, errors)
         val exception: DataConnectOperationException =
           shouldThrow<DataConnectOperationException> {
             operationResult.deserialize<Nothing>(mockk(), serializersModule = null)
@@ -648,7 +648,7 @@
           expectedMessageSubstringCaseInsensitive = "operation encountered errors",
           expectedMessageSubstringCaseSensitive = errors.toString(),
           expectedCause = null,
-          expectedRawData = dataStruct.struct,
+          expectedRawData = dataStruct,
           expectedData = null,
           expectedErrors = errors,
         )
@@ -698,15 +698,9 @@
 
   @Test
   fun `deserialize() should throw if decoding fails and error list is empty`() = runTest {
-<<<<<<< HEAD
-    checkAll(propTestConfig, Arb.proto.struct()) { dataStruct ->
-      assume(!dataStruct.struct.containsFields("foo"))
-      val operationResult = OperationResult(dataStruct.struct, emptyList())
-=======
     checkAll(propTestConfig, Arb.proto.struct().map { it.struct }) { dataStruct ->
       assume(!dataStruct.containsFields("foo"))
       val operationResult = OperationResult(dataStruct, emptyList())
->>>>>>> 9f4003e0
       val exception: DataConnectOperationException =
         shouldThrow<DataConnectOperationException> {
           operationResult.deserialize(serializer<TestData>(), serializersModule = null)
@@ -714,7 +708,7 @@
       exception.shouldSatisfy(
         expectedMessageSubstringCaseInsensitive = "decoding data from the server's response failed",
         expectedCause = SerializationException::class,
-        expectedRawData = dataStruct.struct,
+        expectedRawData = dataStruct,
         expectedData = null,
         expectedErrors = emptyList(),
       )
