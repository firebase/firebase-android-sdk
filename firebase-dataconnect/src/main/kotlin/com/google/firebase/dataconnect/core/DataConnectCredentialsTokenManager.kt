--- conflicted
+++ resolved
@@ -47,12 +47,7 @@
 import kotlinx.coroutines.flow.MutableStateFlow
 import kotlinx.coroutines.flow.filter
 import kotlinx.coroutines.flow.first
-<<<<<<< HEAD
 import kotlinx.coroutines.flow.getAndUpdate
-import kotlinx.coroutines.flow.update
-import kotlinx.coroutines.flow.updateAndGet
-=======
->>>>>>> dbf5d014
 import kotlinx.coroutines.launch
 
 /** Base class that shares logic for managing the Auth token and AppCheck token. */
@@ -100,7 +95,6 @@
 
     /** State indicating that the token provider is not (yet?) available. */
     data class New(override val forceTokenRefresh: Boolean) : StateWithForceTokenRefresh<Nothing>
-<<<<<<< HEAD
 
     sealed interface StateWithProvider<out T> : State<T> {
       /** The token provider, [InternalAuthProvider] or [InteropAppCheckTokenProvider] */
@@ -111,18 +105,6 @@
     data class Idle<T>(override val provider: T, override val forceTokenRefresh: Boolean) :
       StateWithProvider<T>, StateWithForceTokenRefresh<T>
 
-=======
-
-    sealed interface StateWithProvider<out T> : State<T> {
-      /** The token provider, [InternalAuthProvider] or [InteropAppCheckTokenProvider] */
-      val provider: T
-    }
-
-    /** State indicating that there is no outstanding "get token" request. */
-    data class Idle<T>(override val provider: T, override val forceTokenRefresh: Boolean) :
-      StateWithProvider<T>, StateWithForceTokenRefresh<T>
-
->>>>>>> dbf5d014
     /** State indicating that there _is_ an outstanding "get token" request. */
     data class Active<out T>(
       override val provider: T,
@@ -167,9 +149,18 @@
    */
   fun close() {
     logger.debug { "close()" }
+
     weakThis.clear()
     coroutineScope.cancel()
-    setClosedState()
+
+    val oldState = state.getAndUpdate { State.Closed }
+    when (oldState) {
+      is State.Closed -> {}
+      is State.New -> {}
+      is State.StateWithProvider -> {
+        removeTokenListener(oldState.provider)
+      }
+    }
   }
 
   /**
@@ -189,44 +180,11 @@
             is State.Idle -> true
             is State.Active -> true
           }
-<<<<<<< HEAD
-=======
         }
         .first()
     logger.debug { "awaitTokenProvider() done: currentState=$currentState" }
   }
 
-  // This function must ONLY be called from close().
-  private fun setClosedState() {
-    while (true) {
-      val oldState = state.value
-      val provider: T? =
-        when (oldState) {
-          is State.Closed -> return
-          is State.New -> null
-          is State.Idle -> oldState.provider
-          is State.Active -> oldState.provider
->>>>>>> dbf5d014
-        }
-        .first()
-    logger.debug { "awaitTokenProvider() done: currentState=$currentState" }
-  }
-
-<<<<<<< HEAD
-  // This function must ONLY be called from close().
-  private fun setClosedState() {
-    val oldState = state.getAndUpdate { State.Closed }
-    if (oldState is State.StateWithProvider<T>) {
-      removeTokenListener(oldState.provider)
-=======
-      if (state.compareAndSet(oldState, State.Closed)) {
-        provider?.let { removeTokenListener(it) }
-        break
-      }
->>>>>>> dbf5d014
-    }
-  }
-
   /**
    * Sets a flag to force-refresh the token upon the next call to [getToken].
    *
@@ -234,38 +192,24 @@
    */
   fun forceRefresh() {
     logger.debug { "forceRefresh()" }
-<<<<<<< HEAD
-    val newState =
-      state.updateAndGet { oldState ->
-=======
-    while (true) {
-      val oldState = state.value
-      val newState: State.StateWithForceTokenRefresh<T> =
->>>>>>> dbf5d014
+    val oldState =
+      state.getAndUpdate { oldState ->
         when (oldState) {
-          is State.Closed -> return
+          is State.Closed -> State.Closed
           is State.New -> oldState.copy(forceTokenRefresh = true)
           is State.Idle -> oldState.copy(forceTokenRefresh = true)
-          is State.Active -> {
-            val message = "needs token refresh (wgrwbrvjxt)"
-            oldState.job.cancel(message, ForceRefresh(message))
-            State.Idle(oldState.provider, forceTokenRefresh = true)
-          }
-        }
-<<<<<<< HEAD
-      }
-
-    check(newState is State.StateWithForceTokenRefresh<T> && newState.forceTokenRefresh) {
-      "newState.forceTokenRefresh should be true: $newState (error code gnvr2wx7nz)"
-=======
-
-      check(newState.forceTokenRefresh) {
-        "newState.forceTokenRefresh should be true (error code gnvr2wx7nz)"
-      }
-      if (state.compareAndSet(oldState, newState)) {
-        break
-      }
->>>>>>> dbf5d014
+          is State.Active -> State.Idle(oldState.provider, forceTokenRefresh = true)
+        }
+      }
+
+    when (oldState) {
+      is State.Closed -> {}
+      is State.New -> {}
+      is State.Idle -> {}
+      is State.Active -> {
+        val message = "needs token refresh (wgrwbrvjxt)"
+        oldState.job.cancel(message, ForceRefresh(message))
+      }
     }
   }
 
@@ -395,46 +339,30 @@
     logger.debug { "onProviderAvailable(newProvider=$newProvider)" }
     addTokenListener(newProvider)
 
-<<<<<<< HEAD
-    state.update { oldState ->
-      when (oldState) {
-        is State.Closed -> {
-          logger.debug {
-            "onProviderAvailable(newProvider=$newProvider)" +
-              " unregistering token listener that was just added"
-=======
-    while (true) {
-      val oldState = state.value
-      val newState =
+    val oldState =
+      state.getAndUpdate { oldState ->
         when (oldState) {
-          is State.Closed -> {
-            logger.debug {
-              "onProviderAvailable(newProvider=$newProvider)" +
-                " unregistering token listener that was just added"
-            }
-            removeTokenListener(newProvider)
-            break
-          }
+          is State.Closed -> State.Closed
           is State.New -> State.Idle(newProvider, oldState.forceTokenRefresh)
           is State.Idle -> State.Idle(newProvider, oldState.forceTokenRefresh)
-          is State.Active -> {
-            val newProviderClassName = newProvider::class.qualifiedName
-            val message = "a new provider $newProviderClassName is available (symhxtmazy)"
-            oldState.job.cancel(message, NewProvider(message))
-            State.Idle(newProvider, forceTokenRefresh = false)
->>>>>>> dbf5d014
-          }
-          removeTokenListener(newProvider)
-          oldState
-        }
-        is State.New -> State.Idle(newProvider, oldState.forceTokenRefresh)
-        is State.Idle -> State.Idle(newProvider, oldState.forceTokenRefresh)
-        is State.Active -> {
-          val newProviderClassName = newProvider::class.qualifiedName
-          val message = "a new provider $newProviderClassName is available (symhxtmazy)"
-          oldState.job.cancel(message, NewProvider(message))
-          State.Idle(newProvider, forceTokenRefresh = false)
-        }
+          is State.Active -> State.Idle(newProvider, forceTokenRefresh = false)
+        }
+      }
+
+    when (oldState) {
+      is State.Closed -> {
+        logger.debug {
+          "onProviderAvailable(newProvider=$newProvider)" +
+            " unregistering token listener that was just added"
+        }
+        removeTokenListener(newProvider)
+      }
+      is State.New -> {}
+      is State.Idle -> {}
+      is State.Active -> {
+        val newProviderClassName = newProvider::class.qualifiedName
+        val message = "a new provider $newProviderClassName is available (symhxtmazy)"
+        oldState.job.cancel(message, NewProvider(message))
       }
     }
   }
