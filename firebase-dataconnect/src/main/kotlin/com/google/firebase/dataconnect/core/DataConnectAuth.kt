/*
 * Copyright 2024 Google LLC
 *
 * Licensed under the Apache License, Version 2.0 (the "License");
 * you may not use this file except in compliance with the License.
 * You may obtain a copy of the License at
 *
 *      http://www.apache.org/licenses/LICENSE-2.0
 *
 * Unless required by applicable law or agreed to in writing, software
 * distributed under the License is distributed on an "AS IS" BASIS,
 * WITHOUT WARRANTIES OR CONDITIONS OF ANY KIND, either express or implied.
 * See the License for the specific language governing permissions and
 * limitations under the License.
 */

package com.google.firebase.dataconnect.core

import com.google.firebase.annotations.DeferredApi
import com.google.firebase.auth.internal.IdTokenListener
import com.google.firebase.auth.internal.InternalAuthProvider
import com.google.firebase.dataconnect.core.DataConnectAuth.GetAuthTokenResult
import com.google.firebase.dataconnect.core.Globals.toScrubbedAccessToken
import com.google.firebase.dataconnect.core.LoggerGlobals.debug
import com.google.firebase.internal.InternalTokenResult
import kotlinx.coroutines.CoroutineDispatcher
import kotlinx.coroutines.CoroutineScope
import kotlinx.coroutines.tasks.await

internal class DataConnectAuth(
  deferredAuthProvider: com.google.firebase.inject.Deferred<InternalAuthProvider>,
  parentCoroutineScope: CoroutineScope,
  blockingDispatcher: CoroutineDispatcher,
  logger: Logger,
) :
  DataConnectCredentialsTokenManager<InternalAuthProvider, GetAuthTokenResult>(
    deferredProvider = deferredAuthProvider,
    parentCoroutineScope = parentCoroutineScope,
    blockingDispatcher = blockingDispatcher,
    logger = logger,
  ) {
  private val idTokenListener = IdTokenListenerImpl(logger)

  @DeferredApi
  override fun addTokenListener(provider: InternalAuthProvider) =
    provider.addIdTokenListener(idTokenListener)

  override fun removeTokenListener(provider: InternalAuthProvider) =
    provider.removeIdTokenListener(idTokenListener)

  override suspend fun getToken(provider: InternalAuthProvider, forceRefresh: Boolean) =
    provider.getAccessToken(forceRefresh).await().let {
<<<<<<< HEAD
      GetAuthTokenResult(it.token, it.getAuthUids())
    }

  data class GetAuthTokenResult(override val token: String?, val authUids: Set<String>) :
    GetTokenResult
=======
      GetAuthTokenResult(it.token, it.getAuthUid())
    }

  data class GetAuthTokenResult(override val token: String?, val authUid: String?) : GetTokenResult
>>>>>>> 544b1a2e

  private class IdTokenListenerImpl(private val logger: Logger) : IdTokenListener {
    override fun onIdTokenChanged(tokenResult: InternalTokenResult) {
      logger.debug { "onIdTokenChanged(token=${tokenResult.token?.toScrubbedAccessToken()})" }
    }
  }

  private companion object {

<<<<<<< HEAD
    val authUidClaimNames = listOf("user_id", "sub")

    fun com.google.firebase.auth.GetTokenResult.getAuthUids(): Set<String> = buildSet {
      authUidClaimNames.forEach { claimName ->
        claims[claimName]?.let { claimValue ->
          if (claimValue is String) {
            add(claimValue)
          }
        }
      }
    }
=======
    // The "sub" claim is documented to be "a non-empty string and must be the uid of the user or
    // device". See http://goo.gle/4oGjEQt for the relevant Firebase documentation.
    fun com.google.firebase.auth.GetTokenResult.getAuthUid(): String? = claims["sub"] as? String
>>>>>>> 544b1a2e
  }
}<|MERGE_RESOLUTION|>--- conflicted
+++ resolved
@@ -50,18 +50,10 @@
 
   override suspend fun getToken(provider: InternalAuthProvider, forceRefresh: Boolean) =
     provider.getAccessToken(forceRefresh).await().let {
-<<<<<<< HEAD
-      GetAuthTokenResult(it.token, it.getAuthUids())
-    }
-
-  data class GetAuthTokenResult(override val token: String?, val authUids: Set<String>) :
-    GetTokenResult
-=======
       GetAuthTokenResult(it.token, it.getAuthUid())
     }
 
   data class GetAuthTokenResult(override val token: String?, val authUid: String?) : GetTokenResult
->>>>>>> 544b1a2e
 
   private class IdTokenListenerImpl(private val logger: Logger) : IdTokenListener {
     override fun onIdTokenChanged(tokenResult: InternalTokenResult) {
@@ -71,22 +63,8 @@
 
   private companion object {
 
-<<<<<<< HEAD
-    val authUidClaimNames = listOf("user_id", "sub")
-
-    fun com.google.firebase.auth.GetTokenResult.getAuthUids(): Set<String> = buildSet {
-      authUidClaimNames.forEach { claimName ->
-        claims[claimName]?.let { claimValue ->
-          if (claimValue is String) {
-            add(claimValue)
-          }
-        }
-      }
-    }
-=======
     // The "sub" claim is documented to be "a non-empty string and must be the uid of the user or
     // device". See http://goo.gle/4oGjEQt for the relevant Firebase documentation.
     fun com.google.firebase.auth.GetTokenResult.getAuthUid(): String? = claims["sub"] as? String
->>>>>>> 544b1a2e
   }
 }