/*
 * Copyright 2024 Google LLC
 *
 * Licensed under the Apache License, Version 2.0 (the "License");
 * you may not use this file except in compliance with the License.
 * You may obtain a copy of the License at
 *
 *      http://www.apache.org/licenses/LICENSE-2.0
 *
 * Unless required by applicable law or agreed to in writing, software
 * distributed under the License is distributed on an "AS IS" BASIS,
 * WITHOUT WARRANTIES OR CONDITIONS OF ANY KIND, either express or implied.
 * See the License for the specific language governing permissions and
 * limitations under the License.
 */

package com.google.firebase.dataconnect.core

import android.content.Context
import com.google.firebase.FirebaseApp
import com.google.firebase.appcheck.interop.InteropAppCheckTokenProvider
import com.google.firebase.auth.internal.InternalAuthProvider
import com.google.firebase.dataconnect.ConnectorConfig
import com.google.firebase.dataconnect.DataConnectSettings
import com.google.firebase.dataconnect.FirebaseDataConnect
import com.google.firebase.dataconnect.FirebaseDataConnect.MutationRefOptionsBuilder
import com.google.firebase.dataconnect.FirebaseDataConnect.QueryRefOptionsBuilder
import com.google.firebase.dataconnect.core.LoggerGlobals.Logger
import com.google.firebase.dataconnect.core.LoggerGlobals.debug
import com.google.firebase.dataconnect.core.LoggerGlobals.warn
import com.google.firebase.dataconnect.isDefaultHost
import com.google.firebase.dataconnect.querymgr.LiveQueries
import com.google.firebase.dataconnect.querymgr.LiveQuery
import com.google.firebase.dataconnect.querymgr.QueryManager
import com.google.firebase.dataconnect.querymgr.RegisteredDataDeserializer
import com.google.firebase.util.nextAlphanumericString
import com.google.protobuf.Struct
import java.util.concurrent.Executor
import kotlin.random.Random
import kotlinx.coroutines.CancellationException
import kotlinx.coroutines.CoroutineDispatcher
import kotlinx.coroutines.CoroutineExceptionHandler
import kotlinx.coroutines.CoroutineName
import kotlinx.coroutines.CoroutineScope
import kotlinx.coroutines.CoroutineStart
import kotlinx.coroutines.Deferred
import kotlinx.coroutines.DelicateCoroutinesApi
import kotlinx.coroutines.GlobalScope
import kotlinx.coroutines.SupervisorJob
import kotlinx.coroutines.asCoroutineDispatcher
import kotlinx.coroutines.async
import kotlinx.coroutines.cancel
import kotlinx.coroutines.flow.MutableStateFlow
import kotlinx.coroutines.flow.collect
<<<<<<< HEAD
import kotlinx.coroutines.flow.update
=======
>>>>>>> 51b4a1c3
import kotlinx.coroutines.flow.updateAndGet
import kotlinx.coroutines.runBlocking
import kotlinx.serialization.DeserializationStrategy
import kotlinx.serialization.SerializationStrategy
import kotlinx.serialization.modules.SerializersModule

internal interface FirebaseDataConnectInternal : FirebaseDataConnect {
  val logger: Logger

  val coroutineScope: CoroutineScope
  val blockingExecutor: Executor
  val blockingDispatcher: CoroutineDispatcher
  val nonBlockingExecutor: Executor
  val nonBlockingDispatcher: CoroutineDispatcher

  val grpcClient: DataConnectGrpcClient
  val queryManager: QueryManager

  suspend fun awaitAuthReady()
  suspend fun awaitAppCheckReady()
}

internal class FirebaseDataConnectImpl(
  private val context: Context,
  override val app: FirebaseApp,
  private val projectId: String,
  override val config: ConnectorConfig,
  override val blockingExecutor: Executor,
  override val nonBlockingExecutor: Executor,
  deferredAuthProvider: com.google.firebase.inject.Deferred<InternalAuthProvider>,
  deferredAppCheckProvider: com.google.firebase.inject.Deferred<InteropAppCheckTokenProvider>,
  private val creator: FirebaseDataConnectFactory,
  override val settings: DataConnectSettings,
) : FirebaseDataConnectInternal {

  override val logger =
    Logger("FirebaseDataConnectImpl").apply {
      debug {
        "New instance created with " +
          "app=${app.name}, projectId=$projectId, " +
          "config=$config, settings=$settings"
      }
    }
  val instanceId: String
    get() = logger.nameWithId

  override val blockingDispatcher = blockingExecutor.asCoroutineDispatcher()
  override val nonBlockingDispatcher = nonBlockingExecutor.asCoroutineDispatcher()

  override val coroutineScope =
    CoroutineScope(
      SupervisorJob() +
        nonBlockingDispatcher +
        CoroutineName(instanceId) +
        CoroutineExceptionHandler { context, throwable ->
          logger.warn(throwable) {
            val coroutineName = context[CoroutineName]?.name
            "WARNING: uncaught exception from coroutine named \"$coroutineName\" " +
              "(error code jszxcbe37k)"
          }
        }
    )

  private val dataConnectAuth: DataConnectAuth =
    DataConnectAuth(
      deferredAuthProvider = deferredAuthProvider,
      parentCoroutineScope = coroutineScope,
      blockingDispatcher = blockingDispatcher,
      logger = Logger("DataConnectAuth").apply { debug { "created by $instanceId" } },
    )

  override suspend fun awaitAuthReady() {
    dataConnectAuth.awaitTokenProvider()
  }

  private val dataConnectAppCheck: DataConnectAppCheck =
    DataConnectAppCheck(
      deferredAppCheckTokenProvider = deferredAppCheckProvider,
      parentCoroutineScope = coroutineScope,
      blockingDispatcher = blockingDispatcher,
      logger = Logger("DataConnectAppCheck").apply { debug { "created by $instanceId" } },
    )

  override suspend fun awaitAppCheckReady() {
    dataConnectAppCheck.awaitTokenProvider()
  }

  private sealed interface State {
    data class New(val emulatorSettings: EmulatedServiceSettings?) : State {
      constructor() : this(null)
    }
    data class Initialized(
      val grpcRPCs: DataConnectGrpcRPCs,
      val grpcClient: DataConnectGrpcClient,
      val queryManager: QueryManager
    ) : State
    data class Closing(val grpcRPCs: DataConnectGrpcRPCs, val closeJob: Deferred<Unit>) : State
    object Closed : State
  }

  private val state = MutableStateFlow<State>(State.New())

  override val grpcClient: DataConnectGrpcClient
    get() = initialize().grpcClient
  override val queryManager: QueryManager
    get() = initialize().queryManager

  private fun initialize(): State.Initialized {
    val newState =
      state.updateAndGet { currentState ->
        when (currentState) {
          is State.New -> {
            val grpcRPCs = createDataConnectGrpcRPCs(currentState.emulatorSettings)
            val grpcClient = createDataConnectGrpcClient(grpcRPCs)
            val queryManager = createQueryManager(grpcClient)
            State.Initialized(grpcRPCs, grpcClient, queryManager)
          }
          is State.Initialized -> currentState
          is State.Closing -> currentState
          is State.Closed -> currentState
        }
      }

    return when (newState) {
      is State.New ->
        throw IllegalStateException(
          "newState should be Initialized, but got New (error code sh2rf4wwjx)"
        )
      is State.Initialized -> newState
      is State.Closing,
      State.Closed -> throw IllegalStateException("FirebaseDataConnect instance has been closed")
    }
  }

  private fun createDataConnectGrpcRPCs(
    emulatorSettings: EmulatedServiceSettings?
  ): DataConnectGrpcRPCs {
    data class DataConnectBackendInfo(
      val host: String,
      val sslEnabled: Boolean,
      val isEmulator: Boolean
    )
    val backendInfoFromSettings =
      DataConnectBackendInfo(
        host = settings.host,
        sslEnabled = settings.sslEnabled,
        isEmulator = false
      )
    val backendInfoFromEmulatorSettings =
      emulatorSettings?.run {
        DataConnectBackendInfo(host = "$host:$port", sslEnabled = false, isEmulator = true)
      }
    val backendInfo =
      if (backendInfoFromEmulatorSettings == null) {
        backendInfoFromSettings
      } else {
        if (!settings.isDefaultHost()) {
          logger.warn(
            "Host has been set in DataConnectSettings and useEmulator, " +
              "emulator host will be used."
          )
        }
        backendInfoFromEmulatorSettings
      }

    logger.debug { "connecting to Data Connect backend: $backendInfo" }
    val grpcMetadata =
      DataConnectGrpcMetadata.forSystemVersions(
        firebaseApp = app,
        dataConnectAuth = dataConnectAuth,
        dataConnectAppCheck = dataConnectAppCheck,
        connectorLocation = config.location,
        parentLogger = logger,
      )
    val dataConnectGrpcRPCs =
      DataConnectGrpcRPCs(
        context = context,
        host = backendInfo.host,
        sslEnabled = backendInfo.sslEnabled,
        blockingCoroutineDispatcher = blockingDispatcher,
        grpcMetadata = grpcMetadata,
        parentLogger = logger,
      )

    if (backendInfo.isEmulator) {
      logEmulatorVersion(dataConnectGrpcRPCs)
      streamEmulatorErrors(dataConnectGrpcRPCs)
    }

    return dataConnectGrpcRPCs
  }

  private fun createDataConnectGrpcClient(grpcRPCs: DataConnectGrpcRPCs): DataConnectGrpcClient =
    DataConnectGrpcClient(
      projectId = projectId,
      connector = config,
      grpcRPCs = grpcRPCs,
      dataConnectAuth = dataConnectAuth,
      dataConnectAppCheck = dataConnectAppCheck,
      logger = Logger("DataConnectGrpcClient").apply { debug { "created by $instanceId" } },
    )

  private fun createQueryManager(grpcClient: DataConnectGrpcClient): QueryManager {
    val registeredDataDeserializerFactory =
      object : LiveQuery.RegisteredDataDeserializerFactory {
        override fun <T> newInstance(
          dataDeserializer: DeserializationStrategy<T>,
          dataSerializersModule: SerializersModule?,
          parentLogger: Logger
        ) =
          RegisteredDataDeserializer(
            dataDeserializer = dataDeserializer,
            dataSerializersModule = dataSerializersModule,
            blockingCoroutineDispatcher = blockingDispatcher,
            parentLogger = parentLogger,
          )
      }
    val liveQueryFactory =
      object : LiveQueries.LiveQueryFactory {
        override fun newLiveQuery(
          key: LiveQuery.Key,
          operationName: String,
          variables: Struct,
          parentLogger: Logger
        ) =
          LiveQuery(
            key = key,
            operationName = operationName,
            variables = variables,
            parentCoroutineScope = coroutineScope,
            nonBlockingCoroutineDispatcher = nonBlockingDispatcher,
            grpcClient = grpcClient,
            registeredDataDeserializerFactory = registeredDataDeserializerFactory,
            parentLogger = parentLogger,
          )
      }
    val liveQueries = LiveQueries(liveQueryFactory, blockingDispatcher, parentLogger = logger)
    return QueryManager(liveQueries)
  }

  override fun useEmulator(host: String, port: Int): Unit = runBlocking {
    state.update { currentState ->
      when (currentState) {
        is State.New ->
          currentState.copy(emulatorSettings = EmulatedServiceSettings(host = host, port = port))
        is State.Initialized ->
          throw IllegalStateException(
            "Cannot call useEmulator() after instance has already been initialized."
          )
        is State.Closing -> currentState
        is State.Closed -> currentState
      }
    }
  }

  private fun logEmulatorVersion(dataConnectGrpcRPCs: DataConnectGrpcRPCs) {
    val requestId = "gei" + Random.nextAlphanumericString(length = 6)
    logger.debug { "[rid=$requestId] Getting Data Connect Emulator information" }

    val job =
      coroutineScope.async {
        val emulatorInfo = dataConnectGrpcRPCs.getEmulatorInfo(requestId)
        logger.debug { "[rid=$requestId] Data Connect Emulator version: ${emulatorInfo.version}" }

        logger.debug {
          "[rid=$requestId] Data Connect Emulator services" +
            " (count=${emulatorInfo.servicesCount}):"
        }
        emulatorInfo.servicesList.forEachIndexed { index, serviceInfo ->
          logger.debug {
            "[rid=$requestId]  service #${index+1}:" +
              " serviceId=${serviceInfo.serviceId}" +
              " connectionString=${serviceInfo.connectionString}"
          }
        }
      }

    job.invokeOnCompletion { exception ->
      if (exception !== null) {
        logger.debug {
          "[rid=$requestId] Getting Data Connect Emulator information FAILED: $exception"
        }
      }
    }
  }

  private fun streamEmulatorErrors(dataConnectGrpcRPCs: DataConnectGrpcRPCs) {
    val requestId = "see" + Random.nextAlphanumericString(length = 6)
    logger.debug { "[rid=$requestId] Streaming Data Connect Emulator errors" }

    val job =
      coroutineScope.async {
        // Do not log anything for each entry collected, as DataConnectGrpcRPCs already logs each
        // received message and there is nothing for this method to add to it.
        dataConnectGrpcRPCs.streamEmulatorIssues(requestId, config.serviceId).collect()
      }
    job.invokeOnCompletion { exception ->
      if (!(exception === null || exception is CancellationException)) {
        logger.debug {
          "[rid=$requestId] Streaming Data Connect Emulator errors FAILED: $exception"
        }
      }
    }
  }

  override fun <Data, Variables> query(
    operationName: String,
    variables: Variables,
    dataDeserializer: DeserializationStrategy<Data>,
    variablesSerializer: SerializationStrategy<Variables>,
    optionsBuilder: (QueryRefOptionsBuilder<Data, Variables>.() -> Unit)?,
  ): QueryRefImpl<Data, Variables> {
    val options =
      object : QueryRefOptionsBuilder<Data, Variables> {
        override var callerSdkType: FirebaseDataConnect.CallerSdkType? = null
        override var variablesSerializersModule: SerializersModule? = null
        override var dataSerializersModule: SerializersModule? = null
      }
    optionsBuilder?.let { it(options) }

    return QueryRefImpl(
      dataConnect = this,
      operationName = operationName,
      variables = variables,
      dataDeserializer = dataDeserializer,
      variablesSerializer = variablesSerializer,
      callerSdkType = options.callerSdkType ?: FirebaseDataConnect.CallerSdkType.Base,
      variablesSerializersModule = options.variablesSerializersModule,
      dataSerializersModule = options.dataSerializersModule,
    )
  }

  override fun <Data, Variables> mutation(
    operationName: String,
    variables: Variables,
    dataDeserializer: DeserializationStrategy<Data>,
    variablesSerializer: SerializationStrategy<Variables>,
    optionsBuilder: (MutationRefOptionsBuilder<Data, Variables>.() -> Unit)?,
  ): MutationRefImpl<Data, Variables> {
    val options =
      object : MutationRefOptionsBuilder<Data, Variables> {
        override var callerSdkType: FirebaseDataConnect.CallerSdkType? = null
        override var variablesSerializersModule: SerializersModule? = null
        override var dataSerializersModule: SerializersModule? = null
      }
    optionsBuilder?.let { it(options) }

    return MutationRefImpl(
      dataConnect = this,
      operationName = operationName,
      variables = variables,
      dataDeserializer = dataDeserializer,
      variablesSerializer = variablesSerializer,
      callerSdkType = options.callerSdkType ?: FirebaseDataConnect.CallerSdkType.Base,
      variablesSerializersModule = options.variablesSerializersModule,
      dataSerializersModule = options.dataSerializersModule,
    )
  }

  override fun close() {
    logger.debug { "close() called" }
    @Suppress("DeferredResultUnused") closeInternal()
  }

  override suspend fun suspendingClose() {
    logger.debug { "suspendingClose() called" }
    closeInternal()?.await()
  }

  private fun closeInternal(): Deferred<Unit>? {
    coroutineScope.cancel()

    // Remove the reference to this `FirebaseDataConnect` instance from the
    // `FirebaseDataConnectFactory` that created it, so that the next time that `getInstance()` is
    // called with the same arguments that a new instance of `FirebaseDataConnect` will be created.
    creator.remove(this)

    // Close Auth and AppCheck synchronously to avoid race conditions with auth callbacks.
    // Since close() is re-entrant, this is safe even if they have already been closed.
    dataConnectAuth.close()
    dataConnectAppCheck.close()

<<<<<<< HEAD
    fun createCloseJob(grpcRPCs: DataConnectGrpcRPCs): Deferred<Unit> {
      @OptIn(DelicateCoroutinesApi::class)
      val closeJob = GlobalScope.async(start = CoroutineStart.LAZY) { grpcRPCs.close() }
      closeJob.invokeOnCompletion { exception ->
        if (exception !== null) {
          logger.warn(exception) { "close() failed" }
        } else {
          logger.debug { "close() completed successfully" }
          state.update { currentState ->
            check(currentState is State.Closing) {
              "currentState is ${currentState}, but expected Closing (error code hsee7gfxvz)"
            }
            check(currentState.closeJob === closeJob) {
              "currentState.closeJob is ${currentState.closeJob}, but expected $closeJob " +
                "(error code n3x86pr6qn)"
            }
            State.Closed
          }
=======
    // Create the "close job" to asynchronously close the gRPC client.
    @OptIn(DelicateCoroutinesApi::class)
    val newCloseJob =
      GlobalScope.async<Unit>(start = CoroutineStart.LAZY) {
        lazyGrpcRPCs.initializedValueOrNull?.close()
      }
    newCloseJob.invokeOnCompletion { exception ->
      if (exception === null) {
        logger.debug { "close() completed successfully" }
      } else {
        logger.warn(exception) { "close() failed" }
      }
    }

    // Register the new "close job". Do not overwrite a close job that is already in progress (to
    // avoid having more than one close job in progress at a time) or a close job that completed
    // successfully (since there is nothing to do if a previous close job was successful).
    val updatedCloseJobRef =
      closeJob.updateAndGet { currentCloseJobRef: NullableReference<Deferred<Unit>> ->
        if (currentCloseJobRef.ref !== null && !currentCloseJobRef.ref.isCancelled) {
          currentCloseJobRef
        } else {
          NullableReference(newCloseJob)
>>>>>>> 51b4a1c3
        }
      }
      return closeJob
    }

<<<<<<< HEAD
    val newState =
      state.updateAndGet { currentState ->
        when (currentState) {
          is State.New -> State.Closed
          is State.Initialized ->
            State.Closing(currentState.grpcRPCs, createCloseJob(currentState.grpcRPCs))
          is State.Closing ->
            if (currentState.closeJob.isCancelled) {
              currentState.copy(closeJob = createCloseJob(currentState.grpcRPCs))
            } else {
              currentState
            }
          is State.Closed -> State.Closed
        }
      }

    return when (newState) {
      is State.Initialized,
      is State.New ->
        throw IllegalStateException(
          "internal error: newState is $newState, but expected Closing or Closed " +
            "(error code n3x86pr6qn)"
        )
      is State.Closing -> newState.closeJob.apply { start() }
      is State.Closed -> null
    }
=======
    // Start the updated "close job" (if it was already started then start() is a no-op).
    val updatedCloseJob =
      checkNotNull(updatedCloseJobRef.ref) {
        "internal error: closeJob.updateAndGet() returned a NullableReference whose 'ref' " +
          "property was null; however it should NOT have been null (error code y5fk4ntdnd)"
      }
    updatedCloseJob.start()

    // Return the "close job", which _may_ already be completed, so the caller can await it.
    return updatedCloseJob
>>>>>>> 51b4a1c3
  }

  // The generated SDK relies on equals() and hashCode() using object identity.
  // Although you get this for free by just calling the methods of the superclass, be explicit
  // to ensure that nobody changes these implementations in the future.
  override fun equals(other: Any?): Boolean = other === this
  override fun hashCode(): Int = System.identityHashCode(this)

  override fun toString(): String =
    "FirebaseDataConnect(app=${app.name}, projectId=$projectId, config=$config, settings=$settings)"

  private data class EmulatedServiceSettings(val host: String, val port: Int)
}<|MERGE_RESOLUTION|>--- conflicted
+++ resolved
@@ -52,10 +52,7 @@
 import kotlinx.coroutines.cancel
 import kotlinx.coroutines.flow.MutableStateFlow
 import kotlinx.coroutines.flow.collect
-<<<<<<< HEAD
 import kotlinx.coroutines.flow.update
-=======
->>>>>>> 51b4a1c3
 import kotlinx.coroutines.flow.updateAndGet
 import kotlinx.coroutines.runBlocking
 import kotlinx.serialization.DeserializationStrategy
@@ -438,7 +435,6 @@
     dataConnectAuth.close()
     dataConnectAppCheck.close()
 
-<<<<<<< HEAD
     fun createCloseJob(grpcRPCs: DataConnectGrpcRPCs): Deferred<Unit> {
       @OptIn(DelicateCoroutinesApi::class)
       val closeJob = GlobalScope.async(start = CoroutineStart.LAZY) { grpcRPCs.close() }
@@ -457,37 +453,11 @@
             }
             State.Closed
           }
-=======
-    // Create the "close job" to asynchronously close the gRPC client.
-    @OptIn(DelicateCoroutinesApi::class)
-    val newCloseJob =
-      GlobalScope.async<Unit>(start = CoroutineStart.LAZY) {
-        lazyGrpcRPCs.initializedValueOrNull?.close()
-      }
-    newCloseJob.invokeOnCompletion { exception ->
-      if (exception === null) {
-        logger.debug { "close() completed successfully" }
-      } else {
-        logger.warn(exception) { "close() failed" }
-      }
-    }
-
-    // Register the new "close job". Do not overwrite a close job that is already in progress (to
-    // avoid having more than one close job in progress at a time) or a close job that completed
-    // successfully (since there is nothing to do if a previous close job was successful).
-    val updatedCloseJobRef =
-      closeJob.updateAndGet { currentCloseJobRef: NullableReference<Deferred<Unit>> ->
-        if (currentCloseJobRef.ref !== null && !currentCloseJobRef.ref.isCancelled) {
-          currentCloseJobRef
-        } else {
-          NullableReference(newCloseJob)
->>>>>>> 51b4a1c3
         }
       }
       return closeJob
     }
 
-<<<<<<< HEAD
     val newState =
       state.updateAndGet { currentState ->
         when (currentState) {
@@ -514,7 +484,19 @@
       is State.Closing -> newState.closeJob.apply { start() }
       is State.Closed -> null
     }
-=======
+
+    // Register the new "close job". Do not overwrite a close job that is already in progress (to
+    // avoid having more than one close job in progress at a time) or a close job that completed
+    // successfully (since there is nothing to do if a previous close job was successful).
+    val updatedCloseJobRef =
+      closeJob.updateAndGet { currentCloseJobRef: NullableReference<Deferred<Unit>> ->
+        if (currentCloseJobRef.ref !== null && !currentCloseJobRef.ref.isCancelled) {
+          currentCloseJobRef
+        } else {
+          NullableReference(newCloseJob)
+        }
+      }
+
     // Start the updated "close job" (if it was already started then start() is a no-op).
     val updatedCloseJob =
       checkNotNull(updatedCloseJobRef.ref) {
@@ -525,7 +507,6 @@
 
     // Return the "close job", which _may_ already be completed, so the caller can await it.
     return updatedCloseJob
->>>>>>> 51b4a1c3
   }
 
   // The generated SDK relies on equals() and hashCode() using object identity.
