#!/bin/bash

# Copyright 2024 Google LLC
#
# Licensed under the Apache License, Version 2.0 (the "License");
# you may not use this file except in compliance with the License.
# You may obtain a copy of the License at
#
#      http://www.apache.org/licenses/LICENSE-2.0
#
# Unless required by applicable law or agreed to in writing, software
# distributed under the License is distributed on an "AS IS" BASIS,
# WITHOUT WARRANTIES OR CONDITIONS OF ANY KIND, either express or implied.
# See the License for the specific language governing permissions and
# limitations under the License.

set -euo pipefail

SCRIPT_DIR="$(dirname "$0")"
readonly SCRIPT_DIR
readonly SELF_EXECUTABLE="$0"
readonly LOG_PREFIX="[$0] "
readonly DEFAULT_POSTGRESQL_STRING='postgresql://postgres:postgres@localhost:5432?sslmode=disable'

function main {
  parse_args "$@"
  log "FIREBASE_DATACONNECT_POSTGRESQL_STRING=${FIREBASE_DATACONNECT_POSTGRESQL_STRING}"
  log "DATACONNECT_EMULATOR_BINARY_PATH=${DATACONNECT_EMULATOR_BINARY_PATH}"
  log "DATA_CONNECT_PREVIEW=${DATA_CONNECT_PREVIEW}"
  run_command firebase --debug emulators:start --only auth,dataconnect
}

function parse_args {
  local emulator_binary=''
  local postgresql_string="${DEFAULT_POSTGRESQL_STRING}"
  local preview_flags=''
  local wipe_and_restart_postgres_pod=0

  local OPTIND=1
  local OPTERR=0
<<<<<<< HEAD
  while getopts ":c:p:v:hw" arg ; do
    case "${arg}" in
=======
  while getopts ":c:p:v:hwg" arg ; do
    case "$arg" in
>>>>>>> a00e2bee
      c) emulator_binary="${OPTARG}" ;;
      g) emulator_binary="gradle" ;;
      p) postgresql_string="${OPTARG}" ;;
      v) preview_flags="${OPTARG}" ;;
      w) wipe_and_restart_postgres_pod=1 ;;
      h)
        print_help
        exit 0
        ;;
      :)
        echo "ERROR: missing value after option: -${OPTARG}" >&2
        echo "Run with -h for help" >&2
        exit 2
        ;;
      ?)
        echo "ERROR: unrecognized option: -${OPTARG}" >&2
        echo "Run with -h for help" >&2
        exit 2
        ;;
      *)
<<<<<<< HEAD
        echo "INTERNAL ERROR: unknown argument: ${arg}" >&2
        exit 1
=======
        log_error_and_exit "INTERNAL ERROR: unknown argument: $arg"
>>>>>>> a00e2bee
        ;;
    esac
  done

  if [[ $emulator_binary != "gradle" ]] ; then
    export DATACONNECT_EMULATOR_BINARY_PATH="${emulator_binary}"
  else
    run_command "${SCRIPT_DIR}/../../gradlew" -p "${SCRIPT_DIR}/../.." --configure-on-demand :firebase-dataconnect:connectors:downloadDebugDataConnectExecutable
    local gradle_emulator_binaries=("${SCRIPT_DIR}"/../connectors/build/intermediates/dataconnect/debug/executable/*)
    if [[ ${#gradle_emulator_binaries[@]} -ne 1 ]]; then
      log_error_and_exit "expected exactly 1 emulator binary from gradle, but got ${#gradle_emulator_binaries[@]}: ${gradle_emulator_binaries[*]}"
    fi
    local gradle_emulator_binary="${gradle_emulator_binaries[@]}"
    if [[ ! -e $gradle_emulator_binary ]] ; then
      log_error_and_exit "emulator binary from gradle does not exist: ${gradle_emulator_binary}"
    fi
    export DATACONNECT_EMULATOR_BINARY_PATH="${gradle_emulator_binary}"
  fi

  export FIREBASE_DATACONNECT_POSTGRESQL_STRING="${postgresql_string}"
  export DATA_CONNECT_PREVIEW="${preview_flags}"

  if [[ ${wipe_and_restart_postgres_pod} == "1" ]] ; then
    run_command "${SCRIPT_DIR}/wipe_postgres_db.sh"
    run_command "${SCRIPT_DIR}/start_postgres_pod.sh"
  fi
}

function run_command {
  log "Running command: $*"
  "$@"
}

function print_help {
  echo "Firebase Data Connect Emulator Launcher Helper"
  echo
  echo "This script provides a convenient way to launch the Firebase Data Connect"
  echo "and Firebase Authentication emulators in a way that is amenable for running"
  echo "the integration tests."
  echo
  echo "Syntax: ${SELF_EXECUTABLE} [options]"
  echo
  echo "Options:"
  echo "  -c <data_connect_emulator_binary_path>"
  echo "    Uses the Data Connect Emulator binary at the given path. A value of \"gradle\" "
  echo "    will use the same binary as the Gradle build. If not specified, or if specified "
  echo "    as the empty string, then the emulator binary is downloaded."
  echo
  echo "  -g"
  echo "    Shorthand for: -c gradle"
  echo
  echo "  -p <postgresql_connection_string>"
  echo "    Uses the given string to connect to the PostgreSQL server. If not specified "
  echo "    the the default value of \"${DEFAULT_POSTGRESQL_STRING}\" is used."
  echo "    If specified as the empty string then an ephemeral PGLite server is used."
  echo
  echo "  -v <data_connect_preview_flags>"
  echo "    Uses the given Data Connect preview flags when launching the emulator."
  echo "    If not specified then an empty string is used, meaning that no preview flags"
  echo "    are in effect."
  echo
  echo "  -w"
  echo "    If specified, then a local PostgreSQL container is wiped and restarted"
  echo "    before launching the emulators. This is accomplished by running the scripts"
  echo "    ./wipe_postgres_db.sh followed by ./start_postgres_pod.sh."
  echo
  echo "  -h"
  echo "    Print this help screen and exit, as if successful."
}

function log {
  echo "${LOG_PREFIX}$*"
}

function log_error_and_exit {
  echo "${LOG_PREFIX}ERROR: $*" >&2
  exit 1
}

main "$@"<|MERGE_RESOLUTION|>--- conflicted
+++ resolved
@@ -38,13 +38,8 @@
 
   local OPTIND=1
   local OPTERR=0
-<<<<<<< HEAD
-  while getopts ":c:p:v:hw" arg ; do
+  while getopts ":c:p:v:hwg" arg ; do
     case "${arg}" in
-=======
-  while getopts ":c:p:v:hwg" arg ; do
-    case "$arg" in
->>>>>>> a00e2bee
       c) emulator_binary="${OPTARG}" ;;
       g) emulator_binary="gradle" ;;
       p) postgresql_string="${OPTARG}" ;;
@@ -65,17 +60,12 @@
         exit 2
         ;;
       *)
-<<<<<<< HEAD
-        echo "INTERNAL ERROR: unknown argument: ${arg}" >&2
-        exit 1
-=======
-        log_error_and_exit "INTERNAL ERROR: unknown argument: $arg"
->>>>>>> a00e2bee
+        log_error_and_exit "INTERNAL ERROR: unknown argument: ${arg}"
         ;;
     esac
   done
 
-  if [[ $emulator_binary != "gradle" ]] ; then
+  if [[ ${emulator_binary} != "gradle" ]] ; then
     export DATACONNECT_EMULATOR_BINARY_PATH="${emulator_binary}"
   else
     run_command "${SCRIPT_DIR}/../../gradlew" -p "${SCRIPT_DIR}/../.." --configure-on-demand :firebase-dataconnect:connectors:downloadDebugDataConnectExecutable
@@ -83,8 +73,8 @@
     if [[ ${#gradle_emulator_binaries[@]} -ne 1 ]]; then
       log_error_and_exit "expected exactly 1 emulator binary from gradle, but got ${#gradle_emulator_binaries[@]}: ${gradle_emulator_binaries[*]}"
     fi
-    local gradle_emulator_binary="${gradle_emulator_binaries[@]}"
-    if [[ ! -e $gradle_emulator_binary ]] ; then
+    local gradle_emulator_binary="${gradle_emulator_binaries[0]}"
+    if [[ ! -e ${gradle_emulator_binary} ]] ; then
       log_error_and_exit "emulator binary from gradle does not exist: ${gradle_emulator_binary}"
     fi
     export DATACONNECT_EMULATOR_BINARY_PATH="${gradle_emulator_binary}"
