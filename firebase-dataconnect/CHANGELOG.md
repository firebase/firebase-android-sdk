--- conflicted
+++ resolved
@@ -30,14 +30,6 @@
   com.google.firebase.dataconnect.LocalDate.
   ([#6434](https://github.com/firebase/firebase-android-sdk/pull/6434))
 * [changed] `DateSerializer` removed, as it is superceded by
-<<<<<<< HEAD
-  `LocalDateSerializer`.
-  As of Data Connect emulator version 1.7.0, the generated Kotlin code uses
-  `com.google.firebase.dataconnect.LocalDate` instead of `java.util.Date`.
-  Therefore, this version of the SDK must be paired with an appropriate version
-  of the Data Connect emulator.
-  ([#6513](https://github.com/firebase/firebase-android-sdk/pull/6513))
-=======
   `LocalDateSerializer`. As of Data Connect emulator version 1.7.0, the
   generated Kotlin code uses `com.google.firebase.dataconnect.LocalDate`
   instead of `java.util.Date`. Therefore, this version of the SDK must be
@@ -50,7 +42,6 @@
   `com.google.firebase.dataconnect.LocalDate` class for `Date` GraphQL fields
   and variables.
   ([#6519](https://github.com/firebase/firebase-android-sdk/pull/6519))
->>>>>>> 50eacb73
 
 # 16.0.0-beta02
 * [changed] Updated protobuf dependency to `3.25.5` to fix
