--- conflicted
+++ resolved
@@ -20,15 +20,12 @@
 import com.google.firebase.ai.type.Candidate
 import com.google.firebase.ai.type.CountTokensResponse
 import com.google.firebase.ai.type.GenerateContentResponse
-<<<<<<< HEAD
-import com.google.firebase.ai.type.ImagenReferenceImage
-=======
 import com.google.firebase.ai.type.GoogleSearch
 import com.google.firebase.ai.type.GroundingAttribution
 import com.google.firebase.ai.type.GroundingChunk
 import com.google.firebase.ai.type.GroundingMetadata
 import com.google.firebase.ai.type.GroundingSupport
->>>>>>> 496779df
+import com.google.firebase.ai.type.ImagenReferenceImage
 import com.google.firebase.ai.type.ModalityTokenCount
 import com.google.firebase.ai.type.PublicPreviewAPI
 import com.google.firebase.ai.type.Schema
@@ -392,41 +389,43 @@
   }
 
   @Test
-<<<<<<< HEAD
   fun `test ReferenceImage serialization as Json`() {
     val expectedJsonAsString =
       """
      {
-  "id": "ImagenReferenceImage",
-  "type": "object",
-  "properties": {
-    "referenceType": {
-      "type": "string"
-    },
-    "referenceImage": {
-      "${'$'}ref": "ImagenInlineImage"
-    },
-    "referenceId": {
-      "type": "integer"
-    },
-    "subjectImageConfig": {
-      "${'$'}ref": "ImagenSubjectConfig"
-    },
-    "maskImageConfig": {
-      "${'$'}ref": "ImagenMaskConfig"
-    },
-    "styleImageConfig": {
-      "${'$'}ref": "ImagenStyleConfig"
-    },
-    "controlConfig": {
-      "${'$'}ref": "ImagenControlConfig"
-    }
-  }
-}
+       "id": "ImagenReferenceImage",
+       "type": "object",
+        "properties": {
+            "referenceType": {
+                "type": "string"
+            },
+            "referenceImage": {
+                "${'$'}ref": "ImagenInlineImage"
+            },
+            "referenceId": {
+                "type": "integer"
+            },
+            "subjectImageConfig": {
+                "${'$'}ref": "ImagenSubjectConfig"
+            },
+            "maskImageConfig": {
+                "${'$'}ref": "ImagenMaskConfig"
+            },
+            "styleImageConfig": {
+                "${'$'}ref": "ImagenStyleConfig"
+            },
+            "controlConfig": {
+                "${'$'}ref": "ImagenControlConfig"
+            }
+        }
+    }
       """
         .trimIndent()
     val actualJson = descriptorToJson(ImagenReferenceImage.Internal.serializer().descriptor)
-=======
+    expectedJsonAsString shouldEqualJson actualJson.toString()
+  }
+
+  @Test
   fun `test Tool serialization as Json`() {
     val expectedJsonAsString =
       """
@@ -469,7 +468,6 @@
       """
         .trimIndent()
     val actualJson = descriptorToJson(GoogleSearch.Internal.serializer().descriptor)
->>>>>>> 496779df
     expectedJsonAsString shouldEqualJson actualJson.toString()
   }
 }