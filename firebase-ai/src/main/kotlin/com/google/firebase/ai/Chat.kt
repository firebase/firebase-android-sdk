/*
 * Copyright 2024 Google LLC
 *
 * Licensed under the Apache License, Version 2.0 (the "License");
 * you may not use this file except in compliance with the License.
 * You may obtain a copy of the License at
 *
 *     http://www.apache.org/licenses/LICENSE-2.0
 *
 * Unless required by applicable law or agreed to in writing, software
 * distributed under the License is distributed on an "AS IS" BASIS,
 * WITHOUT WARRANTIES OR CONDITIONS OF ANY KIND, either express or implied.
 * See the License for the specific language governing permissions and
 * limitations under the License.
 */

package com.google.firebase.ai

import android.graphics.Bitmap
import com.google.firebase.ai.type.Content
import com.google.firebase.ai.type.FunctionCallPart
import com.google.firebase.ai.type.FunctionResponsePart
import com.google.firebase.ai.type.GenerateContentResponse
import com.google.firebase.ai.type.InvalidStateException
import com.google.firebase.ai.type.Part
import com.google.firebase.ai.type.TextPart
import com.google.firebase.ai.type.content
import java.util.LinkedList
import java.util.concurrent.Semaphore
import kotlinx.coroutines.flow.Flow
import kotlinx.coroutines.flow.FlowCollector
import kotlinx.coroutines.flow.onCompletion
import kotlinx.coroutines.flow.transform

/**
 * Representation of a multi-turn interaction with a model.
 *
 * Captures and stores the history of communication in memory, and provides it as context with each
 * new message.
 *
 * **Note:** This object is not thread-safe, and calling [sendMessage] multiple times without
 * waiting for a response will throw an [InvalidStateException].
 *
 * @param model The model to use for the interaction.
 * @property history The previous content from the chat that has been successfully sent and received
 * from the model. This will be provided to the model for each message sent (as context for the
 * discussion).
 */
public class Chat(
  private val model: GenerativeModel,
  public val history: MutableList<Content> = ArrayList()
) {
  private var lock = Semaphore(1)

  /**
   * Sends a message using the provided [inputPrompt]; automatically providing the existing
   * [history] as context.
   *
   * If successful, the message and response will be added to the [history]. If unsuccessful,
   * [history] will remain unchanged.
   *
   * @param inputPrompt The input that, together with the history, will be given to the model as the
   * prompt.
   * @throws InvalidStateException if [inputPrompt] is not coming from the 'user' role.
   * @throws InvalidStateException if the [Chat] instance has an active request.
   */
  public suspend fun sendMessage(inputPrompt: Content): GenerateContentResponse {
    inputPrompt.assertComesFromUser()
    attemptLock()
    var response: GenerateContentResponse
    var prompt = inputPrompt
    try {
      while (true) {
        response = model.generateContent(listOf(*history.toTypedArray(), prompt))
        val responsePart = response.candidates.first().content.parts.first()

        history.add(prompt)
        history.add(response.candidates.first().content)
        if (responsePart is FunctionCallPart) {
          val output = model.executeFunction(responsePart)
          prompt = Content("function", listOf(FunctionResponsePart(responsePart.name, output)))
        } else {
          break
        }
      }
      return response
    } finally {
      lock.release()
    }
  }

  /**
   * Sends a message using the provided [text prompt][prompt]; automatically providing the existing
   * [history] as context.
   *
   * If successful, the message and response will be added to the [history]. If unsuccessful,
   * [history] will remain unchanged.
   *
   * @param prompt The input that, together with the history, will be given to the model as the
   * prompt.
   * @throws InvalidStateException if [prompt] is not coming from the 'user' role.
   * @throws InvalidStateException if the [Chat] instance has an active request.
   */
  public suspend fun sendMessage(prompt: String): GenerateContentResponse {
    val content = content { text(prompt) }
    return sendMessage(content)
  }

  /**
   * Sends a message using the existing history of this chat as context and the provided image
   * prompt.
   *
   * If successful, the message and response will be added to the history. If unsuccessful, history
   * will remain unchanged.
   *
   * @param prompt The input that, together with the history, will be given to the model as the
   * prompt.
   * @throws InvalidStateException if [prompt] is not coming from the 'user' role.
   * @throws InvalidStateException if the [Chat] instance has an active request.
   */
  public suspend fun sendMessage(prompt: Bitmap): GenerateContentResponse {
    val content = content { image(prompt) }
    return sendMessage(content)
  }

  /**
   * Sends a message using the existing history of this chat as context and the provided [Content]
   * prompt.
   *
   * The response from the model is returned as a stream.
   *
   * If successful, the message and response will be added to the history. If unsuccessful, history
   * will remain unchanged.
   *
   * @param prompt The input that, together with the history, will be given to the model as the
   * prompt.
   * @throws InvalidStateException if [prompt] is not coming from the 'user' role.
   * @throws InvalidStateException if the [Chat] instance has an active request.
   */
  public fun sendMessageStream(prompt: Content): Flow<GenerateContentResponse> {
    prompt.assertComesFromUser()
    attemptLock()

    val fullPrompt = history + prompt
    val flow = model.generateContentStream(fullPrompt.first(), *fullPrompt.drop(1).toTypedArray())
<<<<<<< HEAD
    val tempHistory = LinkedList<Content>()
    tempHistory.add(prompt)
=======
    val bitmaps = LinkedList<Bitmap>()
    val inlineDataParts = LinkedList<InlineDataPart>()
    val text = StringBuilder()
    val parts = mutableListOf<Part>()
>>>>>>> 813d02b1

    /**
     * TODO: revisit when images and inline data are returned. This will cause issues with how
     * things are structured in the response. eg; a text/image/text response will be (incorrectly)
     * represented as image/text
     */
    return flow
<<<<<<< HEAD
      .transform { response -> automaticFunctionExecutingTransform(this, tempHistory, response) }
      .onCompletion {
        lock.release()
        if (it == null) {
          history.addAll(tempHistory)
=======
      .onEach {
        for (part in it.candidates.first().content.parts) {
          when (part) {
            is TextPart -> text.append(part.text)
            is ImagePart -> bitmaps.add(part.image)
            is InlineDataPart -> inlineDataParts.add(part)
          }
          parts.add(part)
        }
      }
      .onCompletion {
        lock.release()
        if (it == null) {
          val content =
            content("model") {
              setParts(
                parts.filterNot { part -> part is TextPart && !part.hasContent() }.toMutableList()
              )
            }

          history.add(prompt)
          history.add(content)
>>>>>>> 813d02b1
        }
      }
  }

  /**
   * Sends a message using the existing history of this chat as context and the provided text
   * prompt.
   *
   * The response from the model is returned as a stream.
   *
   * If successful, the message and response will be added to the history. If unsuccessful, history
   * will remain unchanged.
   *
   * @param prompt The input(s) that, together with the history, will be given to the model as the
   * prompt.
   * @throws InvalidStateException if [prompt] is not coming from the 'user' role.
   * @throws InvalidStateException if the [Chat] instance has an active request.
   */
  public fun sendMessageStream(prompt: String): Flow<GenerateContentResponse> {
    val content = content { text(prompt) }
    return sendMessageStream(content)
  }

  /**
   * Sends a message using the existing history of this chat as context and the provided image
   * prompt.
   *
   * The response from the model is returned as a stream.
   *
   * If successful, the message and response will be added to the history. If unsuccessful, history
   * will remain unchanged.
   *
   * @param prompt The input that, together with the history, will be given to the model as the
   * prompt.
   * @throws InvalidStateException if [prompt] is not coming from the 'user' role.
   * @throws InvalidStateException if the [Chat] instance has an active request.
   */
  public fun sendMessageStream(prompt: Bitmap): Flow<GenerateContentResponse> {
    val content = content { image(prompt) }
    return sendMessageStream(content)
  }

  private suspend fun automaticFunctionExecutingTransform(
    transformer: FlowCollector<GenerateContentResponse>,
    tempHistory: LinkedList<Content>,
    response: GenerateContentResponse
  ) {
    for (part in response.candidates.first().content.parts) {
      when (part) {
        is TextPart -> {
          transformer.emit(response)
          addTextToHistory(tempHistory, part)
        }
        is FunctionCallPart -> {
          val functionCall =
            response.candidates.first().content.parts.first { it is FunctionCallPart }
              as FunctionCallPart
          val output = model.executeFunction(functionCall)
          val functionResponse =
            Content("function", listOf(FunctionResponsePart(functionCall.name, output)))
          tempHistory.add(response.candidates.first().content)
          tempHistory.add(functionResponse)
          model
            .generateContentStream(listOf(*history.toTypedArray(), *tempHistory.toTypedArray()))
            .collect { automaticFunctionExecutingTransform(transformer, tempHistory, it) }
        }
        else -> {
          transformer.emit(response)
          tempHistory.add(Content("model", listOf(part)))
        }
      }
    }
  }

  private fun addTextToHistory(tempHistory: LinkedList<Content>, textPart: TextPart) {
    val lastContent = tempHistory.lastOrNull()
    if (lastContent?.role == "model" && lastContent.parts.any { it is TextPart }) {
      tempHistory.removeLast()
      val editedContent =
        Content(
          "model",
          lastContent.parts.map {
            when (it) {
              is TextPart -> {
                TextPart(it.text + textPart.text)
              }
              else -> {
                it
              }
            }
          }
        )
      tempHistory.add(editedContent)
      return
    }
    tempHistory.add(Content("model", listOf(textPart)))
  }

  private fun Content.assertComesFromUser() {
    if (role !in listOf("user", "function")) {
      throw InvalidStateException("Chat prompts should come from the 'user' or 'function' role.")
    }
  }

  private fun attemptLock() {
    if (!lock.tryAcquire()) {
      throw InvalidStateException(
        "This chat instance currently has an ongoing request, please wait for it to complete " +
          "before sending more messages"
      )
    }
  }
}

/**
 * Returns true if the [TextPart] contains any content, either in its [TextPart.text] property or
 * its [TextPart.thoughtSignature] property.
 */
private fun TextPart.hasContent(): Boolean {
  if (text.isNotEmpty()) return true
  return !thoughtSignature.isNullOrBlank()
}<|MERGE_RESOLUTION|>--- conflicted
+++ resolved
@@ -143,15 +143,8 @@
 
     val fullPrompt = history + prompt
     val flow = model.generateContentStream(fullPrompt.first(), *fullPrompt.drop(1).toTypedArray())
-<<<<<<< HEAD
     val tempHistory = LinkedList<Content>()
     tempHistory.add(prompt)
-=======
-    val bitmaps = LinkedList<Bitmap>()
-    val inlineDataParts = LinkedList<InlineDataPart>()
-    val text = StringBuilder()
-    val parts = mutableListOf<Part>()
->>>>>>> 813d02b1
 
     /**
      * TODO: revisit when images and inline data are returned. This will cause issues with how
@@ -159,36 +152,11 @@
      * represented as image/text
      */
     return flow
-<<<<<<< HEAD
       .transform { response -> automaticFunctionExecutingTransform(this, tempHistory, response) }
       .onCompletion {
         lock.release()
         if (it == null) {
           history.addAll(tempHistory)
-=======
-      .onEach {
-        for (part in it.candidates.first().content.parts) {
-          when (part) {
-            is TextPart -> text.append(part.text)
-            is ImagePart -> bitmaps.add(part.image)
-            is InlineDataPart -> inlineDataParts.add(part)
-          }
-          parts.add(part)
-        }
-      }
-      .onCompletion {
-        lock.release()
-        if (it == null) {
-          val content =
-            content("model") {
-              setParts(
-                parts.filterNot { part -> part is TextPart && !part.hasContent() }.toMutableList()
-              )
-            }
-
-          history.add(prompt)
-          history.add(content)
->>>>>>> 813d02b1
         }
       }
   }
