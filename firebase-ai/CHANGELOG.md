--- conflicted
+++ resolved
@@ -13,8 +13,5 @@
 * [fixed] Fixed an issue with `LiveContentResponse` audio data not being present when the model was
   interrupted or the turn completed. (#6870)
 * [fixed] Fixed an issue with `LiveSession` not converting exceptions to `FirebaseVertexAIException`. (#6870)
-<<<<<<< HEAD
 * [feature] Add support for specifying response modalities in `GenerationConfig`. (#6921)
-=======
-* [feature] Added a helper field for getting all the `InlineDataPart` from a `GenerateContentResponse`. (#6922)
->>>>>>> a8793540
+* [feature] Added a helper field for getting all the `InlineDataPart` from a `GenerateContentResponse`. (#6922)