# Unreleased

* [fixed] Fixed `FirebaseAI.getInstance` StackOverflowException (#6971)
* [fixed] Fixed an issue that was causing the SDK to send empty `FunctionDeclaration` descriptions to the API.
* [changed] Introduced the `Voice` class, which accepts a voice name, and deprecated the `Voices` class.
* [changed] **Breaking Change**: Updated `SpeechConfig` to take in `Voice` class instead of `Voices` class.
    * **Action Required:** Update all references of `SpeechConfig` initialization to use `Voice` class.
<<<<<<< HEAD
* [feature] Added support for extra schema properties like `title`, `minItems`, `maxItems`, `minimum`
 and `maximum`. As well as support for the `anyOf` schema. 
=======
* [fixed] Fix incorrect model name in count token requests to the developer API backend
>>>>>>> d4a3068e

 
# 16.0.0
* [feature] Initial release of the Firebase AI SDK (`firebase-ai`). This SDK *replaces* the previous
 Vertex AI in Firebase SDK (`firebase-vertexai`) to accommodate the evolving set of supported
 features and services.
  * The new Firebase AI SDK provides **Preview** support for the Gemini Developer API, including its
  free tier offering.
  * Using the Firebase AI SDK with the Vertex AI Gemini API is still generally available (GA).

 If you're using the old `firebase-vertexai`, we recommend
 [migrating to `firebase-ai`](/docs/ai-logic/migrate-to-latest-sdk)
 because all new development and features will be in this new SDK.
* [feature] **Preview:** Added support for specifying response modalities in `GenerationConfig`
 (only available in the new `firebase-ai` package). This includes support for image generation using
 [specific Gemini models](/docs/vertex-ai/models).

 Note: This feature is in Public Preview, which means that it is not subject to any SLA or
 deprecation policy and could change in backwards-incompatible ways.
<|MERGE_RESOLUTION|>--- conflicted
+++ resolved
@@ -5,12 +5,9 @@
 * [changed] Introduced the `Voice` class, which accepts a voice name, and deprecated the `Voices` class.
 * [changed] **Breaking Change**: Updated `SpeechConfig` to take in `Voice` class instead of `Voices` class.
     * **Action Required:** Update all references of `SpeechConfig` initialization to use `Voice` class.
-<<<<<<< HEAD
+* [fixed] Fix incorrect model name in count token requests to the developer API backend
 * [feature] Added support for extra schema properties like `title`, `minItems`, `maxItems`, `minimum`
  and `maximum`. As well as support for the `anyOf` schema. 
-=======
-* [fixed] Fix incorrect model name in count token requests to the developer API backend
->>>>>>> d4a3068e
 
  
 # 16.0.0
