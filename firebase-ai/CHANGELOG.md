--- conflicted
+++ resolved
@@ -1,29 +1,7 @@
 # Unreleased
-<<<<<<< HEAD
-* [fixed] **Breaking Change**: Fixed missing builder methods and return types in builders.
-* [changed] **Breaking Change**: `LiveModelFutures.connect` now returns `ListenableFuture<LiveSessionFutures>` instead of `ListenableFuture<LiveSession>`.
-    * **Action Required:** Remove any transformations from LiveSession object to LiveSessionFutures object.
-    * **Action Required:** Change type of variable handling `LiveModelFutures.connect` to `ListenableFuture<LiveSessionsFutures>`
-* [changed] **Breaking Change**: Removed `UNSPECIFIED` value for enum class `ResponseModality`
-    * **Action Required:** Remove all references to `ResponseModality.UNSPECIFIED`
-* [changed] **Breaking Change**: Renamed `LiveGenerationConfig.setResponseModalities` to `LiveGenerationConfig.setResponseModality`
-    * **Action Required:** Replace all references of `LiveGenerationConfig.setResponseModalities` with `LiveGenerationConfig.setResponseModality`
-* [feature] Added support for `HarmBlockThreshold.OFF`. See the
-  [model documentation](https://cloud.google.com/vertex-ai/generative-ai/docs/multimodal/configure-safety-filters#how_to_configure_content_filters){: .external}
-  for more information.
-* [fixed] Improved thread usage when using a `LiveGenerativeModel`. (#6870)
-* [fixed] Fixed an issue with `LiveContentResponse` audio data not being present when the model was
-  interrupted or the turn completed. (#6870)
-* [fixed] Fixed an issue with `LiveSession` not converting exceptions to `FirebaseVertexAIException`. (#6870)
-* * [changed] **Breaking Change**: Removed the `LiveContentResponse.Status` class, and instead have nested the status
-  fields as properties of `LiveContentResponse`. (#6906)
-* [changed] **Breaking Change**: Removed the `LiveContentResponse` class, and instead have provided subclasses
-  of `LiveServerMessage` that match the responses from the model. (#6910)
-* [feature] Added support for the `id` field on `FunctionResponsePart` and `FunctionCallPart`. (#6910)
-* [feature] Add support for specifying response modalities in `GenerationConfig`. (#6921)
-* [feature] Added a helper field for getting all the `InlineDataPart` from a `GenerateContentResponse`. (#6922)
+
 * [fixed] Fixed an issue that was causing the SDK to send empty `FunctionDeclaration` descriptions to the API. 
-=======
+
 * [feature] Initial release of the Firebase AI SDK (`firebase-ai`). This SDK *replaces* the previous
  Vertex AI in Firebase SDK (`firebase-vertexai`) to accommodate the evolving set of supported
  features and services.
@@ -40,5 +18,4 @@
  [specific Gemini models](/docs/vertex-ai/models).
 
  Note: This feature is in Public Preview, which means that it is not subject to any SLA or
- deprecation policy and could change in backwards-incompatible ways.
->>>>>>> 129cb89f
+ deprecation policy and could change in backwards-incompatible ways.