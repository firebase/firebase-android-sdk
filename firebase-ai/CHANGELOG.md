# Unreleased

<<<<<<< HEAD
* [feat] Added support for setting thinking budget for the Gemini models that support it. (#6990)
=======

# 16.2.0
* [changed] Deprecate the `totalBillableCharacters` field (only usable with pre-2.0 models). (#7042)
* [feature] Added support for extra schema properties like `title`, `minItems`, `maxItems`, `minimum`
 and `maximum`. As well as support for the `anyOf` schema. (#7013)

# 16.1.0
>>>>>>> 2886218d
* [fixed] Fixed `FirebaseAI.getInstance` StackOverflowException (#6971)
* [fixed] Fixed an issue that was causing the SDK to send empty `FunctionDeclaration` descriptions to the API.
* [changed] Introduced the `Voice` class, which accepts a voice name, and deprecated the `Voices` class.
* [changed] **Breaking Change**: Updated `SpeechConfig` to take in `Voice` class instead of `Voices` class.
    * **Action Required:** Update all references of `SpeechConfig` initialization to use `Voice` class.
* [fixed] Fix incorrect model name in count token requests to the developer API backend

# 16.0.0
* [feature] Initial release of the Firebase AI SDK (`firebase-ai`). This SDK *replaces* the previous
 Vertex AI in Firebase SDK (`firebase-vertexai`) to accommodate the evolving set of supported
 features and services.
  * The new Firebase AI SDK provides **Preview** support for the Gemini Developer API, including its
  free tier offering.
  * Using the Firebase AI SDK with the Vertex AI Gemini API is still generally available (GA).

 If you're using the old `firebase-vertexai`, we recommend
 [migrating to `firebase-ai`](/docs/ai-logic/migrate-to-latest-sdk)
 because all new development and features will be in this new SDK.
* [feature] **Preview:** Added support for specifying response modalities in `GenerationConfig`
 (only available in the new `firebase-ai` package). This includes support for image generation using
 [specific Gemini models](/docs/vertex-ai/models).

 Note: This feature is in Public Preview, which means that it is not subject to any SLA or
 deprecation policy and could change in backwards-incompatible ways.
<|MERGE_RESOLUTION|>--- conflicted
+++ resolved
@@ -1,8 +1,5 @@
 # Unreleased
-
-<<<<<<< HEAD
 * [feat] Added support for setting thinking budget for the Gemini models that support it. (#6990)
-=======
 
 # 16.2.0
 * [changed] Deprecate the `totalBillableCharacters` field (only usable with pre-2.0 models). (#7042)
@@ -10,7 +7,6 @@
  and `maximum`. As well as support for the `anyOf` schema. (#7013)
 
 # 16.1.0
->>>>>>> 2886218d
 * [fixed] Fixed `FirebaseAI.getInstance` StackOverflowException (#6971)
 * [fixed] Fixed an issue that was causing the SDK to send empty `FunctionDeclaration` descriptions to the API.
 * [changed] Introduced the `Voice` class, which accepts a voice name, and deprecated the `Voices` class.
