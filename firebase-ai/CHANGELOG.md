# Unreleased
<<<<<<< HEAD
* [feature] Added support for configuring the "thinking" budget when using Gemini
  2.5 series models. (#6990)
=======
* [feature] **Breaking Change**: Add support for Grounding with Google Search (#7042).
    * **Action Required:** Update all references of `groundingAttributions`, `webSearchQueries`, `retrievalQueries` in `GroundingMetadata` to be non-optional.

>>>>>>> b7e1397e

# 16.2.0
* [changed] Deprecate the `totalBillableCharacters` field (only usable with pre-2.0 models). (#7042)
* [feature] Added support for extra schema properties like `title`, `minItems`, `maxItems`, `minimum`
 and `maximum`. As well as support for the `anyOf` schema. (#7013)

# 16.1.0
* [fixed] Fixed `FirebaseAI.getInstance` StackOverflowException (#6971)
* [fixed] Fixed an issue that was causing the SDK to send empty `FunctionDeclaration` descriptions to the API.
* [changed] Introduced the `Voice` class, which accepts a voice name, and deprecated the `Voices` class.
* [changed] **Breaking Change**: Updated `SpeechConfig` to take in `Voice` class instead of `Voices` class.
    * **Action Required:** Update all references of `SpeechConfig` initialization to use `Voice` class.
* [fixed] Fix incorrect model name in count token requests to the developer API backend

# 16.0.0
* [feature] Initial release of the Firebase AI SDK (`firebase-ai`). This SDK *replaces* the previous
 Vertex AI in Firebase SDK (`firebase-vertexai`) to accommodate the evolving set of supported
 features and services.
  * The new Firebase AI SDK provides **Preview** support for the Gemini Developer API, including its
  free tier offering.
  * Using the Firebase AI SDK with the Vertex AI Gemini API is still generally available (GA).

 If you're using the old `firebase-vertexai`, we recommend
 [migrating to `firebase-ai`](/docs/ai-logic/migrate-to-latest-sdk)
 because all new development and features will be in this new SDK.
* [feature] **Preview:** Added support for specifying response modalities in `GenerationConfig`
 (only available in the new `firebase-ai` package). This includes support for image generation using
 [specific Gemini models](/docs/vertex-ai/models).

 Note: This feature is in Public Preview, which means that it is not subject to any SLA or
 deprecation policy and could change in backwards-incompatible ways.
<|MERGE_RESOLUTION|>--- conflicted
+++ resolved
@@ -1,12 +1,8 @@
 # Unreleased
-<<<<<<< HEAD
 * [feature] Added support for configuring the "thinking" budget when using Gemini
   2.5 series models. (#6990)
-=======
 * [feature] **Breaking Change**: Add support for Grounding with Google Search (#7042).
     * **Action Required:** Update all references of `groundingAttributions`, `webSearchQueries`, `retrievalQueries` in `GroundingMetadata` to be non-optional.
-
->>>>>>> b7e1397e
 
 # 16.2.0
 * [changed] Deprecate the `totalBillableCharacters` field (only usable with pre-2.0 models). (#7042)
@@ -37,4 +33,4 @@
  [specific Gemini models](/docs/vertex-ai/models).
 
  Note: This feature is in Public Preview, which means that it is not subject to any SLA or
- deprecation policy and could change in backwards-incompatible ways.
+ deprecation policy and could change in backwards-incompatible ways.