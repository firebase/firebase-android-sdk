// Copyright 2020 Google LLC
//
// Licensed under the Apache License, Version 2.0 (the "License");
// you may not use this file except in compliance with the License.
// You may obtain a copy of the License at
//
//      http://www.apache.org/licenses/LICENSE-2.0
//
// Unless required by applicable law or agreed to in writing, software
// distributed under the License is distributed on an "AS IS" BASIS,
// WITHOUT WARRANTIES OR CONDITIONS OF ANY KIND, either express or implied.
// See the License for the specific language governing permissions and
// limitations under the License.

package com.google.firebase.ml.modeldownloader;

import android.os.Build.VERSION_CODES;
import androidx.annotation.NonNull;
import androidx.annotation.RequiresApi;
import com.google.android.datatransport.TransportFactory;
import com.google.firebase.FirebaseApp;
import com.google.firebase.FirebaseOptions;
import com.google.firebase.components.Component;
import com.google.firebase.components.ComponentRegistrar;
import com.google.firebase.components.Dependency;
import com.google.firebase.installations.FirebaseInstallationsApi;
import com.google.firebase.ml.modeldownloader.internal.CustomModelDownloadService;
import com.google.firebase.ml.modeldownloader.internal.ModelFileDownloadService;
import com.google.firebase.ml.modeldownloader.internal.ModelFileManager;
import com.google.firebase.ml.modeldownloader.internal.SharedPreferencesUtil;
import com.google.firebase.platforminfo.LibraryVersionComponent;
import java.util.Arrays;
import java.util.List;

/**
 * Registrar for setting up Firebase ML Model Downloader's dependency injections in Firebase Android
 * Components.
 *
 * @hide
 */
public class FirebaseModelDownloaderRegistrar implements ComponentRegistrar {

  @Override
  @NonNull
  @RequiresApi(api = VERSION_CODES.KITKAT)
  public List<Component<?>> getComponents() {
    return Arrays.asList(
        Component.builder(FirebaseModelDownloader.class)
            .add(Dependency.required(FirebaseApp.class))
<<<<<<< HEAD
            .add(Dependency.optional(TransportFactory.class))
            .factory(
                c ->
                    new FirebaseModelDownloader(
                        c.get(FirebaseApp.class), c.get(TransportFactory.class)))
=======
            .add(Dependency.required(FirebaseInstallationsApi.class))
            .factory(
                c ->
                    new FirebaseModelDownloader(
                        c.get(FirebaseApp.class), c.get(FirebaseInstallationsApi.class)))
>>>>>>> 1deb532f
            .build(),
        Component.builder(SharedPreferencesUtil.class)
            .add(Dependency.required(FirebaseApp.class))
            .factory(c -> new SharedPreferencesUtil(c.get(FirebaseApp.class)))
            .build(),
        Component.builder(ModelFileManager.class)
            .add(Dependency.required(FirebaseApp.class))
            .factory(c -> new ModelFileManager(c.get(FirebaseApp.class)))
            .build(),
        Component.builder(ModelFileDownloadService.class)
            .add(Dependency.required(FirebaseApp.class))
            .factory(c -> new ModelFileDownloadService(c.get(FirebaseApp.class)))
            .build(),
        Component.builder(CustomModelDownloadService.class)
            .add(Dependency.required(FirebaseOptions.class))
            .add(Dependency.required(FirebaseInstallationsApi.class))
            .factory(
                c ->
                    new CustomModelDownloadService(
                        c.get(FirebaseOptions.class), c.get(FirebaseInstallationsApi.class)))
            .build(),
        LibraryVersionComponent.create("firebase-ml-modeldownloader", BuildConfig.VERSION_NAME));
  }
}<|MERGE_RESOLUTION|>--- conflicted
+++ resolved
@@ -47,19 +47,12 @@
     return Arrays.asList(
         Component.builder(FirebaseModelDownloader.class)
             .add(Dependency.required(FirebaseApp.class))
-<<<<<<< HEAD
             .add(Dependency.optional(TransportFactory.class))
-            .factory(
-                c ->
-                    new FirebaseModelDownloader(
-                        c.get(FirebaseApp.class), c.get(TransportFactory.class)))
-=======
             .add(Dependency.required(FirebaseInstallationsApi.class))
             .factory(
                 c ->
                     new FirebaseModelDownloader(
-                        c.get(FirebaseApp.class), c.get(FirebaseInstallationsApi.class)))
->>>>>>> 1deb532f
+                        c.get(FirebaseApp.class), c.get(FirebaseInstallationsApi.class), c.get(TransportFactory.class)))
             .build(),
         Component.builder(SharedPreferencesUtil.class)
             .add(Dependency.required(FirebaseApp.class))
