// Copyright 2020 Google LLC
//
// Licensed under the Apache License, Version 2.0 (the "License");
// you may not use this file except in compliance with the License.
// You may obtain a copy of the License at
//
//      http://www.apache.org/licenses/LICENSE-2.0
//
// Unless required by applicable law or agreed to in writing, software
// distributed under the License is distributed on an "AS IS" BASIS,
// WITHOUT WARRANTIES OR CONDITIONS OF ANY KIND, either express or implied.
// See the License for the specific language governing permissions and
// limitations under the License.

package com.google.firebase.ml.modeldownloader.internal;

import android.app.DownloadManager;
import android.app.DownloadManager.Query;
import android.app.DownloadManager.Request;
import android.content.BroadcastReceiver;
import android.content.Context;
import android.content.Intent;
import android.content.IntentFilter;
import android.database.Cursor;
import android.net.Uri;
import android.os.Build.VERSION;
import android.os.Build.VERSION_CODES;
import android.os.ParcelFileDescriptor;
import android.util.Log;
import android.util.LongSparseArray;
import androidx.annotation.GuardedBy;
import androidx.annotation.NonNull;
import androidx.annotation.Nullable;
import androidx.annotation.VisibleForTesting;
import androidx.annotation.WorkerThread;
import com.google.android.datatransport.TransportFactory;
import com.google.android.gms.tasks.Task;
import com.google.android.gms.tasks.TaskCompletionSource;
import com.google.android.gms.tasks.Tasks;
import com.google.firebase.FirebaseApp;
import com.google.firebase.ml.modeldownloader.CustomModel;
import com.google.firebase.ml.modeldownloader.CustomModelDownloadConditions;
import com.google.firebase.ml.modeldownloader.FirebaseMlException;
import com.google.firebase.ml.modeldownloader.internal.FirebaseMlLogEvent.ModelDownloadLogEvent.DownloadStatus;
import com.google.firebase.ml.modeldownloader.internal.FirebaseMlLogEvent.ModelDownloadLogEvent.ErrorCode;
import java.io.File;
import java.io.FileNotFoundException;
import java.util.Date;
import java.util.regex.Matcher;
import java.util.regex.Pattern;

/**
 * Calls the Android Download service to copy the model file to device (temp location) and then
 * moves file to it's permanent location, updating the model details in shared preferences
 * throughout.
 *
 * @hide
 */
public class ModelFileDownloadService {

  private static final String TAG = "ModelFileDownloadSer";
  private static final int COMPLETION_BUFFER_IN_MS = 60 * 5 * 1000;

  private final DownloadManager downloadManager;
  private final Context context;
  private final ModelFileManager fileManager;
  private final SharedPreferencesUtil sharedPreferencesUtil;
  private final FirebaseMlLogger eventLogger;

  private final DataTransportMlEventSender statsSender;

  @GuardedBy("this")
  // Mapping from download id to broadcast receiver. Because models can update, we cannot just keep
  // one instance of DownloadBroadcastReceiver per RemoteModelDownloadManager object.
  private final LongSparseArray<DownloadBroadcastReceiver> receiverMaps = new LongSparseArray<>();

  @GuardedBy("this")
  // Mapping from download id to TaskCompletionSource. Because models can update, we cannot just
  // keep one instance of TaskCompletionSource per RemoteModelDownloadManager object.
  private final LongSparseArray<TaskCompletionSource<Void>> taskCompletionSourceMaps =
      new LongSparseArray<>();

  private CustomModelDownloadConditions downloadConditions =
      new CustomModelDownloadConditions.Builder().build();

  public ModelFileDownloadService(
      @NonNull FirebaseApp firebaseApp, TransportFactory transportFactory) {
    this.context = firebaseApp.getApplicationContext();
    downloadManager = (DownloadManager) context.getSystemService(Context.DOWNLOAD_SERVICE);
    this.fileManager = ModelFileManager.getInstance();
    this.sharedPreferencesUtil = new SharedPreferencesUtil(firebaseApp);
    this.statsSender = DataTransportMlEventSender.create(transportFactory);
    this.eventLogger = new FirebaseMlLogger(firebaseApp, sharedPreferencesUtil, statsSender);
  }

  @VisibleForTesting
  ModelFileDownloadService(
      @NonNull FirebaseApp firebaseApp,
      DownloadManager downloadManager,
      ModelFileManager fileManager,
      SharedPreferencesUtil sharedPreferencesUtil,
      DataTransportMlEventSender statsSender,
      FirebaseMlLogger eventLogger) {
    this.context = firebaseApp.getApplicationContext();
    this.downloadManager = downloadManager;
    this.fileManager = fileManager;
    this.sharedPreferencesUtil = sharedPreferencesUtil;
    this.eventLogger = eventLogger;
    this.statsSender = statsSender;
  }

  /**
   * Get ModelFileDownloadService instance using the firebase app returned by {@link
   * FirebaseApp#getInstance()}
   *
   * @return ModelFileDownloadService
   */
  @NonNull
  public static ModelFileDownloadService getInstance() {
    return FirebaseApp.getInstance().get(ModelFileDownloadService.class);
  }

  public Task<Void> download(
      CustomModel customModel, CustomModelDownloadConditions downloadConditions) {
    this.downloadConditions = downloadConditions;
    // todo add url tests here
    return ensureModelDownloaded(customModel);
  }

  @VisibleForTesting
  Task<Void> ensureModelDownloaded(CustomModel customModel) {
    // todo add logging for explicitly requested
    // check model download already in progress
    CustomModel downloadingModel =
        sharedPreferencesUtil.getDownloadingCustomModelDetails(customModel.getName());
<<<<<<< HEAD
    if (downloadingModel != null) {
      if (downloadingModel.getDownloadId() != 0
          && existTaskCompletionSourceInstance(downloadingModel.getDownloadId())) {
        Integer statusCode = getDownloadingModelStatusCode(downloadingModel.getDownloadId());
        Date now = new Date();

        // check if download has completed or still has time to finish.
        // Give a buffer above url expiry to continue if in progress.
        if (statusCode != null
            && (statusCode == DownloadManager.STATUS_SUCCESSFUL
                || statusCode == DownloadManager.STATUS_FAILED
                || (customModel.getDownloadUrlExpiry()
                    > (now.getTime() - COMPLETION_BUFFER_IN_MS)))) {
          // download in progress - return this task result.
          return getExistingDownloadTask(downloadingModel.getDownloadId());
        }
      }
      // remove previous failed download attempts
      removeOrCancelDownloadModel(downloadingModel.getName(), downloadingModel.getDownloadId());
    }

=======
    if (downloadingModel != null && downloadingModel.getDownloadId() != 0) {
      Integer statusCode = getDownloadingModelStatusCode(downloadingModel.getDownloadId());
      Date now = new Date();

      // check if download has completed or still has time to finish.
      // Give a buffer above url expiry to continue if in progress.
      if (statusCode != null
          && (statusCode == DownloadManager.STATUS_SUCCESSFUL
              || statusCode == DownloadManager.STATUS_FAILED
              || (customModel.getDownloadUrlExpiry()
                  > (now.getTime() - COMPLETION_BUFFER_IN_MS)))) {
        // download in progress for this hash already - return this result.
        return registerReceiverForDownloadId(
            downloadingModel.getDownloadId(), customModel.getName());
      }
    }
    if (downloadingModel != null) {
      // remove failed download attempts
      removeOrCancelDownload(downloadingModel.getName(), downloadingModel.getDownloadId());
    }
>>>>>>> 6fd2864a
    // schedule new download of model file
    Long newDownloadId = scheduleModelDownload(customModel);
    if (newDownloadId == null) {
      return Tasks.forException(new Exception("Failed to schedule the download task"));
    }

    return registerReceiverForDownloadId(newDownloadId, customModel.getName());
  }

  /** Removes or cancels the downloading model if exists. */
<<<<<<< HEAD
  synchronized void removeOrCancelDownloadModel(String modelName, Long downloadId) {
    if (downloadManager != null && downloadId != 0) {
      downloadManager.remove(downloadId);
      // TODO(annzimmer) - should I clean up the receiverMaps/TaskCompletionsSource if they are
      // active?
      // should this be sending a failure or just remove from list?
    }
    sharedPreferencesUtil.clearDownloadCustomModelDetails(modelName);
=======
  synchronized void removeOrCancelDownload(String modelName, Long downloadId) {
    if (downloadManager != null && downloadId != 0) {
      downloadManager.remove(downloadId);
    }
    sharedPreferencesUtil.setFailedUploadedCustomModelDetails(modelName);
>>>>>>> 6fd2864a
  }

  private synchronized DownloadBroadcastReceiver getReceiverInstance(
      long downloadId, String modelName) {
    DownloadBroadcastReceiver receiver = this.receiverMaps.get(downloadId);
    if (receiver == null) {
      receiver =
          new DownloadBroadcastReceiver(
              downloadId, modelName, getTaskCompletionSourceInstance(downloadId));
      this.receiverMaps.put(downloadId, receiver);
    }
    return receiver;
  }

<<<<<<< HEAD
  private synchronized void removeDownloadTaskInstance(long downloadId) {
    this.taskCompletionSourceMaps.remove(downloadId);
=======
  private synchronized void removeReceiverInstance(long downloadId) {
>>>>>>> 6fd2864a
    this.receiverMaps.remove(downloadId);
  }

  private Task<Void> registerReceiverForDownloadId(long downloadId, String modelName) {
    BroadcastReceiver broadcastReceiver = getReceiverInstance(downloadId, modelName);
    // It is okay to always register here. Since the broadcast receiver is the same via the lookup
    // for the same download id, the same broadcast receiver will be notified only once.
    context.registerReceiver(
        broadcastReceiver, new IntentFilter(DownloadManager.ACTION_DOWNLOAD_COMPLETE));

    return getTaskCompletionSourceInstance(downloadId).getTask();
  }

  /**
   * Returns the in progress download task if one exists, otherwise returns null.
   *
   * @param downloadId - download id associated with the requested task.
   */
  @Nullable
  public Task<Void> getExistingDownloadTask(long downloadId) {
    if (existTaskCompletionSourceInstance(downloadId)) {
      return getTaskCompletionSourceInstance(downloadId).getTask();
    }
    return null;
  }

  @VisibleForTesting
  synchronized TaskCompletionSource<Void> getTaskCompletionSourceInstance(long downloadId) {
    TaskCompletionSource<Void> taskCompletionSource = this.taskCompletionSourceMaps.get(downloadId);
    if (taskCompletionSource == null) {
      taskCompletionSource = new TaskCompletionSource<>();
      this.taskCompletionSourceMaps.put(downloadId, taskCompletionSource);
    }

    return taskCompletionSource;
  }

  @VisibleForTesting
  synchronized boolean existTaskCompletionSourceInstance(long downloadId) {
    TaskCompletionSource<Void> taskCompletionSource = this.taskCompletionSourceMaps.get(downloadId);
<<<<<<< HEAD
    System.out.println("exists task: " + taskCompletionSource);
    return (taskCompletionSource != null);
  }

=======
    return (taskCompletionSource != null);
  }

  private synchronized void removeTaskCompletionSourceInstance(long downloadId) {
    this.taskCompletionSourceMaps.remove(downloadId);
  }

>>>>>>> 6fd2864a
  @VisibleForTesting
  synchronized Long scheduleModelDownload(@NonNull CustomModel customModel) {
    if (downloadManager == null) {
      return null;
    }

    if (customModel.getDownloadUrl() == null || customModel.getDownloadUrl().isEmpty()) {
      return null;
    }
    // todo handle expired url here and figure out what to do about delayed downloads too..

    // Schedule a new downloading
    Request downloadRequest = new Request(Uri.parse(customModel.getDownloadUrl()));
    // check Url is not expired - get new one if necessary...

    // By setting the destination uri to null, the downloaded file will be stored in
    // DownloadManager's purgeable cache. As a result, WRITE_EXTERNAL_STORAGE permission is not
    // needed.
    downloadRequest.setDestinationUri(null);
    if (VERSION.SDK_INT >= VERSION_CODES.N) {
      downloadRequest.setRequiresCharging(downloadConditions.isChargingRequired());
      downloadRequest.setRequiresDeviceIdle(downloadConditions.isDeviceIdleRequired());
    }

    if (downloadConditions.isWifiRequired()) {
      downloadRequest.setAllowedNetworkTypes(Request.NETWORK_WIFI);
    }

    long id = downloadManager.enqueue(downloadRequest);
    // update the custom model to store the download id - do not lose current local file - in case
    // this is a background update.
    sharedPreferencesUtil.setDownloadingCustomModelDetails(
        new CustomModel(
            customModel.getName(),
            customModel.getModelHash(),
            customModel.getSize(),
            id,
            customModel.getLocalFilePath()));
    return id;
  }

  @Nullable
  @VisibleForTesting
  synchronized Integer getDownloadingModelStatusCode(Long downloadingId) {
    if (downloadManager == null || downloadingId == null) {
      return null;
    }

    Integer statusCode = null;

    try (Cursor cursor = downloadManager.query(new Query().setFilterById(downloadingId))) {

      if (cursor != null && cursor.moveToFirst()) {
        statusCode = cursor.getInt(cursor.getColumnIndex(DownloadManager.COLUMN_STATUS));
      }

      if (statusCode == null) {
        return null;
      }

      if (statusCode != DownloadManager.STATUS_RUNNING
          && statusCode != DownloadManager.STATUS_PAUSED
          && statusCode != DownloadManager.STATUS_PENDING
          && statusCode != DownloadManager.STATUS_SUCCESSFUL
          && statusCode != DownloadManager.STATUS_FAILED) {
        // Unknown status
        statusCode = null;
      }
      return statusCode;
    }
  }

  @Nullable
  private synchronized ParcelFileDescriptor getDownloadedFile(Long downloadingId) {
    if (downloadManager == null || downloadingId == null) {
      return null;
    }

    ParcelFileDescriptor fileDescriptor = null;
    try {
      fileDescriptor = downloadManager.openDownloadedFile(downloadingId);
    } catch (FileNotFoundException e) {
      // todo replace with FirebaseMlException
      Log.d(TAG, "Downloaded file is not found: " + e);
    }
    return fileDescriptor;
  }

  public void maybeCheckDownloadingComplete() throws Exception {
    for (String key : sharedPreferencesUtil.getSharedPreferenceKeySet()) {
      // if a local file path is present - get model details.
      Matcher matcher =
          Pattern.compile(SharedPreferencesUtil.DOWNLOADING_MODEL_ID_MATCHER).matcher(key);
      if (matcher.find()) {
        String modelName = matcher.group(matcher.groupCount());
        CustomModel downloadingModel = sharedPreferencesUtil.getCustomModelDetails(modelName);
        if (downloadingModel != null) {
          Integer statusCode = getDownloadingModelStatusCode(downloadingModel.getDownloadId());
          if (statusCode != null
              && (statusCode == DownloadManager.STATUS_SUCCESSFUL
                  || statusCode == DownloadManager.STATUS_FAILED)) {
            loadNewlyDownloadedModelFile(downloadingModel);
          }
        }
      }
    }
  }

  @Nullable
  @WorkerThread
  public File loadNewlyDownloadedModelFile(CustomModel model) throws FirebaseMlException {
    if (model == null) {
      return null;
    }

    Long downloadingId = model.getDownloadId();
    String downloadingModelHash = model.getModelHash();

    if (downloadingId == 0 || downloadingModelHash.isEmpty()) {
      // Clear the downloading info completely.
      // It handles the case: developer clear the app cache but downloaded model file in
      // DownloadManager's cache would not be cleared.
<<<<<<< HEAD
      removeOrCancelDownloadModel(model.getName(), model.getDownloadId());
=======
      removeOrCancelDownload(model.getName(), model.getDownloadId());
>>>>>>> 6fd2864a
      return null;
    }

    Integer statusCode = getDownloadingModelStatusCode(downloadingId);
    if (statusCode == null) {
      Log.d(TAG, "Download failed - no download status available.");
      // No status code, it may mean no such download or no download manager.
<<<<<<< HEAD
      removeOrCancelDownloadModel(model.getName(), model.getDownloadId());
=======
      removeOrCancelDownload(model.getName(), model.getDownloadId());
>>>>>>> 6fd2864a
      return null;
    }

    if (statusCode == DownloadManager.STATUS_SUCCESSFUL) {
      // Get downloaded file.
      ParcelFileDescriptor fileDescriptor = getDownloadedFile(downloadingId);
      if (fileDescriptor == null) {
        // reset original model - removing download id.
<<<<<<< HEAD
        removeOrCancelDownloadModel(model.getName(), model.getDownloadId());
=======
        sharedPreferencesUtil.setFailedUploadedCustomModelDetails(model.getName());
        removeOrCancelDownload(model.getName(), model.getDownloadId());
>>>>>>> 6fd2864a
        // todo log this?
        return null;
      }

      // Try to move it to destination folder.
      File newModelFile;
      try {
        // TODO add logging
        newModelFile = fileManager.moveModelToDestinationFolder(model, fileDescriptor);
      } finally {
<<<<<<< HEAD
        removeOrCancelDownloadModel(model.getName(), model.getDownloadId());
      }

      if (newModelFile == null) {
=======
        removeOrCancelDownload(model.getName(), model.getDownloadId());
      }

      if (newModelFile == null) {
        sharedPreferencesUtil.setFailedUploadedCustomModelDetails(model.getName());
>>>>>>> 6fd2864a
        return null;
      }

      // Successfully moved,  update share preferences
      sharedPreferencesUtil.setUploadedCustomModelDetails(
          new CustomModel(
              model.getName(), model.getModelHash(), model.getSize(), 0, newModelFile.getPath()));

      // todo(annzimmer) Cleans up the old files if it is the initial creation.
      return newModelFile;
    } else if (statusCode == DownloadManager.STATUS_FAILED) {
      // reset original model - removing downloading details.
<<<<<<< HEAD
      removeOrCancelDownloadModel(model.getName(), model.getDownloadId());
=======
      sharedPreferencesUtil.setFailedUploadedCustomModelDetails(model.getName());
      removeOrCancelDownload(model.getName(), model.getDownloadId());
>>>>>>> 6fd2864a
    }
    // Other cases, return as null and wait for download finish.
    return null;
  }

  private FirebaseMlException getExceptionAccordingToDownloadManager(Long downloadId) {
    int errorCode = FirebaseMlException.INTERNAL;
    String errorMessage = "Model downloading failed";
    Cursor cursor =
        (downloadManager == null || downloadId == null)
            ? null
            : downloadManager.query(new Query().setFilterById(downloadId));
    if (cursor != null && cursor.moveToFirst()) {
      int reason = cursor.getInt(cursor.getColumnIndex(DownloadManager.COLUMN_REASON));
      if (reason == DownloadManager.ERROR_INSUFFICIENT_SPACE) {
        errorMessage = "Model downloading failed due to insufficient space on the device.";
        errorCode = FirebaseMlException.NOT_ENOUGH_SPACE;
      } else {
        errorMessage =
            "Model downloading failed due to error code: "
                + reason
                + " from Android DownloadManager";
      }
    }
    return new FirebaseMlException(errorMessage, errorCode);
  }

  /**
   * Gets the failure reason for the {@code downloadId}. Returns 0 if there isn't a record for the
   * specified {@code downloadId}.
   */
  int getFailureReason(Long downloadId) {
    int failureReason = FirebaseMlLogEvent.NO_INT_VALUE;
    Cursor cursor =
        (downloadManager == null || downloadId == null)
            ? null
            : downloadManager.query(new Query().setFilterById(downloadId));
    if (cursor != null && cursor.moveToFirst()) {
      int index = cursor.getColumnIndex(DownloadManager.COLUMN_REASON);
      if (index != -1) {
        failureReason = cursor.getInt(index);
      }
    }
    return failureReason;
  }

  // This class runs totally on worker thread because we registered the receiver with a worker
  // thread handler.
  @WorkerThread
  private class DownloadBroadcastReceiver extends BroadcastReceiver {

    // Download Id is captured inside this class in memory. So there is no concern of inconsistency
    // with the persisted download id in shared preferences.
    private final long downloadId;
    private final String modelName;
    private final TaskCompletionSource<Void> taskCompletionSource;

    private DownloadBroadcastReceiver(
        long downloadId, String modelName, TaskCompletionSource<Void> taskCompletionSource) {
      this.downloadId = downloadId;
      this.modelName = modelName;
      this.taskCompletionSource = taskCompletionSource;
    }

    @Override
    public void onReceive(Context context, Intent intent) {
      long id = intent.getLongExtra(DownloadManager.EXTRA_DOWNLOAD_ID, -1);
      System.out.println("Incoming intent: " + intent + " for: " + id);
      if (id != downloadId) {
        return;
      }

      // check to prevent DuplicateTaskCompletionException - this was already updated and removed.
      // Just return.
      if (!existTaskCompletionSourceInstance(downloadId)) {
        System.out.println("Duplicate removed");
        removeDownloadTaskInstance(downloadId);
        return;
      }

      Integer statusCode = getDownloadingModelStatusCode(downloadId);
      // check to prevent DuplicateTaskCompletionException - this was already updated and removed.
      // Just return.
      if (!existTaskCompletionSourceInstance(downloadId)) {
        removeReceiverInstance(downloadId);
        return;
      }

      synchronized (ModelFileDownloadService.this) {
        try {
          context.getApplicationContext().unregisterReceiver(this);
        } catch (IllegalArgumentException e) {
          // If we try to unregister a receiver that was never registered or has been unregistered,
          // IllegalArgumentException will be thrown by the Android Framework.
          // Our current code does not have this problem. However, in order to be safer in the
          // future, we just ignore the exception here, because it is not a big deal. The code can
          // move on.
        }

<<<<<<< HEAD
        removeDownloadTaskInstance(downloadId);
=======
        removeReceiverInstance(downloadId);
        removeTaskCompletionSourceInstance(downloadId);
>>>>>>> 6fd2864a
      }

      if (statusCode != null) {
        if (statusCode == DownloadManager.STATUS_FAILED) {
          int failureReason = getFailureReason(id);
          CustomModel downloadingModel =
              sharedPreferencesUtil.getDownloadingCustomModelDetails(modelName);
          if (downloadingModel != null) {
            eventLogger.logDownloadFailureWithReason(downloadingModel, false, failureReason);
            if (checkErrorCausedByExpiry(downloadingModel.getDownloadUrlExpiry(), failureReason)) {
              // retry as a new download
              // todo change to FirebaseMlException retry error - or whatever we decide is
              // appropriate.
              taskCompletionSource.setException(new Exception("Retry: Expired URL"));
              return;
            }
          }
          taskCompletionSource.setException(getExceptionAccordingToDownloadManager(id));
          return;
        }

        if (statusCode == DownloadManager.STATUS_SUCCESSFUL) {
          CustomModel model = sharedPreferencesUtil.getDownloadingCustomModelDetails(modelName);
          if (model == null) {
            // model might have been updated already get the downloaded model.
            model = sharedPreferencesUtil.getCustomModelDetails(modelName);
            if (model == null) {
              // todo add logging here.
              taskCompletionSource.setException(
                  new FirebaseMlException(
                      "No model associated with name: " + modelName,
                      FirebaseMlException.INVALID_ARGUMENT));
              return;
            }
          }
          eventLogger.logDownloadEventWithExactDownloadTime(
              model, ErrorCode.NO_ERROR, DownloadStatus.SUCCEEDED);
          taskCompletionSource.setResult(null);
          return;
        }
      }

      // Status code is null or not one of success or fail.
      taskCompletionSource.setException(new Exception("Model downloading failed"));
    }

    private boolean checkErrorCausedByExpiry(long downloadUrlExpiry, int failureReason) {
      final Date time = new Date();

<<<<<<< HEAD
      return (failureReason == 400 && downloadUrlExpiry < time.getTime());
=======
      if (failureReason == 400 && downloadUrlExpiry < time.getTime()) {
        return true;
      }
      return false;
>>>>>>> 6fd2864a
    }
  }
}<|MERGE_RESOLUTION|>--- conflicted
+++ resolved
@@ -133,7 +133,6 @@
     // check model download already in progress
     CustomModel downloadingModel =
         sharedPreferencesUtil.getDownloadingCustomModelDetails(customModel.getName());
-<<<<<<< HEAD
     if (downloadingModel != null) {
       if (downloadingModel.getDownloadId() != 0
           && existTaskCompletionSourceInstance(downloadingModel.getDownloadId())) {
@@ -155,28 +154,6 @@
       removeOrCancelDownloadModel(downloadingModel.getName(), downloadingModel.getDownloadId());
     }
 
-=======
-    if (downloadingModel != null && downloadingModel.getDownloadId() != 0) {
-      Integer statusCode = getDownloadingModelStatusCode(downloadingModel.getDownloadId());
-      Date now = new Date();
-
-      // check if download has completed or still has time to finish.
-      // Give a buffer above url expiry to continue if in progress.
-      if (statusCode != null
-          && (statusCode == DownloadManager.STATUS_SUCCESSFUL
-              || statusCode == DownloadManager.STATUS_FAILED
-              || (customModel.getDownloadUrlExpiry()
-                  > (now.getTime() - COMPLETION_BUFFER_IN_MS)))) {
-        // download in progress for this hash already - return this result.
-        return registerReceiverForDownloadId(
-            downloadingModel.getDownloadId(), customModel.getName());
-      }
-    }
-    if (downloadingModel != null) {
-      // remove failed download attempts
-      removeOrCancelDownload(downloadingModel.getName(), downloadingModel.getDownloadId());
-    }
->>>>>>> 6fd2864a
     // schedule new download of model file
     Long newDownloadId = scheduleModelDownload(customModel);
     if (newDownloadId == null) {
@@ -187,7 +164,6 @@
   }
 
   /** Removes or cancels the downloading model if exists. */
-<<<<<<< HEAD
   synchronized void removeOrCancelDownloadModel(String modelName, Long downloadId) {
     if (downloadManager != null && downloadId != 0) {
       downloadManager.remove(downloadId);
@@ -196,13 +172,6 @@
       // should this be sending a failure or just remove from list?
     }
     sharedPreferencesUtil.clearDownloadCustomModelDetails(modelName);
-=======
-  synchronized void removeOrCancelDownload(String modelName, Long downloadId) {
-    if (downloadManager != null && downloadId != 0) {
-      downloadManager.remove(downloadId);
-    }
-    sharedPreferencesUtil.setFailedUploadedCustomModelDetails(modelName);
->>>>>>> 6fd2864a
   }
 
   private synchronized DownloadBroadcastReceiver getReceiverInstance(
@@ -217,12 +186,8 @@
     return receiver;
   }
 
-<<<<<<< HEAD
   private synchronized void removeDownloadTaskInstance(long downloadId) {
     this.taskCompletionSourceMaps.remove(downloadId);
-=======
-  private synchronized void removeReceiverInstance(long downloadId) {
->>>>>>> 6fd2864a
     this.receiverMaps.remove(downloadId);
   }
 
@@ -263,20 +228,9 @@
   @VisibleForTesting
   synchronized boolean existTaskCompletionSourceInstance(long downloadId) {
     TaskCompletionSource<Void> taskCompletionSource = this.taskCompletionSourceMaps.get(downloadId);
-<<<<<<< HEAD
-    System.out.println("exists task: " + taskCompletionSource);
     return (taskCompletionSource != null);
   }
 
-=======
-    return (taskCompletionSource != null);
-  }
-
-  private synchronized void removeTaskCompletionSourceInstance(long downloadId) {
-    this.taskCompletionSourceMaps.remove(downloadId);
-  }
-
->>>>>>> 6fd2864a
   @VisibleForTesting
   synchronized Long scheduleModelDownload(@NonNull CustomModel customModel) {
     if (downloadManager == null) {
@@ -399,11 +353,7 @@
       // Clear the downloading info completely.
       // It handles the case: developer clear the app cache but downloaded model file in
       // DownloadManager's cache would not be cleared.
-<<<<<<< HEAD
       removeOrCancelDownloadModel(model.getName(), model.getDownloadId());
-=======
-      removeOrCancelDownload(model.getName(), model.getDownloadId());
->>>>>>> 6fd2864a
       return null;
     }
 
@@ -411,11 +361,7 @@
     if (statusCode == null) {
       Log.d(TAG, "Download failed - no download status available.");
       // No status code, it may mean no such download or no download manager.
-<<<<<<< HEAD
       removeOrCancelDownloadModel(model.getName(), model.getDownloadId());
-=======
-      removeOrCancelDownload(model.getName(), model.getDownloadId());
->>>>>>> 6fd2864a
       return null;
     }
 
@@ -424,12 +370,7 @@
       ParcelFileDescriptor fileDescriptor = getDownloadedFile(downloadingId);
       if (fileDescriptor == null) {
         // reset original model - removing download id.
-<<<<<<< HEAD
         removeOrCancelDownloadModel(model.getName(), model.getDownloadId());
-=======
-        sharedPreferencesUtil.setFailedUploadedCustomModelDetails(model.getName());
-        removeOrCancelDownload(model.getName(), model.getDownloadId());
->>>>>>> 6fd2864a
         // todo log this?
         return null;
       }
@@ -440,18 +381,10 @@
         // TODO add logging
         newModelFile = fileManager.moveModelToDestinationFolder(model, fileDescriptor);
       } finally {
-<<<<<<< HEAD
         removeOrCancelDownloadModel(model.getName(), model.getDownloadId());
       }
 
       if (newModelFile == null) {
-=======
-        removeOrCancelDownload(model.getName(), model.getDownloadId());
-      }
-
-      if (newModelFile == null) {
-        sharedPreferencesUtil.setFailedUploadedCustomModelDetails(model.getName());
->>>>>>> 6fd2864a
         return null;
       }
 
@@ -464,12 +397,7 @@
       return newModelFile;
     } else if (statusCode == DownloadManager.STATUS_FAILED) {
       // reset original model - removing downloading details.
-<<<<<<< HEAD
       removeOrCancelDownloadModel(model.getName(), model.getDownloadId());
-=======
-      sharedPreferencesUtil.setFailedUploadedCustomModelDetails(model.getName());
-      removeOrCancelDownload(model.getName(), model.getDownloadId());
->>>>>>> 6fd2864a
     }
     // Other cases, return as null and wait for download finish.
     return null;
@@ -569,12 +497,7 @@
           // move on.
         }
 
-<<<<<<< HEAD
         removeDownloadTaskInstance(downloadId);
-=======
-        removeReceiverInstance(downloadId);
-        removeTaskCompletionSourceInstance(downloadId);
->>>>>>> 6fd2864a
       }
 
       if (statusCode != null) {
@@ -623,15 +546,7 @@
 
     private boolean checkErrorCausedByExpiry(long downloadUrlExpiry, int failureReason) {
       final Date time = new Date();
-
-<<<<<<< HEAD
       return (failureReason == 400 && downloadUrlExpiry < time.getTime());
-=======
-      if (failureReason == 400 && downloadUrlExpiry < time.getTime()) {
-        return true;
-      }
-      return false;
->>>>>>> 6fd2864a
     }
   }
 }