--- conflicted
+++ resolved
@@ -38,15 +38,8 @@
  */
 public class ModelFileManager {
 
-<<<<<<< HEAD
   public static final String CUSTOM_MODEL_ROOT_PATH = "com.google.firebase.ml.custom.models";
-=======
   private static final String TAG = "FirebaseModelFileManage";
-
-  @VisibleForTesting
-  static final String CUSTOM_MODEL_ROOT_PATH = "com.google.firebase.ml.custom.models";
->>>>>>> c75caee1
-
   private static final int INVALID_INDEX = -1;
   private final Context context;
   private final FirebaseApp firebaseApp;
