// Copyright 2020 Google LLC
//
// Licensed under the Apache License, Version 2.0 (the "License");
// you may not use this file except in compliance with the License.
// You may obtain a copy of the License at
//
//      http://www.apache.org/licenses/LICENSE-2.0
//
// Unless required by applicable law or agreed to in writing, software
// distributed under the License is distributed on an "AS IS" BASIS,
// WITHOUT WARRANTIES OR CONDITIONS OF ANY KIND, either express or implied.
// See the License for the specific language governing permissions and
// limitations under the License.
package com.google.firebase.ml.modeldownloader;

import android.os.Build.VERSION_CODES;
import android.util.Log;
import androidx.annotation.NonNull;
import androidx.annotation.Nullable;
import androidx.annotation.RequiresApi;
import androidx.annotation.VisibleForTesting;
import com.google.android.gms.common.internal.Preconditions;
import com.google.android.gms.tasks.Task;
import com.google.android.gms.tasks.TaskCompletionSource;
import com.google.android.gms.tasks.Tasks;
import com.google.firebase.FirebaseApp;
import com.google.firebase.FirebaseOptions;
import com.google.firebase.installations.FirebaseInstallationsApi;
import com.google.firebase.ml.modeldownloader.internal.CustomModelDownloadService;
import com.google.firebase.ml.modeldownloader.internal.FirebaseMlLogEvent.ModelDownloadLogEvent.DownloadStatus;
import com.google.firebase.ml.modeldownloader.internal.FirebaseMlLogEvent.ModelDownloadLogEvent.ErrorCode;
import com.google.firebase.ml.modeldownloader.internal.FirebaseMlLogger;
import com.google.firebase.ml.modeldownloader.internal.ModelFileDownloadService;
import com.google.firebase.ml.modeldownloader.internal.ModelFileManager;
import com.google.firebase.ml.modeldownloader.internal.SharedPreferencesUtil;
import java.io.File;
import java.util.Set;
import java.util.concurrent.Executor;
import java.util.concurrent.Executors;

public class FirebaseModelDownloader {

  private static final String TAG = "FirebaseModelDownld";
  private final FirebaseOptions firebaseOptions;
  private final SharedPreferencesUtil sharedPreferencesUtil;
  private final ModelFileDownloadService fileDownloadService;
  private final ModelFileManager fileManager;
  private final CustomModelDownloadService modelDownloadService;
  private final Executor executor;

  private final FirebaseMlLogger eventLogger;

  @RequiresApi(api = VERSION_CODES.KITKAT)
  FirebaseModelDownloader(
      FirebaseApp firebaseApp, FirebaseInstallationsApi firebaseInstallationsApi) {
    this.firebaseOptions = firebaseApp.getOptions();
    this.sharedPreferencesUtil = new SharedPreferencesUtil(firebaseApp);
    this.eventLogger = FirebaseMlLogger.getInstance();
    this.fileDownloadService = new ModelFileDownloadService(firebaseApp);
    this.modelDownloadService =
        new CustomModelDownloadService(firebaseApp, firebaseInstallationsApi);

    this.executor = Executors.newSingleThreadExecutor();
    fileManager = ModelFileManager.getInstance();
  }

  @VisibleForTesting
  FirebaseModelDownloader(
      FirebaseOptions firebaseOptions,
      SharedPreferencesUtil sharedPreferencesUtil,
      ModelFileDownloadService fileDownloadService,
      CustomModelDownloadService modelDownloadService,
      ModelFileManager fileManager,
      FirebaseMlLogger eventLogger,
      Executor executor) {
    this.firebaseOptions = firebaseOptions;
    this.sharedPreferencesUtil = sharedPreferencesUtil;
    this.fileDownloadService = fileDownloadService;
    this.modelDownloadService = modelDownloadService;
    this.fileManager = fileManager;
    this.eventLogger = eventLogger;
    this.executor = executor;
  }

  /**
   * Returns the {@link FirebaseModelDownloader} initialized with the default {@link FirebaseApp}.
   *
   * @return a {@link FirebaseModelDownloader} instance
   */
  @NonNull
  public static FirebaseModelDownloader getInstance() {
    FirebaseApp defaultFirebaseApp = FirebaseApp.getInstance();
    return getInstance(defaultFirebaseApp);
  }

  /**
   * Returns the {@link FirebaseModelDownloader} initialized with a custom {@link FirebaseApp}.
   *
   * @param app a custom {@link FirebaseApp}
   * @return a {@link FirebaseModelDownloader} instance
   */
  @NonNull
  public static FirebaseModelDownloader getInstance(@NonNull FirebaseApp app) {
    Preconditions.checkArgument(app != null, "Null is not a valid value of FirebaseApp.");
    return app.get(FirebaseModelDownloader.class);
  }

  /**
   * Get the downloaded model file based on download type and conditions. DownloadType behaviours:
   *
   * <ul>
   *   <li>{@link DownloadType#LOCAL_MODEL}: returns the current model if present, otherwise
   *       triggers new download (or finds one in progress) and only completes when download is
   *       finished
   *   <li>{@link DownloadType#LOCAL_MODEL_UPDATE_IN_BACKGROUND}: returns the current model if
   *       present and triggers an update to fetch a new version in the background. If no local
   *       model is present triggers a new download (or finds one in progress) and only completes
   *       when download is finished.
   *   <li>{@link DownloadType#LATEST_MODEL}: check for latest model, if different from local model,
   *       trigger new download, task only completes when download finishes
   * </ul>
   *
   * Most common exceptions include:
   *
   * <ul>
   *   <li>{@link FirebaseMlException#NO_NETWORK_CONNECTION}: Error connecting to the network.
   *   <li>{@link FirebaseMlException#NOT_FOUND}: No model found with the given name.
   *   <li>{@link FirebaseMlException#NOT_ENOUGH_SPACE}: Not enough space on device to download
   *       model.
   *   <li>{@link FirebaseMlException#DOWNLOAD_URL_EXPIRED}: Url used to fetch model expired before
   *       model download completed. (Rare: these calls are retried internally before being raised.)
   * </ul>
   *
   * @param modelName - model name
   * @param downloadType - download type
   * @param conditions - download conditions
   * @return Custom model
   */
  @NonNull
  public Task<CustomModel> getModel(
      @NonNull String modelName,
      @NonNull DownloadType downloadType,
      @Nullable CustomModelDownloadConditions conditions) {
    CustomModel localModelDetails = getLocalModelDetails(modelName);
    if (localModelDetails == null) {
      // no local model - get latest.
      return getCustomModelTask(modelName, conditions);
    }

    switch (downloadType) {
      case LOCAL_MODEL:
        return getCompletedLocalCustomModelTask(localModelDetails);
      case LATEST_MODEL:
        // check for latest model, wait for download if newer model exists
        return getCustomModelTask(modelName, conditions, localModelDetails.getModelHash());
      case LOCAL_MODEL_UPDATE_IN_BACKGROUND:
        // start download in background, if newer model exists
        getCustomModelTask(modelName, conditions, localModelDetails.getModelHash());
        return getCompletedLocalCustomModelTask(localModelDetails);
    }
    return Tasks.forException(
        new FirebaseMlException(
            "Unsupported downloadType, please chose LOCAL_MODEL, LATEST_MODEL, or LOCAL_MODEL_UPDATE_IN_BACKGROUND",
            FirebaseMlException.INVALID_ARGUMENT));
  }

  /**
   * Checks the local model, if a completed download exists - returns this model. Else if a download
   * is in progress returns the downloading model version. Otherwise, this model is in a bad state -
   * clears the model and return null
   *
   * @param modelName - name of the model
   * @return the local model with file downloaded details or null if no local model.
   */
  @Nullable
  private CustomModel getLocalModelDetails(@NonNull String modelName) {
    CustomModel localModel = sharedPreferencesUtil.getCustomModelDetails(modelName);
    if (localModel == null) {
      return null;
    }

    // valid model file exists when local file path is set
    if (localModel.getLocalFilePath() != null && localModel.isModelFilePresent()) {
      return localModel;
    }

    // download is in progress - return downloading model details
    if (localModel.getDownloadId() != 0) {
      return sharedPreferencesUtil.getDownloadingCustomModelDetails(modelName);
    }

    // bad model state - delete all existing details and return null
    deleteModelDetails(localModel.getName());
    return null;
  }

  // Given a model, if the local file path is present, return model.
  // Else if there is a file download is in progress, returns the download task.
  // Otherwise reset model and return null - this should not happen.
  private Task<CustomModel> getCompletedLocalCustomModelTask(@NonNull CustomModel model) {
    // model file exists - use this
    if (model.isModelFilePresent()) {
      return Tasks.forResult(model);
    }

    // download in progress - return the downloading task.
    if (model.getDownloadId() != 0) {

      // download in progress - find existing download task and wait for it to complete.
      Task<Void> downloadInProgressTask =
          fileDownloadService.getExistingDownloadTask(model.getDownloadId());

      if (downloadInProgressTask != null) {
        return downloadInProgressTask.continueWithTask(
            executor,
            downloadTask -> {
              if (downloadTask.isSuccessful()) {
                return finishModelDownload(model.getName());
              } else if (downloadTask.getException() instanceof FirebaseMlException) {
                return Tasks.forException((FirebaseMlException) downloadTask.getException());
              }
              return Tasks.forException(
                  new FirebaseMlException(
                      "Model download failed for " + model.getName(),
                      FirebaseMlException.INTERNAL));
            });
      }

      // maybe download just completed - fetch latest model to check.
      CustomModel latestModel = sharedPreferencesUtil.getCustomModelDetails(model.getName());
      if (latestModel != null && latestModel.isModelFilePresent()) {
        return Tasks.forResult(latestModel);
      }
    }

    // bad model state - delete all existing model details and return exception
    return deleteDownloadedModel(model.getName())
        .continueWithTask(
            executor,
            deletionTask ->
                Tasks.forException(
                    new FirebaseMlException(
                        "Model download in bad state - please retry",
                        FirebaseMlException.INTERNAL)));
  }

  // This version of getCustomModelTask will always call the modelDownloadService and upon
  // success will then trigger file download.
  private Task<CustomModel> getCustomModelTask(
      @NonNull String modelName, @Nullable CustomModelDownloadConditions conditions) {
    return getCustomModelTask(modelName, conditions, null);
  }

  // This version of getCustomModelTask will call the modelDownloadService and upon
  // success will only trigger file download, if there is a new model hash value.
  private Task<CustomModel> getCustomModelTask(
      @NonNull String modelName,
      @Nullable CustomModelDownloadConditions conditions,
      @Nullable String modelHash) {
    CustomModel currentModel = sharedPreferencesUtil.getCustomModelDetails(modelName);

    if (currentModel == null && modelHash != null) {
      Log.d(TAG, "Model hash provided but no current model; triggering fresh download.");
      modelHash = null;
    }

    Task<CustomModel> incomingModelDetails =
        modelDownloadService.getCustomModelDetails(
            firebaseOptions.getProjectId(), modelName, modelHash);

    return incomingModelDetails.continueWithTask(
        executor,
        incomingModelDetailTask -> {
          if (incomingModelDetailTask.isSuccessful()) {
            // null means we have the latest model or we failed to connect.
            if (incomingModelDetailTask.getResult() == null) {
              if (currentModel != null) {
                return getCompletedLocalCustomModelTask(currentModel);
              }
              // double check due to timing.
              CustomModel updatedModel = sharedPreferencesUtil.getCustomModelDetails(modelName);
              if (updatedModel != null) {
                return getCompletedLocalCustomModelTask(updatedModel);
              }
              // clean up model internally
              deleteModelDetails(modelName);
              return Tasks.forException(
                  new FirebaseMlException(
                      "Possible caching issues: no model associated with " + modelName + ".",
                      FirebaseMlException.INTERNAL));
            }

            // if modelHash matches current local model just return local model.
            // Should be handled by above case but just in case.
            if (currentModel != null) {
              // is this the same model?
              if (currentModel
                      .getModelHash()
                      .equals(incomingModelDetails.getResult().getModelHash())
                  && currentModel.getLocalFilePath() != null
                  && !currentModel.getLocalFilePath().isEmpty()
                  && new File(currentModel.getLocalFilePath()).exists()) {
                return getCompletedLocalCustomModelTask(currentModel);
              }

              // update is available
              if (!currentModel
                  .getModelHash()
                  .equals(incomingModelDetails.getResult().getModelHash())) {
                eventLogger.logDownloadEventWithErrorCode(
                    incomingModelDetails.getResult(),
                    false,
                    DownloadStatus.UPDATE_AVAILABLE,
                    ErrorCode.NO_ERROR);
              }

              // is download already in progress for this hash?
              if (currentModel.getDownloadId() != 0) {
                CustomModel downloadingModel =
                    sharedPreferencesUtil.getDownloadingCustomModelDetails(modelName);
                if (downloadingModel != null) {
                  if (downloadingModel
                      .getModelHash()
                      .equals(incomingModelDetails.getResult().getModelHash())) {
                    return Tasks.forResult(downloadingModel);
                  }
                  Log.d(
                      TAG, "Hash does not match with expected: " + downloadingModel.getModelHash());
                  // Note we log "DownloadStatus.SUCCEEDED" because the model file's download itself
                  // succeeded. Just the hash validation failed.
                  eventLogger.logDownloadEventWithErrorCode(
                      downloadingModel,
                      true,
                      DownloadStatus.SUCCEEDED,
                      ErrorCode.MODEL_HASH_MISMATCH);
                  return Tasks.forException(
                      new FirebaseMlException(
                          "Hash does not match with expected",
                          FirebaseMlException.MODEL_HASH_MISMATCH));
                }
                Log.d(TAG, "Download details missing for model");
                // Note we log "DownloadStatus.SUCCEEDED" because the model file's download itself
                // succeeded. Just the file copy failed.
                eventLogger.logDownloadEventWithErrorCode(
                    downloadingModel, true, DownloadStatus.SUCCEEDED, ErrorCode.DOWNLOAD_FAILED);
                return Tasks.forException(
                    new FirebaseMlException(
                        "Download details missing for model", FirebaseMlException.INTERNAL));
              }
            }

            // start download
            return fileDownloadService
                .download(incomingModelDetailTask.getResult(), conditions)
                .continueWithTask(
                    executor,
                    downloadTask -> {
                      if (downloadTask.isSuccessful()) {
                        return finishModelDownload(modelName);
                      } else {
                        return retryExpiredUrlDownload(modelName, conditions, downloadTask, 2);
                      }
                    });
          }
          return Tasks.forException(incomingModelDetailTask.getException());
        });
  }

  private Task<CustomModel> retryExpiredUrlDownload(
      @NonNull String modelName,
      @Nullable CustomModelDownloadConditions conditions,
      Task<Void> downloadTask,
      int retryCounter) {
    if (downloadTask.getException() instanceof FirebaseMlException
        && ((FirebaseMlException) downloadTask.getException()).getCode()
            == FirebaseMlException.DOWNLOAD_URL_EXPIRED) {
      // this is likely an expired url - retry.
      Task<CustomModel> retryModelDetails =
          modelDownloadService.getNewDownloadUrlWithExpiry(
              firebaseOptions.getProjectId(), modelName);
      // no local model - start download.
      return retryModelDetails.continueWithTask(
          executor,
          retryModelDetailTask -> {
            if (retryModelDetailTask.isSuccessful()) {
              // start download
              return fileDownloadService
                  .download(retryModelDetailTask.getResult(), conditions)
                  .continueWithTask(
                      executor,
                      retryDownloadTask -> {
                        if (retryDownloadTask.isSuccessful()) {
                          return finishModelDownload(modelName);
                        }
                        if (retryCounter > 1) {
                          return retryExpiredUrlDownload(
                              modelName, conditions, downloadTask, retryCounter - 1);
                        }
                        return Tasks.forException(
                            new FirebaseMlException(
                                "File download failed after multiple attempts, possible expired url.",
                                FirebaseMlException.DOWNLOAD_URL_EXPIRED));
                      });
            }
            return Tasks.forException(retryModelDetailTask.getException());
          });
    } else if (downloadTask.getException() instanceof FirebaseMlException) {
      return Tasks.forException(downloadTask.getException());
    }
    return Tasks.forException(
        new FirebaseMlException("File download failed.", FirebaseMlException.INTERNAL));
  }

  private Task<CustomModel> finishModelDownload(@NonNull String modelName) {
    // read the updated model
    CustomModel downloadedModel = sharedPreferencesUtil.getDownloadingCustomModelDetails(modelName);
    if (downloadedModel == null) {
      // check if latest download completed - if so use current.
      downloadedModel = sharedPreferencesUtil.getCustomModelDetails(modelName);
      if (downloadedModel == null) {
        return Tasks.forException(
            new FirebaseMlException(
                "File for model, "
                    + modelName
                    + ", expected and not found during download completion.",
                FirebaseMlException.INTERNAL));
      }
    }
    // trigger the file to be moved to permanent location.
    fileDownloadService.loadNewlyDownloadedModelFile(downloadedModel);
    downloadedModel = sharedPreferencesUtil.getCustomModelDetails(modelName);
    return Tasks.forResult(downloadedModel);
  }

  /**
   * Lists all models downloaded to device.
   *
   * @return The set of all models that are downloaded to this device.
   */
  @NonNull
  public Task<Set<CustomModel>> listDownloadedModels() {
    // trigger completion of file moves for download files.
    fileDownloadService.maybeCheckDownloadingComplete();

    TaskCompletionSource<Set<CustomModel>> taskCompletionSource = new TaskCompletionSource<>();
    executor.execute(
        () -> taskCompletionSource.setResult(sharedPreferencesUtil.listDownloadedModels()));
    return taskCompletionSource.getTask();
  }

  /**
   * Delete local model. Removes any information and files associated with the model name.
   *
   * @param modelName - name of the model
   */
  @NonNull
  public Task<Void> deleteDownloadedModel(@NonNull String modelName) {

    TaskCompletionSource<Void> taskCompletionSource = new TaskCompletionSource<>();
    executor.execute(
        () -> {
          // remove all files associated with this model and then clean up model references.
          deleteModelDetails(modelName);
          taskCompletionSource.setResult(null);
        });
    return taskCompletionSource.getTask();
  }

  private void deleteModelDetails(@NonNull String modelName) {
    fileManager.deleteAllModels(modelName);
    sharedPreferencesUtil.clearModelDetails(modelName);
  }

  /**
<<<<<<< HEAD
   * Update the settings which allow logging to firelog. When not specifically set, defaults to use
   * the Firebase wide data collection switch.
=======
   * Enables stats collection in Firebase Ml ModelDownloader via Firelog. The stats include API
   * calls counts, errors, API call durations, options, etc. No personally identifiable information
   * is logged.
   *
   * <p>The setting is per FirebaseApp, and it is persistent together with app's private data. It
   * means if the user uninstalls the app or clears all app data, the setting will be erased. The
   * best practice is to set the flag in each initialization.
   *
   * <p>By default the logging matches the Firebase wide data collection switch.
>>>>>>> 29e73e5b
   *
   * @param enabled - is statistics logging enabled, set to null to use Firebase wide data
   *     collection switch (default)
   */
  public void setModelDownloaderCollectionEnabled(@Nullable Boolean enabled) {
    sharedPreferencesUtil.setCustomModelStatsCollectionEnabled(enabled);
  }

  /**
   * Get the current models' download id (returns background download id when applicable). This id
   * can be used to create a progress bar to track file download progress.
   *
   * <p>[Preferred] If getModelTask is not null, then this task returns when the download id is not
   * 0 (download has been enqueued) or when the getModelTask completes (returning 0).
   *
   * <p>If getModelTask is null, then immediately returns the download id of the model. This will be
   * 0 if the model doesn't exist, the model has completed downloading, or the download hasn't been
   * enqueued.
   *
   * @param modelName - model name
   * @param getModelTask - use the most recent getModel task associated with the model name
   * @return id associated with Android Download Manager.
   */
  @NonNull
  public Task<Long> getModelDownloadId(
      @NonNull String modelName, @Nullable Task<CustomModel> getModelTask) {
    if (getModelTask == null) {
      CustomModel localModel = sharedPreferencesUtil.getDownloadingCustomModelDetails(modelName);
      if (localModel != null) {
        return Tasks.forResult(localModel.getDownloadId());
      }
      return Tasks.forResult(0L);
    }

    long downloadId = 0;
    while (downloadId == 0 && !getModelTask.isComplete()) {
      CustomModel localModel = sharedPreferencesUtil.getDownloadingCustomModelDetails(modelName);
      if (localModel != null) {
        downloadId = localModel.getDownloadId();
      }
    }

    return Tasks.forResult(downloadId);
  }

  /** Returns the nick name of the {@link FirebaseApp} of this {@link FirebaseModelDownloader} */
  @VisibleForTesting
  String getApplicationId() {
    return firebaseOptions.getApplicationId();
  }
}<|MERGE_RESOLUTION|>--- conflicted
+++ resolved
@@ -472,10 +472,6 @@
   }
 
   /**
-<<<<<<< HEAD
-   * Update the settings which allow logging to firelog. When not specifically set, defaults to use
-   * the Firebase wide data collection switch.
-=======
    * Enables stats collection in Firebase Ml ModelDownloader via Firelog. The stats include API
    * calls counts, errors, API call durations, options, etc. No personally identifiable information
    * is logged.
@@ -485,9 +481,8 @@
    * best practice is to set the flag in each initialization.
    *
    * <p>By default the logging matches the Firebase wide data collection switch.
->>>>>>> 29e73e5b
-   *
-   * @param enabled - is statistics logging enabled, set to null to use Firebase wide data
+   *
+   * @param enabled - is logging enabled, set to null to use Firebase wide data
    *     collection switch (default)
    */
   public void setModelDownloaderCollectionEnabled(@Nullable Boolean enabled) {
