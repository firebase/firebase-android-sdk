--- conflicted
+++ resolved
@@ -136,14 +136,9 @@
   /**
    * The local model file. If null is returned, use the download Id to check the download status.
    *
-<<<<<<< HEAD
-   * @return the local file associated with the model, if the original file download is still in
-   *     progress, returns null, if file update is in progress returns last fully uploaded model.
-=======
    * @return the local file associated with the model. If the original file download is still in
    *     progress, returns null. If file update is in progress, returns the last fully uploaded
    *     model.
->>>>>>> 1deb532f
    */
   @Nullable
   @VisibleForTesting
