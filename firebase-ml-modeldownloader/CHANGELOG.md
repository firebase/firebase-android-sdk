--- conflicted
+++ resolved
@@ -1,7 +1,6 @@
 # Unreleased
-<<<<<<< HEAD
 * [changed] Internal infrastructure improvements.
-=======
+
 * [changed] Added Kotlin extensions (KTX) APIs from `com.google.firebase:firebase-ml-modeldownloader-ktx`
   to `com.google.firebase:firebase-ml-modeldownloader` under the `com.google.firebase.ml.modeldownloader` package.
   For details, see the
@@ -12,7 +11,6 @@
   and all the Kotlin extensions (KTX) APIs in `com.google.firebase:firebase-ml-modeldownloader-ktx` are
   now deprecated. As early as April 2024, we'll no longer release KTX modules. For details, see the
   [FAQ about this initiative](https://firebase.google.com/docs/android/kotlin-migration)
->>>>>>> 15c3197c
 
 # 24.1.3
 * [unchanged] Updated internal Dagger dependency.
