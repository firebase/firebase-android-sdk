--- conflicted
+++ resolved
@@ -59,17 +59,10 @@
     testImplementation 'com.github.tomakehurst:wiremock-standalone:2.26.3'
     testImplementation "com.google.truth:truth:$googleTruthVersion"
     testImplementation 'junit:junit:4.13'
-<<<<<<< HEAD
     //Android compatible version of Apache httpclient.
     testImplementation 'org.apache.httpcomponents:httpclient-android:4.3.5.1'
-    testImplementation 'org.mockito:mockito-core:2.25.0'
-=======
     testImplementation 'org.mockito:mockito-core:3.3.3'
->>>>>>> c7f1620b
     testImplementation "org.robolectric:robolectric:$robolectricVersion"
 
     testImplementation 'com.google.truth.extensions:truth-proto-extension:1.0'
-    //testImplementation 'junit:junit:4.13-beta-2'
-
-
 }