--- conflicted
+++ resolved
@@ -63,18 +63,9 @@
   @NonNull
   @Override
   public JsonValueObjectEncoderContext add(@NonNull String name, @Nullable Object o)
-<<<<<<< HEAD
       throws IOException {
-    maybeUnNest();
-    jsonWriter.name(name);
-    if (o == null) {
-      jsonWriter.nullValue();
-      return this;
-=======
-      throws IOException, EncodingException {
     if (ignoreNullValues) {
       return internalAddIgnoreNullValues(name, o);
->>>>>>> 58ce4c0c
     }
     return internalAdd(name, o);
   }
