// Copyright 2020 Google LLC
//
// Licensed under the Apache License, Version 2.0 (the "License");
// you may not use this file except in compliance with the License.
// You may obtain a copy of the License at
//
//      http://www.apache.org/licenses/LICENSE-2.0
//
// Unless required by applicable law or agreed to in writing, software
// distributed under the License is distributed on an "AS IS" BASIS,
// WITHOUT WARRANTIES OR CONDITIONS OF ANY KIND, either express or implied.
// See the License for the specific language governing permissions and
// limitations under the License.

package com.google.firebase.decoders.json;

import static com.google.common.truth.Truth.assertThat;
import static java.nio.charset.StandardCharsets.UTF_8;
import static org.junit.Assert.assertThrows;

import androidx.annotation.NonNull;
import com.google.firebase.decoders.FieldRef;
import com.google.firebase.decoders.ObjectDecoder;
import com.google.firebase.decoders.ObjectDecoderContext;
import com.google.firebase.decoders.Safe;
import com.google.firebase.decoders.TypeCreator;
import com.google.firebase.decoders.TypeToken;
import com.google.firebase.encoders.FieldDescriptor;
import java.io.ByteArrayInputStream;
import java.io.IOException;
import java.io.InputStream;
import java.util.HashMap;
import java.util.Map;
import org.junit.Test;
import org.junit.runner.RunWith;
import org.robolectric.RobolectricTestRunner;

@RunWith(RobolectricTestRunner.class)
public class JsonDataDecoderBuilderContextTest {

  static class Foo<T> {
    int a;
    boolean b;
    T t;
    SubFoo<String> subFoo;

    Foo(int a, boolean b, T t, SubFoo<String> subFoo) {
      this.a = a;
      this.b = b;
      this.t = t;
      this.subFoo = subFoo;
    }
  }

  static class SubFoo<T> {
    int a;
    boolean b;
    T t;

    SubFoo(Integer a, Boolean b, T t) {
      this.a = a;
      this.b = b;
      this.t = t;
    }
  }

  static class FooObjectDecoder<T> implements ObjectDecoder<Foo<T>> {
    @NonNull
    @Override
    public TypeCreator<Foo<T>> decode(@NonNull ObjectDecoderContext<Foo<T>> ctx) {
      FieldRef.Primitive<Integer> aField = ctx.decodeInteger(FieldDescriptor.of("a"));
      FieldRef.Primitive<Boolean> bField = ctx.decodeBoolean(FieldDescriptor.of("b"));
      FieldRef.Boxed<T> tField = ctx.decode(FieldDescriptor.of("t"), ctx.getTypeArgument(0));
      FieldRef.Boxed<SubFoo<String>> subFooField =
          ctx.decode(FieldDescriptor.of("subFoo"), TypeToken.of(new Safe<SubFoo<String>>() {}));

      return (creationCtx ->
          new Foo<T>(
              creationCtx.getInteger(aField),
              creationCtx.getBoolean(bField),
              (T) creationCtx.get(tField),
              (SubFoo<String>) creationCtx.get(subFooField)));
    }
  }

  static class SubFooObjectDecoder<T> implements ObjectDecoder<SubFoo<T>> {

    @NonNull
    @Override
    public TypeCreator<SubFoo<T>> decode(@NonNull ObjectDecoderContext<SubFoo<T>> ctx) {
      FieldRef.Primitive<Integer> aField = ctx.decodeInteger(FieldDescriptor.of("a"));
      FieldRef.Primitive<Boolean> bField = ctx.decodeBoolean(FieldDescriptor.of("b"));
      FieldRef.Boxed<T> tField = ctx.decode(FieldDescriptor.of("t"), ctx.getTypeArgument(0));

      return (creationCtx ->
          new SubFoo<T>(
              creationCtx.getInteger(aField),
              creationCtx.getBoolean(bField),
              creationCtx.get(tField)));
    }
  }

  @Test
  public <T> void nestedGenericType_ShouldDecodeCorrectly() throws IOException {
    Map<Class<?>, ObjectDecoder<?>> objectDecoders = new HashMap<>();
    objectDecoders.put(Foo.class, new FooObjectDecoder<T>());
    objectDecoders.put(SubFoo.class, new SubFooObjectDecoder<T>());
    JsonDataDecoderBuilderContext jsonDataDecoderBuilderContext =
        new JsonDataDecoderBuilderContext(objectDecoders);
    String json =
        "{\"a\":1, \"b\":true, \"t\":\"str\", \"subFoo\": {\"a\":1, \"b\":true, \"t\":\"str\"}}";
    InputStream input = new ByteArrayInputStream(json.getBytes(UTF_8));
    Foo<String> foo2 =
        jsonDataDecoderBuilderContext.decode(input, TypeToken.of(new Safe<Foo<String>>() {}));
    input = new ByteArrayInputStream(json.getBytes(UTF_8));
    Foo<String> foo =
        jsonDataDecoderBuilderContext.decode(input, TypeToken.of(new Safe<Foo<String>>() {}));

    assertThat(foo.a).isEqualTo(1);
    assertThat(foo.b).isEqualTo(true);
    assertThat(foo.t).isEqualTo("str");
    assertThat(foo.subFoo.a).isEqualTo(1);
    assertThat(foo.subFoo.b).isEqualTo(true);
    assertThat(foo.subFoo.t).isEqualTo("str");
  }

  static class Node<T> {
    T t;
    Node<T> node;

    Node(T t, Node<T> node) {
      this.t = t;
      this.node = node;
    }
  }

  static class NodeObjectDecoder<T> implements ObjectDecoder<Node<T>> {
    @NonNull
    @Override
    public TypeCreator<Node<T>> decode(@NonNull ObjectDecoderContext<Node<T>> ctx) {
      FieldRef.Boxed<T> tField = ctx.decode(FieldDescriptor.of("t"), ctx.getTypeArgument(0));
      FieldRef.Boxed<Node<T>> nodeField =
          ctx.decode(FieldDescriptor.of("node"), ctx.getTypeToken());

      return (creationCtx -> new Node<T>(creationCtx.get(tField), creationCtx.get(nodeField)));
    }
  }

  @Test
  public void recursivelyDefinedTypes_ShouldDecodeCorrectly() throws IOException {
    Map<Class<?>, ObjectDecoder<?>> objectDecoders = new HashMap<>();
    objectDecoders.put(Node.class, new NodeObjectDecoder<>());
    JsonDataDecoderBuilderContext jsonDataDecoderBuilderContext =
        new JsonDataDecoderBuilderContext(objectDecoders);
    String json = "{\"t\":\"hello\", \"node\": {\"t\":\"world\", \"node\": null}}";
    InputStream input = new ByteArrayInputStream(json.getBytes(UTF_8));
    Node<String> node =
        jsonDataDecoderBuilderContext.decode(input, TypeToken.of(new Safe<Node<String>>() {}));

    assertThat(node.t).isEqualTo("hello");
    assertThat(node.node.t).isEqualTo("world");
    assertThat(node.node.node).isEqualTo(null);
  }

  @Test
  public void genericObjectDecoder_ShouldCorrectlyCaptureDifferentTypeParameters()
      throws IOException {
    Map<Class<?>, ObjectDecoder<?>> objectDecoders = new HashMap<>();
    objectDecoders.put(Node.class, new NodeObjectDecoder<>());
    JsonDataDecoderBuilderContext jsonDataDecoderBuilderContext =
        new JsonDataDecoderBuilderContext(objectDecoders);

    String json = "{\"t\":\"hello\", \"node\": {\"t\":\"world\", \"node\": null}}";
    InputStream input = new ByteArrayInputStream(json.getBytes(UTF_8));
    Node<String> strNode =
        jsonDataDecoderBuilderContext.decode(input, TypeToken.of(new Safe<Node<String>>() {}));

    assertThat(strNode.t).isEqualTo("hello");
    assertThat(strNode.node.t).isEqualTo("world");
    assertThat(strNode.node.node).isEqualTo(null);

    json = "{\"t\":true, \"node\": {\"t\":false, \"node\": null}}";
    input = new ByteArrayInputStream(json.getBytes(UTF_8));
    Node<Boolean> booleanNode =
        jsonDataDecoderBuilderContext.decode(input, TypeToken.of(new Safe<Node<Boolean>>() {}));
    assertThat(booleanNode.t).isEqualTo(true);
    assertThat(booleanNode.node.t).isEqualTo(false);
    assertThat(booleanNode.node.node).isEqualTo(null);
  }

  static class Primitives {
    int i;
    short s;
    long l;
    double d;
    float f;
    boolean b;
    char c;

    Primitives(int i, short s, long l, double d, float f, boolean b, char c) {
      this.i = i;
      this.s = s;
      this.l = l;
      this.d = d;
      this.f = f;
      this.b = b;
      this.c = c;
    }
  }

  static class PrimitivesObjectDecoder implements ObjectDecoder<Primitives> {

    @NonNull
    @Override
    public TypeCreator<Primitives> decode(@NonNull ObjectDecoderContext<Primitives> ctx) {
      FieldRef.Primitive<Integer> iField = ctx.decodeInteger(FieldDescriptor.of("i"));
      FieldRef.Primitive<Short> sField = ctx.decodeShort(FieldDescriptor.of("s"));
      FieldRef.Primitive<Long> lField = ctx.decodeLong(FieldDescriptor.of("l"));
      FieldRef.Primitive<Double> dField = ctx.decodeDouble(FieldDescriptor.of("d"));
      FieldRef.Primitive<Float> fField = ctx.decodeFloat(FieldDescriptor.of("f"));
      FieldRef.Primitive<Boolean> bField = ctx.decodeBoolean(FieldDescriptor.of("b"));
      FieldRef.Primitive<Character> cField = ctx.decodeChar(FieldDescriptor.of("c"));

      return (creationCtx ->
          new Primitives(
              creationCtx.getInteger(iField),
              creationCtx.getShort(sField),
              creationCtx.getLong(lField),
              creationCtx.getDouble(dField),
              creationCtx.getFloat(fField),
              creationCtx.getBoolean(bField),
              creationCtx.getChar(cField)));
    }
  }

  @Test
  public void primitives_areDecodeCorrectly() throws IOException {
    Map<Class<?>, ObjectDecoder<?>> objectDecoders = new HashMap<>();
    objectDecoders.put(Primitives.class, new PrimitivesObjectDecoder());
    JsonDataDecoderBuilderContext jsonDataDecoderBuilderContext =
        new JsonDataDecoderBuilderContext(objectDecoders);

    String json = "{\"i\":1, \"s\":1, \"l\":1, \"d\":1.1, \"f\":1.1, \"b\":true, \"c\":\"c\"}";
    InputStream input = new ByteArrayInputStream(json.getBytes(UTF_8));
    Primitives primitives =
        jsonDataDecoderBuilderContext.decode(input, TypeToken.of(Primitives.class));

    assertThat(primitives.i).isEqualTo(1);
    assertThat(primitives.s).isEqualTo(1);
    assertThat(primitives.l).isEqualTo(1);
    assertThat(primitives.d).isEqualTo(1.1);
    assertThat(primitives.f).isEqualTo((float) 1.1);
    assertThat(primitives.b).isEqualTo(true);
    assertThat(primitives.c).isEqualTo('c');
  }

  static class SingleValues {
    Integer i;
    Short s;
    Long l;
    Double d;
    Float f;
    Boolean b;
    Character c;
    String str;

    SingleValues(
        Integer i, Short s, Long l, Double d, Float f, Boolean b, Character c, String str) {
      this.i = i;
      this.s = s;
      this.l = l;
      this.d = d;
      this.f = f;
      this.b = b;
      this.c = c;
      this.str = str;
    }
  }

  static class SingleValuesObjectDecoder implements ObjectDecoder<SingleValues> {

    @NonNull
    @Override
    public TypeCreator<SingleValues> decode(@NonNull ObjectDecoderContext<SingleValues> ctx) {
      FieldRef.Boxed<Integer> iField =
          ctx.decode(FieldDescriptor.of("i"), TypeToken.of(Integer.class));
      FieldRef.Boxed<Short> sField = ctx.decode(FieldDescriptor.of("s"), TypeToken.of(Short.class));
      FieldRef.Boxed<Long> lField = ctx.decode(FieldDescriptor.of("l"), TypeToken.of(Long.class));
      FieldRef.Boxed<Double> dField =
          ctx.decode(FieldDescriptor.of("d"), TypeToken.of(Double.class));
      FieldRef.Boxed<Float> fField = ctx.decode(FieldDescriptor.of("f"), TypeToken.of(Float.class));
      FieldRef.Boxed<Boolean> bField =
          ctx.decode(FieldDescriptor.of("b"), TypeToken.of(Boolean.class));
      FieldRef.Boxed<Character> cField =
          ctx.decode(FieldDescriptor.of("c"), TypeToken.of(Character.class));
      FieldRef.Boxed<String> strField =
          ctx.decode(FieldDescriptor.of("str"), TypeToken.of(String.class));

      return (creationCtx ->
          new SingleValues(
              creationCtx.get(iField),
              creationCtx.get(sField),
              creationCtx.get(lField),
              creationCtx.get(dField),
              creationCtx.get(fField),
              creationCtx.get(bField),
              creationCtx.get(cField),
              creationCtx.get(strField)));
    }
  }

  @Test
  public void singleValues_areDecodeCorrectly() throws IOException {
    Map<Class<?>, ObjectDecoder<?>> objectDecoders = new HashMap<>();
    objectDecoders.put(SingleValues.class, new SingleValuesObjectDecoder());
    JsonDataDecoderBuilderContext jsonDataDecoderBuilderContext =
        new JsonDataDecoderBuilderContext(objectDecoders);

    String json =
        "{\"i\":1, \"s\":1, \"l\":1, \"d\":1.1, \"f\":1.1, \"b\":true, \"c\":\"c\", \"str\": \"str\"}";
    InputStream input = new ByteArrayInputStream(json.getBytes(UTF_8));
    SingleValues singleValues =
        jsonDataDecoderBuilderContext.decode(input, TypeToken.of(SingleValues.class));

    assertThat(singleValues.i).isEqualTo(1);
    assertThat(singleValues.s).isEqualTo(1);
    assertThat(singleValues.l).isEqualTo(1);
    assertThat(singleValues.d).isEqualTo(1.1);
    assertThat(singleValues.f).isEqualTo((float) 1.1);
    assertThat(singleValues.b).isEqualTo(true);
    assertThat(singleValues.c).isEqualTo('c');
    assertThat(singleValues.str).isEqualTo("str");
  }

  static class ArrFoo {
    int i;

    ArrFoo(int i) {
      this.i = i;
    }
  }

  static class ArrFooObjectDecoder implements ObjectDecoder<ArrFoo> {
    @NonNull
    @Override
    public TypeCreator<ArrFoo> decode(@NonNull ObjectDecoderContext<ArrFoo> ctx) {
      FieldRef.Primitive<Integer> iField = ctx.decodeInteger(FieldDescriptor.of("i"));
      return (creationCtx -> new ArrFoo(creationCtx.getInteger(iField)));
    }
  }

  @Test
  public void arrayOfObjects_shouldBeDecodedCorrectly() throws IOException {
    Map<Class<?>, ObjectDecoder<?>> objectDecoders = new HashMap<>();
    objectDecoders.put(ArrFoo.class, new ArrFooObjectDecoder());
    JsonDataDecoderBuilderContext jsonDataDecoderBuilderContext =
        new JsonDataDecoderBuilderContext(objectDecoders);

    String json = "[{\"i\":0}, {\"i\":1}]";
    InputStream input = new ByteArrayInputStream(json.getBytes(UTF_8));
    ArrFoo[] arrFoo =
        jsonDataDecoderBuilderContext.decode(input, TypeToken.of(new Safe<ArrFoo[]>() {}));
    assertThat(arrFoo[0].i).isEqualTo(0);
    assertThat(arrFoo[1].i).isEqualTo(1);
  }

  @Test
  public void arrayOfSingleValue_shouldBeDecodedCorrectly() throws IOException {
    Map<Class<?>, ObjectDecoder<?>> objectDecoders = new HashMap<>();
    JsonDataDecoderBuilderContext jsonDataDecoderBuilderContext =
        new JsonDataDecoderBuilderContext(objectDecoders);

    String json = "[\"a\",\"b\"]";
    InputStream input = new ByteArrayInputStream(json.getBytes(UTF_8));
    String[] arr =
        jsonDataDecoderBuilderContext.decode(input, TypeToken.of(new Safe<String[]>() {}));
    assertThat(arr).isEqualTo(new String[] {"a", "b"});
  }

  @Test
  public void arrayOfPrimitive_shouldBeDecodedCorrectly() throws IOException {
    Map<Class<?>, ObjectDecoder<?>> objectDecoders = new HashMap<>();
    JsonDataDecoderBuilderContext jsonDataDecoderBuilderContext =
        new JsonDataDecoderBuilderContext(objectDecoders);

    String json = "[0, 1]";
    InputStream input = new ByteArrayInputStream(json.getBytes(UTF_8));
    int[] arr = jsonDataDecoderBuilderContext.decode(input, TypeToken.of(new Safe<int[]>() {}));
    assertThat(arr).isEqualTo(new int[] {0, 1});
  }

  @Test
  public void arrayOfArray_shouldBeDecodedCorrectly() throws IOException {
    Map<Class<?>, ObjectDecoder<?>> objectDecoders = new HashMap<>();
    JsonDataDecoderBuilderContext jsonDataDecoderBuilderContext =
        new JsonDataDecoderBuilderContext(objectDecoders);

    String json = "[[0, 1], [0, 1]]";
    InputStream input = new ByteArrayInputStream(json.getBytes(UTF_8));
    int[][] arr = jsonDataDecoderBuilderContext.decode(input, TypeToken.of(new Safe<int[][]>() {}));
    assertThat(arr).isEqualTo(new int[][] {{0, 1}, {0, 1}});
  }

  @Test
  public void emptyArray_shouldBeDecodedWithEmptyArray() throws IOException {
    Map<Class<?>, ObjectDecoder<?>> objectDecoders = new HashMap<>();
    JsonDataDecoderBuilderContext jsonDataDecoderBuilderContext =
        new JsonDataDecoderBuilderContext(objectDecoders);

    String json = "[]";
    InputStream input = new ByteArrayInputStream(json.getBytes(UTF_8));
    int[] arr = jsonDataDecoderBuilderContext.decode(input, TypeToken.of(new Safe<int[]>() {}));
    assertThat(arr).isEqualTo(new int[0]);
  }

  @Test
  public void arrayOfArrayWithEmptyArray_shouldBeDecodedCorrectly() throws IOException {
    Map<Class<?>, ObjectDecoder<?>> objectDecoders = new HashMap<>();
    JsonDataDecoderBuilderContext jsonDataDecoderBuilderContext =
        new JsonDataDecoderBuilderContext(objectDecoders);

    String json = "[[],[1]]";
    InputStream input = new ByteArrayInputStream(json.getBytes(UTF_8));
    int[][] arr = jsonDataDecoderBuilderContext.decode(input, TypeToken.of(new Safe<int[][]>() {}));
    assertThat(arr).isEqualTo(new int[][] {{}, {1}});
  }

  @Test
  public void arrayOfArrayWithEmptyArrayNon_shouldBeDecodedCorrectly() throws IOException {
    Map<Class<?>, ObjectDecoder<?>> objectDecoders = new HashMap<>();
    JsonDataDecoderBuilderContext jsonDataDecoderBuilderContext =
        new JsonDataDecoderBuilderContext(objectDecoders);

    String json = "[[],[\"1\"]]";
    InputStream input = new ByteArrayInputStream(json.getBytes(UTF_8));
    String[][] arr =
        jsonDataDecoderBuilderContext.decode(input, TypeToken.of(new Safe<String[][]>() {}));
    assertThat(arr).isEqualTo(new String[][] {{}, {"1"}});
  }

<<<<<<< HEAD
  static class MapFoo {
    Map<String, String> map;

    MapFoo(Map<String, String> map) {
      this.map = map;
    }
  }

  static class MapFooObjectDecoder implements ObjectDecoder<MapFoo> {
    @NonNull
    @Override
    public TypeCreator<MapFoo> decode(@NonNull ObjectDecoderContext<MapFoo> ctx) {
      FieldRef.Boxed<HashMap<String, String>> mapField =
          ctx.decode(
              FieldDescriptor.of("map"), TypeToken.of(new Safe<HashMap<String, String>>() {}));
      return (creationCtx -> new MapFoo(creationCtx.get(mapField)));
    }
  }

  @Test
  public void nestedMap_shouldBeDecodedCorrectly() throws IOException {
    Map<Class<?>, ObjectDecoder<?>> objectDecoders = new HashMap<>();
    objectDecoders.put(MapFoo.class, new MapFooObjectDecoder());
    JsonDataDecoderBuilderContext jsonDataDecoderBuilderContext =
        new JsonDataDecoderBuilderContext(objectDecoders);

    String json = "{\"map\": {\"1\": \"1\", \"2\": \"2\"}}";
    InputStream input = new ByteArrayInputStream(json.getBytes(UTF_8));
    MapFoo mapFoo =
        jsonDataDecoderBuilderContext.decode(input, TypeToken.of(new Safe<MapFoo>() {}));

    assertThat(mapFoo.map.get("1")).isEqualTo("1");
    assertThat(mapFoo.map.get("2")).isEqualTo("2");
  }

  @Test
  public void map_shouldBeDecodedCorrectly() throws IOException {
    Map<Class<?>, ObjectDecoder<?>> objectDecoders = new HashMap<>();
    JsonDataDecoderBuilderContext jsonDataDecoderBuilderContext =
        new JsonDataDecoderBuilderContext(objectDecoders);

    String json = "{\"1.1\": \"1\", \"2.2\": \"2\"}";
    InputStream input = new ByteArrayInputStream(json.getBytes(UTF_8));
    Map<Double, String> map =
        jsonDataDecoderBuilderContext.decode(
            input, TypeToken.of(new Safe<HashMap<Double, String>>() {}));

    assertThat(map.get(1.1)).isEqualTo("1");
    assertThat(map.get(2.2)).isEqualTo("2");
  }

  static class SimpleFoo {
    int i;

    SimpleFoo(int i) {
=======
  static class MyFoo {
    String s;
    MySubFoo subFoo;

    MyFoo(String s, MySubFoo subFoo) {
      this.s = s;
      this.subFoo = subFoo;
    }
  }

  static class MySubFoo {
    int i;

    MySubFoo(int i) {
>>>>>>> c35fb36b
      this.i = i;
    }
  }

<<<<<<< HEAD
  static class SimpleFooObjectDecoder implements ObjectDecoder<SimpleFoo> {
    @NonNull
    @Override
    public TypeCreator<SimpleFoo> decode(@NonNull ObjectDecoderContext<SimpleFoo> ctx) {
      FieldRef.Primitive<Integer> iField = ctx.decodeInteger(FieldDescriptor.of("i"));
      return (creationCtx -> new SimpleFoo(creationCtx.getInteger(iField)));
    }
  }

  @Test
  public void mapWithCustomizedObjectValue_shouldBeDecodedCorrectly() throws IOException {
    Map<Class<?>, ObjectDecoder<?>> objectDecoders = new HashMap<>();
    objectDecoders.put(SimpleFoo.class, new SimpleFooObjectDecoder());
    JsonDataDecoderBuilderContext jsonDataDecoderBuilderContext =
        new JsonDataDecoderBuilderContext(objectDecoders);

    String json = "{\"1\": {\"i\":1}}";
    InputStream input = new ByteArrayInputStream(json.getBytes(UTF_8));
    Map<String, SimpleFoo> map =
        jsonDataDecoderBuilderContext.decode(
            input, TypeToken.of(new Safe<HashMap<String, SimpleFoo>>() {}));

    assertThat(map.get("1").i).isEqualTo(1);
  }

  @Test
  public void mapWithCustomizedObjectKey_shouldThrowException() throws IOException {
    Map<Class<?>, ObjectDecoder<?>> objectDecoders = new HashMap<>();
    objectDecoders.put(SimpleFoo.class, new SimpleFooObjectDecoder());
    JsonDataDecoderBuilderContext jsonDataDecoderBuilderContext =
        new JsonDataDecoderBuilderContext(objectDecoders);

    String json = "{{\"i\":1}: \"1\"}";
    InputStream input = new ByteArrayInputStream(json.getBytes(UTF_8));

    assertThrows(
        "Customized Object cannot be used as Map key.",
        IllegalArgumentException.class,
        () -> {
          jsonDataDecoderBuilderContext.decode(
              input, TypeToken.of(new Safe<HashMap<SimpleFoo, String>>() {}));
        });
  }

  @Test
  public void mapContainsDuplicateKeys_shouldThrowException() throws IOException {
    Map<Class<?>, ObjectDecoder<?>> objectDecoders = new HashMap<>();
    JsonDataDecoderBuilderContext jsonDataDecoderBuilderContext =
        new JsonDataDecoderBuilderContext(objectDecoders);

    String json = "{\"1\": \"1\", \"1\": \"2\"}";
    InputStream input = new ByteArrayInputStream(json.getBytes(UTF_8));

    assertThrows(
        "duplicate key found",
        IllegalArgumentException.class,
        () -> {
          jsonDataDecoderBuilderContext.decode(
              input, TypeToken.of(new Safe<HashMap<String, String>>() {}));
        });
  }

  @Test
  public void decodeAbstractMapClass_shouldThrowException() throws IOException {
    Map<Class<?>, ObjectDecoder<?>> objectDecoders = new HashMap<>();
    JsonDataDecoderBuilderContext jsonDataDecoderBuilderContext =
        new JsonDataDecoderBuilderContext(objectDecoders);

    String json = "{\"1\": \"1\", \"2\": \"2\"}";
    InputStream input = new ByteArrayInputStream(json.getBytes(UTF_8));

    assertThrows(
        "Abstract class and an interface can not be initialized",
        IllegalArgumentException.class,
        () -> {
          jsonDataDecoderBuilderContext.decode(
              input, TypeToken.of(new Safe<Map<String, String>>() {}));
        });
=======
  static class MyFooObjectDecoder implements ObjectDecoder<MyFoo> {

    @NonNull
    @Override
    public TypeCreator<MyFoo> decode(@NonNull ObjectDecoderContext<MyFoo> ctx) {
      FieldRef.Boxed<String> sField =
          ctx.decode(FieldDescriptor.of("str"), TypeToken.of(String.class));
      FieldRef.Boxed<MySubFoo> subFooField =
          ctx.decodeInline(
              (TypeToken.ClassToken<MySubFoo>) TypeToken.of(new Safe<MySubFoo>() {}),
              new MySubFooObjectDecoder());
      return (creationCtx -> new MyFoo(creationCtx.get(sField), creationCtx.get(subFooField)));
    }
  }

  static class MySubFooObjectDecoder implements ObjectDecoder<MySubFoo> {

    @NonNull
    @Override
    public TypeCreator<MySubFoo> decode(@NonNull ObjectDecoderContext<MySubFoo> ctx) {
      FieldRef.Primitive<Integer> iField = ctx.decodeInteger(FieldDescriptor.of("i"));
      return (creationCtx -> new MySubFoo(creationCtx.getInteger(iField)));
    }
  }

  @Test
  public void decodeInline_shouldDecodeCorrectly() throws IOException {
    Map<Class<?>, ObjectDecoder<?>> objectDecoders = new HashMap<>();
    objectDecoders.put(MyFoo.class, new MyFooObjectDecoder());
    objectDecoders.put(MySubFoo.class, new MySubFooObjectDecoder());
    JsonDataDecoderBuilderContext jsonDataDecoderBuilderContext =
        new JsonDataDecoderBuilderContext(objectDecoders);

    String json = "{\"str\": \"str\", \"i\": 1}";
    InputStream input = new ByteArrayInputStream(json.getBytes(UTF_8));
    MyFoo myFoo = jsonDataDecoderBuilderContext.decode(input, TypeToken.of(new Safe<MyFoo>() {}));
    System.out.println(myFoo);
    assertThat(myFoo.s).isEqualTo("str");
    assertThat(myFoo.subFoo.i).isEqualTo(1);
>>>>>>> c35fb36b
  }
}<|MERGE_RESOLUTION|>--- conflicted
+++ resolved
@@ -438,63 +438,6 @@
     assertThat(arr).isEqualTo(new String[][] {{}, {"1"}});
   }
 
-<<<<<<< HEAD
-  static class MapFoo {
-    Map<String, String> map;
-
-    MapFoo(Map<String, String> map) {
-      this.map = map;
-    }
-  }
-
-  static class MapFooObjectDecoder implements ObjectDecoder<MapFoo> {
-    @NonNull
-    @Override
-    public TypeCreator<MapFoo> decode(@NonNull ObjectDecoderContext<MapFoo> ctx) {
-      FieldRef.Boxed<HashMap<String, String>> mapField =
-          ctx.decode(
-              FieldDescriptor.of("map"), TypeToken.of(new Safe<HashMap<String, String>>() {}));
-      return (creationCtx -> new MapFoo(creationCtx.get(mapField)));
-    }
-  }
-
-  @Test
-  public void nestedMap_shouldBeDecodedCorrectly() throws IOException {
-    Map<Class<?>, ObjectDecoder<?>> objectDecoders = new HashMap<>();
-    objectDecoders.put(MapFoo.class, new MapFooObjectDecoder());
-    JsonDataDecoderBuilderContext jsonDataDecoderBuilderContext =
-        new JsonDataDecoderBuilderContext(objectDecoders);
-
-    String json = "{\"map\": {\"1\": \"1\", \"2\": \"2\"}}";
-    InputStream input = new ByteArrayInputStream(json.getBytes(UTF_8));
-    MapFoo mapFoo =
-        jsonDataDecoderBuilderContext.decode(input, TypeToken.of(new Safe<MapFoo>() {}));
-
-    assertThat(mapFoo.map.get("1")).isEqualTo("1");
-    assertThat(mapFoo.map.get("2")).isEqualTo("2");
-  }
-
-  @Test
-  public void map_shouldBeDecodedCorrectly() throws IOException {
-    Map<Class<?>, ObjectDecoder<?>> objectDecoders = new HashMap<>();
-    JsonDataDecoderBuilderContext jsonDataDecoderBuilderContext =
-        new JsonDataDecoderBuilderContext(objectDecoders);
-
-    String json = "{\"1.1\": \"1\", \"2.2\": \"2\"}";
-    InputStream input = new ByteArrayInputStream(json.getBytes(UTF_8));
-    Map<Double, String> map =
-        jsonDataDecoderBuilderContext.decode(
-            input, TypeToken.of(new Safe<HashMap<Double, String>>() {}));
-
-    assertThat(map.get(1.1)).isEqualTo("1");
-    assertThat(map.get(2.2)).isEqualTo("2");
-  }
-
-  static class SimpleFoo {
-    int i;
-
-    SimpleFoo(int i) {
-=======
   static class MyFoo {
     String s;
     MySubFoo subFoo;
@@ -509,91 +452,10 @@
     int i;
 
     MySubFoo(int i) {
->>>>>>> c35fb36b
       this.i = i;
     }
   }
 
-<<<<<<< HEAD
-  static class SimpleFooObjectDecoder implements ObjectDecoder<SimpleFoo> {
-    @NonNull
-    @Override
-    public TypeCreator<SimpleFoo> decode(@NonNull ObjectDecoderContext<SimpleFoo> ctx) {
-      FieldRef.Primitive<Integer> iField = ctx.decodeInteger(FieldDescriptor.of("i"));
-      return (creationCtx -> new SimpleFoo(creationCtx.getInteger(iField)));
-    }
-  }
-
-  @Test
-  public void mapWithCustomizedObjectValue_shouldBeDecodedCorrectly() throws IOException {
-    Map<Class<?>, ObjectDecoder<?>> objectDecoders = new HashMap<>();
-    objectDecoders.put(SimpleFoo.class, new SimpleFooObjectDecoder());
-    JsonDataDecoderBuilderContext jsonDataDecoderBuilderContext =
-        new JsonDataDecoderBuilderContext(objectDecoders);
-
-    String json = "{\"1\": {\"i\":1}}";
-    InputStream input = new ByteArrayInputStream(json.getBytes(UTF_8));
-    Map<String, SimpleFoo> map =
-        jsonDataDecoderBuilderContext.decode(
-            input, TypeToken.of(new Safe<HashMap<String, SimpleFoo>>() {}));
-
-    assertThat(map.get("1").i).isEqualTo(1);
-  }
-
-  @Test
-  public void mapWithCustomizedObjectKey_shouldThrowException() throws IOException {
-    Map<Class<?>, ObjectDecoder<?>> objectDecoders = new HashMap<>();
-    objectDecoders.put(SimpleFoo.class, new SimpleFooObjectDecoder());
-    JsonDataDecoderBuilderContext jsonDataDecoderBuilderContext =
-        new JsonDataDecoderBuilderContext(objectDecoders);
-
-    String json = "{{\"i\":1}: \"1\"}";
-    InputStream input = new ByteArrayInputStream(json.getBytes(UTF_8));
-
-    assertThrows(
-        "Customized Object cannot be used as Map key.",
-        IllegalArgumentException.class,
-        () -> {
-          jsonDataDecoderBuilderContext.decode(
-              input, TypeToken.of(new Safe<HashMap<SimpleFoo, String>>() {}));
-        });
-  }
-
-  @Test
-  public void mapContainsDuplicateKeys_shouldThrowException() throws IOException {
-    Map<Class<?>, ObjectDecoder<?>> objectDecoders = new HashMap<>();
-    JsonDataDecoderBuilderContext jsonDataDecoderBuilderContext =
-        new JsonDataDecoderBuilderContext(objectDecoders);
-
-    String json = "{\"1\": \"1\", \"1\": \"2\"}";
-    InputStream input = new ByteArrayInputStream(json.getBytes(UTF_8));
-
-    assertThrows(
-        "duplicate key found",
-        IllegalArgumentException.class,
-        () -> {
-          jsonDataDecoderBuilderContext.decode(
-              input, TypeToken.of(new Safe<HashMap<String, String>>() {}));
-        });
-  }
-
-  @Test
-  public void decodeAbstractMapClass_shouldThrowException() throws IOException {
-    Map<Class<?>, ObjectDecoder<?>> objectDecoders = new HashMap<>();
-    JsonDataDecoderBuilderContext jsonDataDecoderBuilderContext =
-        new JsonDataDecoderBuilderContext(objectDecoders);
-
-    String json = "{\"1\": \"1\", \"2\": \"2\"}";
-    InputStream input = new ByteArrayInputStream(json.getBytes(UTF_8));
-
-    assertThrows(
-        "Abstract class and an interface can not be initialized",
-        IllegalArgumentException.class,
-        () -> {
-          jsonDataDecoderBuilderContext.decode(
-              input, TypeToken.of(new Safe<Map<String, String>>() {}));
-        });
-=======
   static class MyFooObjectDecoder implements ObjectDecoder<MyFoo> {
 
     @NonNull
@@ -633,6 +495,145 @@
     System.out.println(myFoo);
     assertThat(myFoo.s).isEqualTo("str");
     assertThat(myFoo.subFoo.i).isEqualTo(1);
->>>>>>> c35fb36b
+  }
+
+
+  static class MapFoo {
+    Map<String, String> map;
+
+    MapFoo(Map<String, String> map) {
+      this.map = map;
+    }
+  }
+
+  static class MapFooObjectDecoder implements ObjectDecoder<MapFoo> {
+    @NonNull
+    @Override
+    public TypeCreator<MapFoo> decode(@NonNull ObjectDecoderContext<MapFoo> ctx) {
+      FieldRef.Boxed<HashMap<String, String>> mapField =
+          ctx.decode(
+              FieldDescriptor.of("map"), TypeToken.of(new Safe<HashMap<String, String>>() {}));
+      return (creationCtx -> new MapFoo(creationCtx.get(mapField)));
+    }
+  }
+
+  @Test
+  public void nestedMap_shouldBeDecodedCorrectly() throws IOException {
+    Map<Class<?>, ObjectDecoder<?>> objectDecoders = new HashMap<>();
+    objectDecoders.put(MapFoo.class, new MapFooObjectDecoder());
+    JsonDataDecoderBuilderContext jsonDataDecoderBuilderContext =
+        new JsonDataDecoderBuilderContext(objectDecoders);
+
+    String json = "{\"map\": {\"1\": \"1\", \"2\": \"2\"}}";
+    InputStream input = new ByteArrayInputStream(json.getBytes(UTF_8));
+    MapFoo mapFoo =
+        jsonDataDecoderBuilderContext.decode(input, TypeToken.of(new Safe<MapFoo>() {}));
+
+    assertThat(mapFoo.map.get("1")).isEqualTo("1");
+    assertThat(mapFoo.map.get("2")).isEqualTo("2");
+  }
+
+  @Test
+  public void map_shouldBeDecodedCorrectly() throws IOException {
+    Map<Class<?>, ObjectDecoder<?>> objectDecoders = new HashMap<>();
+    JsonDataDecoderBuilderContext jsonDataDecoderBuilderContext =
+        new JsonDataDecoderBuilderContext(objectDecoders);
+
+    String json = "{\"1.1\": \"1\", \"2.2\": \"2\"}";
+    InputStream input = new ByteArrayInputStream(json.getBytes(UTF_8));
+    Map<Double, String> map =
+        jsonDataDecoderBuilderContext.decode(
+            input, TypeToken.of(new Safe<HashMap<Double, String>>() {}));
+
+    assertThat(map.get(1.1)).isEqualTo("1");
+    assertThat(map.get(2.2)).isEqualTo("2");
+  }
+
+  static class SimpleFoo {
+    int i;
+
+    SimpleFoo(int i) {
+      this.i = i;
+    }
+  }
+    
+  static class SimpleFooObjectDecoder implements ObjectDecoder<SimpleFoo> {
+    @NonNull
+    @Override
+    public TypeCreator<SimpleFoo> decode(@NonNull ObjectDecoderContext<SimpleFoo> ctx) {
+      FieldRef.Primitive<Integer> iField = ctx.decodeInteger(FieldDescriptor.of("i"));
+      return (creationCtx -> new SimpleFoo(creationCtx.getInteger(iField)));
+    }
+  }
+
+  @Test
+  public void mapWithCustomizedObjectValue_shouldBeDecodedCorrectly() throws IOException {
+    Map<Class<?>, ObjectDecoder<?>> objectDecoders = new HashMap<>();
+    objectDecoders.put(SimpleFoo.class, new SimpleFooObjectDecoder());
+    JsonDataDecoderBuilderContext jsonDataDecoderBuilderContext =
+        new JsonDataDecoderBuilderContext(objectDecoders);
+
+    String json = "{\"1\": {\"i\":1}}";
+    InputStream input = new ByteArrayInputStream(json.getBytes(UTF_8));
+    Map<String, SimpleFoo> map =
+        jsonDataDecoderBuilderContext.decode(
+            input, TypeToken.of(new Safe<HashMap<String, SimpleFoo>>() {}));
+
+    assertThat(map.get("1").i).isEqualTo(1);
+  }
+
+  @Test
+  public void mapWithCustomizedObjectKey_shouldThrowException() throws IOException {
+    Map<Class<?>, ObjectDecoder<?>> objectDecoders = new HashMap<>();
+    objectDecoders.put(SimpleFoo.class, new SimpleFooObjectDecoder());
+    JsonDataDecoderBuilderContext jsonDataDecoderBuilderContext =
+        new JsonDataDecoderBuilderContext(objectDecoders);
+
+    String json = "{{\"i\":1}: \"1\"}";
+    InputStream input = new ByteArrayInputStream(json.getBytes(UTF_8));
+
+    assertThrows(
+        "Customized Object cannot be used as Map key.",
+        IllegalArgumentException.class,
+        () -> {
+          jsonDataDecoderBuilderContext.decode(
+              input, TypeToken.of(new Safe<HashMap<SimpleFoo, String>>() {}));
+        });
+  }
+
+  @Test
+  public void mapContainsDuplicateKeys_shouldThrowException() throws IOException {
+    Map<Class<?>, ObjectDecoder<?>> objectDecoders = new HashMap<>();
+    JsonDataDecoderBuilderContext jsonDataDecoderBuilderContext =
+        new JsonDataDecoderBuilderContext(objectDecoders);
+
+    String json = "{\"1\": \"1\", \"1\": \"2\"}";
+    InputStream input = new ByteArrayInputStream(json.getBytes(UTF_8));
+
+    assertThrows(
+        "duplicate key found",
+        IllegalArgumentException.class,
+        () -> {
+          jsonDataDecoderBuilderContext.decode(
+              input, TypeToken.of(new Safe<HashMap<String, String>>() {}));
+        });
+  }
+
+  @Test
+  public void decodeAbstractMapClass_shouldThrowException() throws IOException {
+    Map<Class<?>, ObjectDecoder<?>> objectDecoders = new HashMap<>();
+    JsonDataDecoderBuilderContext jsonDataDecoderBuilderContext =
+        new JsonDataDecoderBuilderContext(objectDecoders);
+
+    String json = "{\"1\": \"1\", \"2\": \"2\"}";
+    InputStream input = new ByteArrayInputStream(json.getBytes(UTF_8));
+
+    assertThrows(
+        "Abstract class and an interface can not be initialized",
+        IllegalArgumentException.class,
+        () -> {
+          jsonDataDecoderBuilderContext.decode(
+              input, TypeToken.of(new Safe<Map<String, String>>() {}));
+        });
   }
 }