--- conflicted
+++ resolved
@@ -46,8 +46,6 @@
     implementation 'io.opencensus:opencensus-exporter-stats-stackdriver:0.18.0'
     runtime 'io.opencensus:opencensus-impl:0.18.0'
     implementation group: 'com.google.code.gson', name: 'gson', version: '2.8.6'
-<<<<<<< HEAD
-
     implementation 'org.jetbrains.dokka:dokka-android-gradle-plugin:0.9.17-g005'
 
     implementation 'com.android.tools.build:gradle:3.5.2'
@@ -56,10 +54,6 @@
     testImplementation('org.spockframework:spock-core:1.1-groovy-2.4') {
         exclude group: 'org.codehaus.groovy'
     }
-=======
-    implementation 'org.jetbrains.dokka:dokka-android-gradle-plugin:0.9.17-g008'
-    implementation 'com.android.tools.build:gradle:3.4.1'
->>>>>>> d4776b30
 
     testImplementation 'junit:junit:4.13-rc-1'
     testImplementation group: 'com.google.code.gson', name: 'gson', version: '2.8.6'
