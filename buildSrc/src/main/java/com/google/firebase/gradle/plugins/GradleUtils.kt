// Copyright 2022 Google LLC
//
// Licensed under the Apache License, Version 2.0 (the "License");
// you may not use this file except in compliance with the License.
// You may obtain a copy of the License at
//
//      http://www.apache.org/licenses/LICENSE-2.0
//
// Unless required by applicable law or agreed to in writing, software
// distributed under the License is distributed on an "AS IS" BASIS,
// WITHOUT WARRANTIES OR CONDITIONS OF ANY KIND, either express or implied.
// See the License for the specific language governing permissions and
// limitations under the License.

package com.google.firebase.gradle.plugins

import java.io.File
import org.gradle.api.Project
import org.gradle.api.attributes.Attribute
import org.gradle.api.attributes.AttributeContainer
import org.gradle.api.provider.Provider
<<<<<<< HEAD
import org.gradle.workers.WorkAction
import org.gradle.workers.WorkParameters
import org.gradle.workers.WorkQueue
=======
import org.gradle.api.tasks.Copy
import org.gradle.kotlin.dsl.apply

fun Copy.fromDirectory(directory: Provider<File>) =
  from(directory) { into(directory.map { it.name }) }
>>>>>>> df07a408

/**
 * Creates a file at the buildDir for the given [Project].
 *
 * Syntax sugar for:
 * ```
 * project.file("${project.buildDir}/$path)
 * ```
 */
fun Project.fileFromBuildDir(path: String) = file("$buildDir/$path")

/**
 * Maps a file provider to another file provider as a sub directory.
 *
 * Syntax sugar for:
 * ```
 * fileProvider.map { File("${it.path}/$path") }
 * ```
 */
fun Provider<File>.childFile(path: String) = map { File("${it.path}/$path") }

/**
 * Returns a list of children files, or an empty list if this [File] doesn't exist or doesn't have
 * any children.
 *
 * Syntax sugar for:
 * ```
 * listFiles().orEmpty()
 * ```
 */
fun File.listFilesOrEmpty() = listFiles().orEmpty()

/**
<<<<<<< HEAD
 * Submits a piece of work to be executed asynchronously.
 *
 * More Kotlin friendly variant of the existing [WorkQueue.submit]
 *
 * Syntax sugar for:
 * ```kotlin
 * submit(T::class.java, paramAction)
 * ```
 */
inline fun <reified T : WorkAction<C>, C : WorkParameters> WorkQueue.submit(
  noinline action: C.() -> Unit
) {
  submit(T::class.java, action)
}

/**
 * Creates an attribute of type T.
 *
 * More kotlin friendly variant of the existing [Attribute.of]
 *
 * Syntax sugar for:
 * ```kotlin
 * Attribute.of(name, T::class.java)
 * ```
 */
inline fun <reified T> attributeFrom(name: String) = Attribute.of(name, T::class.java)

/**
 * Sets an attribute value.
 *
 * Syntax sugar for:
 * ```kotlin
 * attribute(Attribute.of(name, T::class.java), value)
 * ```
 */
inline fun <reified T> AttributeContainer.attribute(name: String, value: T) =
  attribute(attributeFrom(name), value)
=======
 * Syntax sugar for:
 * ```kotlin
 * pluginManager.apply(T::class)
 * ```
 */
inline fun <reified T : Any> org.gradle.api.plugins.PluginManager.`apply`(): Unit =
  `apply`(T::class)
>>>>>>> df07a408
<|MERGE_RESOLUTION|>--- conflicted
+++ resolved
@@ -19,17 +19,10 @@
 import org.gradle.api.attributes.Attribute
 import org.gradle.api.attributes.AttributeContainer
 import org.gradle.api.provider.Provider
-<<<<<<< HEAD
+import org.gradle.kotlin.dsl.apply
 import org.gradle.workers.WorkAction
 import org.gradle.workers.WorkParameters
 import org.gradle.workers.WorkQueue
-=======
-import org.gradle.api.tasks.Copy
-import org.gradle.kotlin.dsl.apply
-
-fun Copy.fromDirectory(directory: Provider<File>) =
-  from(directory) { into(directory.map { it.name }) }
->>>>>>> df07a408
 
 /**
  * Creates a file at the buildDir for the given [Project].
@@ -63,7 +56,6 @@
 fun File.listFilesOrEmpty() = listFiles().orEmpty()
 
 /**
-<<<<<<< HEAD
  * Submits a piece of work to be executed asynchronously.
  *
  * More Kotlin friendly variant of the existing [WorkQueue.submit]
@@ -101,12 +93,12 @@
  */
 inline fun <reified T> AttributeContainer.attribute(name: String, value: T) =
   attribute(attributeFrom(name), value)
-=======
+
+/**
  * Syntax sugar for:
  * ```kotlin
  * pluginManager.apply(T::class)
  * ```
  */
 inline fun <reified T : Any> org.gradle.api.plugins.PluginManager.`apply`(): Unit =
-  `apply`(T::class)
->>>>>>> df07a408
+  `apply`(T::class)