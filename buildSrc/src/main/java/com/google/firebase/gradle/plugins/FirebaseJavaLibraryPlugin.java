--- conflicted
+++ resolved
@@ -57,12 +57,8 @@
                         ImmutableList.of("-module-name", kotlinModuleName(project))));
 
     setupStaticAnalysis(project, firebaseLibrary);
-<<<<<<< HEAD
     configurePublishing(project, firebaseLibrary);
-    project.afterEvaluate(p -> Dokka.configure(project, null, firebaseLibrary));
-=======
     project.getTasks().register("kotlindoc");
->>>>>>> 3280a275
   }
 
   private static void setupStaticAnalysis(Project project, FirebaseLibraryExtension library) {
