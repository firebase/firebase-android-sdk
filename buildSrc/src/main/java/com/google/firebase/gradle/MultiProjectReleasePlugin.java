// Copyright 2021 Google LLC
//
// Licensed under the Apache License, Version 2.0 (the "License");
// you may not use this file except in compliance with the License.
// You may obtain a copy of the License at
//
//      http://www.apache.org/licenses/LICENSE-2.0
//
// Unless required by applicable law or agreed to in writing, software
// distributed under the License is distributed on an "AS IS" BASIS,
// WITHOUT WARRANTIES OR CONDITIONS OF ANY KIND, either express or implied.
// See the License for the specific language governing permissions and
// limitations under the License.
package com.google.firebase.gradle;

import com.google.common.collect.ImmutableMap;
import com.google.firebase.gradle.bomgenerator.BomGeneratorTask;
import com.google.firebase.gradle.plugins.FirebaseLibraryExtension;
import com.google.firebase.gradle.plugins.publish.PublishingPlugin;
import java.util.Set;
import java.util.stream.Collectors;
import org.gradle.api.GradleException;
import org.gradle.api.Plugin;
import org.gradle.api.Project;
import org.gradle.api.Task;
import org.gradle.api.tasks.Copy;
import org.gradle.api.tasks.TaskProvider;
import org.gradle.api.tasks.bundling.Zip;

/**
 * Orchestrates the release process by automating validations, documentation and prebuilts
 * generation.
 *
 * <ul>
 *   <li>Pre-release validations:
 *       <ul>
 *         <li>Build maven artifacts.
 *       </ul>
 *   <li>Documentation:
 *       <ul>
 *         <li>Generates javadoc for all SDKs being released.
 *       </ul>
 *   <li>Artifact generation:
 *       <ul>
 *         <li>Releases artifacts into a maven repo in build/m2repository.
 *         <li>Bundles all artifacts into a distributable .zip file.
 *       </ul>
 * </ul>
 */
public class MultiProjectReleasePlugin implements Plugin<Project> {

  @Override
  public void apply(Project project) {
    project.apply(ImmutableMap.of("plugin", PublishingPlugin.class));

    project
        .getTasks()
        .create(
            "buildBomZip",
            Zip.class,
            task -> {
              task.dependsOn(project.getTasks().create("generateBom", BomGeneratorTask.class));
              task.from("bom");
              task.getArchiveFileName().set("bom.zip");
              task.getDestinationDirectory().set(project.getRootDir());
            });

    TaskProvider<ReleaseGenerator> generatorTask =
        project
            .getTasks()
            .register(
                "makeReleaseConfigFiles",
                ReleaseGenerator.class,
                task -> {
                  task.getCurrentRelease()
                      .convention(project.property("currentRelease").toString());
                  task.getPastRelease().convention(project.property("pastRelease").toString());
                  task.getPrintReleaseConfig()
                      .convention(project.property("printOutput").toString());
                  task.getReleaseConfigFile()
                      .convention(project.getLayout().getBuildDirectory().file("release.cfg"));
                  task.getReleaseReportFile()
                      .convention(
                          project.getLayout().getBuildDirectory().file("release_report.md"));
                });

    project
        .getTasks()
        .register(
            "generateReleaseConfig",
            Copy.class,
            task -> {
              task.from(generatorTask);
              task.into(project.getRootDir());
            });

    project
        .getGradle()
        .projectsEvaluated(
            gradle -> {
              Set<FirebaseLibraryExtension> librariesToPublish =
                  (Set<FirebaseLibraryExtension>)
                      project.getExtensions().getExtraProperties().get("projectsToPublish");

              Set<Project> projectsToPublish =
                  librariesToPublish.stream().map(lib -> lib.project).collect(Collectors.toSet());

              Task validateProjectsToPublish =
                  project.task(
                      "validateProjectsToPublish",
                      task ->
                          task.doLast(
                              t -> {
                                if (projectsToPublish.isEmpty()) {
                                  throw new GradleException(
                                      "Required projectsToPublish parameter missing.");
                                }
                              }));
<<<<<<< HEAD
              Task firebasePublish = project.getTasks().findByName("firebasePublish");
              firebasePublish.dependsOn(validateProjectsToPublish);

              Task generateAllJavadocs =
                  project.task(
                      "generateAllJavadocs",
                      task -> {
                        for (Project p : projectsToPublish) {
                          task.dependsOn(p.getPath() + ":kotlindoc");
                        }
                      });

              Zip assembleFirebaseJavadocZip =
                  project
                      .getTasks()
                      .create(
                          "assembleFirebaseJavadocZip",
                          Zip.class,
                          zip -> {
                            zip.dependsOn(generateAllJavadocs);
                            zip.getDestinationDirectory().set(project.getBuildDir());
                            zip.getArchiveFileName().set("firebase-javadoc.zip");
                            zip.from(firebaseDevsiteJavadoc);
                            zip.include("**/*");
                          });
              if (releaseJavadocs) {
                firebasePublish.dependsOn(assembleFirebaseJavadocZip);
              }
=======

              project.getTasks().findByName("firebasePublish").dependsOn(validateProjectsToPublish);
>>>>>>> b68c1f61
            });
  }
}<|MERGE_RESOLUTION|>--- conflicted
+++ resolved
@@ -116,7 +116,6 @@
                                       "Required projectsToPublish parameter missing.");
                                 }
                               }));
-<<<<<<< HEAD
               Task firebasePublish = project.getTasks().findByName("firebasePublish");
               firebasePublish.dependsOn(validateProjectsToPublish);
 
@@ -145,10 +144,7 @@
               if (releaseJavadocs) {
                 firebasePublish.dependsOn(assembleFirebaseJavadocZip);
               }
-=======
-
               project.getTasks().findByName("firebasePublish").dependsOn(validateProjectsToPublish);
->>>>>>> b68c1f61
             });
   }
 }