--- conflicted
+++ resolved
@@ -44,15 +44,9 @@
  */
 operator fun AppCheckToken.component2() = expireTimeMillis
 
-<<<<<<< HEAD
-class FirebaseAppCheckKtxRegistrar : ComponentRegistrar {
-    override fun getComponents(): List<Component<*>> =
-        listOf(LibraryVersionComponent.create("fire-app-check-ktx", BuildConfig.VERSION_NAME))
-=======
 internal const val LIBRARY_NAME: String = "fire-app-check-ktx"
 
 class FirebaseAppCheckKtxRegistrar : ComponentRegistrar {
     override fun getComponents(): List<Component<*>> =
             listOf(LibraryVersionComponent.create(LIBRARY_NAME, BuildConfig.VERSION_NAME))
->>>>>>> 58c16779
 }