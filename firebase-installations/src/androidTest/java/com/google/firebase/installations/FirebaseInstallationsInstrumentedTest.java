--- conflicted
+++ resolved
@@ -520,15 +520,8 @@
         .thenReturn(REGISTERED_INSTALLATION_ENTRY);
     when(backendClientReturnsError.generateAuthToken(
             anyString(), anyString(), anyString(), anyString()))
-<<<<<<< HEAD
         .thenThrow(new FirebaseException("Server Error"));
-    when(mockUtils.isAuthTokenExpired(REGISTERED_FID_ENTRY)).thenReturn(false);
-=======
-        .thenThrow(
-            new FirebaseInstallationServiceException(
-                "Server Error", FirebaseInstallationServiceException.Status.SERVER_ERROR));
-    when(mockUtils.isAuthTokenExpired(REGISTERED_INSTALLATION_ENTRY)).thenReturn(false);
->>>>>>> 1d51edfb
+    when(mockUtils.isAuthTokenExpired(REGISTERED_INSTALLATION_ENTRY)).thenReturn(false);
 
     FirebaseInstallations firebaseInstallations =
         new FirebaseInstallations(
