--- conflicted
+++ resolved
@@ -17,20 +17,15 @@
 import com.google.firebase.installations.local.PersistedFidEntry;
 
 interface StateListener {
-<<<<<<< HEAD
-
   /**
    * Returns {@code true} if the defined {@link PersistedFidEntry} state is reached, {@code false}
    * otherwise.
    */
-  boolean onStateReached(PersistedFidEntry persistedFidEntry);
+  boolean onStateReached(PersistedFidEntry persistedFidEntry, boolean shouldRefreshAuthToken);
 
-  /**
+    /**
    * Returns {@code true} if an exception is thrown while registering a Firebase Installation,
    * {@code false} otherwise.
    */
   boolean onException(PersistedFidEntry persistedFidEntry, Exception exception);
-=======
-  boolean onStateReached(PersistedFidEntry persistedFidEntry, boolean shouldRefreshAuthToken);
->>>>>>> e2d36319
 }