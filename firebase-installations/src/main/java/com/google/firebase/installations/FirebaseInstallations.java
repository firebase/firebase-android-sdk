--- conflicted
+++ resolved
@@ -16,24 +16,13 @@
 
 import androidx.annotation.NonNull;
 import androidx.annotation.VisibleForTesting;
-<<<<<<< HEAD
-import androidx.annotation.WorkerThread;
-=======
->>>>>>> f86ba483
 import com.google.android.gms.common.internal.Preconditions;
 import com.google.android.gms.tasks.Task;
 import com.google.android.gms.tasks.Tasks;
 import com.google.firebase.FirebaseApp;
-import com.google.firebase.installations.local.FirebaseInstallationIdCache;
-import com.google.firebase.installations.local.FirebaseInstallationIdCacheEntryValue;
-import com.google.firebase.installations.remote.FirebaseInstallationServiceClient;
-import com.google.firebase.installations.remote.FirebaseInstallationServiceException;
-import com.google.firebase.installations.remote.InstallationResponse;
-import java.util.concurrent.Executor;
-import java.util.concurrent.Executors;
 
 /**
- * Entry point for Firebase Installations SDK.
+ * Entry point for Firebase Installations.
  *
  * <p>Firebase Installations does
  *
@@ -46,26 +35,10 @@
 public class FirebaseInstallations implements FirebaseInstallationsApi {
 
   private final FirebaseApp firebaseApp;
-  private final FirebaseInstallationServiceClient serviceClient;
-  private final FirebaseInstallationIdCache localCache;
-  private final Executor executor;
 
   /** package private constructor. */
   FirebaseInstallations(FirebaseApp firebaseApp) {
-    this(
-        firebaseApp,
-        new FirebaseInstallationIdCache(firebaseApp),
-        new FirebaseInstallationServiceClient());
-  }
-
-  FirebaseInstallations(
-      FirebaseApp firebaseApp,
-      FirebaseInstallationIdCache localCache,
-      FirebaseInstallationServiceClient serviceClient) {
     this.firebaseApp = firebaseApp;
-    this.serviceClient = serviceClient;
-    this.executor = Executors.newFixedThreadPool(4);
-    this.localCache = localCache;
   }
 
   /**
@@ -98,7 +71,7 @@
   @NonNull
   @Override
   public Task<String> getId() {
-    return Tasks.call(executor, () -> createFirebaseInstallationId());
+    return Tasks.forResult("fid-is-better-than-iid");
   }
 
   /** Returns a auth token(public key) of this Firebase app installation. */
@@ -130,113 +103,4 @@
   String getName() {
     return firebaseApp.getName();
   }
-
-  /**
-   * Create firebase installation id of the {@link FirebaseApp} on Firebase Installation backend and
-   * client side cache.
-   *
-   * <pre>
-   *     The workflow is:
-   *         check diff against cache or cache status is not REGISTERED
-   *                                 |
-   *               cache status is UNREGISTERED and Network is available
-   *                                 |
-   *                           send http request to backend
-   *                                 |                  |
-   *  on success: set cache entry status to REGISTERED  |
-   *                                 |                  |
-   *                                 |         on failure: set cache entry status to REGISTER_ERROR
-   *                                 |                     |
-   *                                return          throw exception
-   *
-   *                  if cache is empty or cache status is  REGISTER_ERROR
-   *                                         |
-   *                                  create random fid
-   *                                         |
-   *                            update cache with cache status UNREGISTERED
-   *                                         |
-   *                           send http request to backend
-   *                                 |                  |
-   *  on success: set cache entry status to REGISTERED  |
-   *                                 |                  |
-   *                                 |         on failure: set cache entry status to REGISTER_ERROR
-   *                                 |                     |
-   *                                return          throw exception
-   * </pre>
-   */
-  /**
-   * Create firebase installation id of the {@link FirebaseApp} on Firebase Installation backend.
-   */
-  @WorkerThread
-  private String createFirebaseInstallationId() throws FirebaseInstallationException {
-
-    FirebaseInstallationIdCacheEntryValue cacheEntryValue = localCache.readCacheEntryValue();
-    if (cacheEntryValue != null && !cacheEntryValue.getFirebaseInstallationId().isEmpty()) {
-      if (cacheEntryValue.getCacheStatus() == FirebaseInstallationIdCache.CacheStatus.REGISTERED) {
-        // If the firebase installation id is created and cached, there's no need to update.
-        return cacheEntryValue.getFirebaseInstallationId();
-      } else if (cacheEntryValue.getCacheStatus()
-              == FirebaseInstallationIdCache.CacheStatus.UNREGISTERED
-          && Utils.isNetworkAvailable(firebaseApp.getApplicationContext())) {
-        callCreateFirebaseInstallationService(cacheEntryValue.getFirebaseInstallationId());
-        return cacheEntryValue.getFirebaseInstallationId();
-      }
-    }
-
-    if (cacheEntryValue == null
-        || cacheEntryValue.getCacheStatus()
-            == FirebaseInstallationIdCache.CacheStatus.REGISTER_ERROR) {
-      String fid = Utils.createRandomFid();
-
-      boolean firstUpdateCacheResult =
-          localCache.insertOrUpdateCacheEntry(
-              FirebaseInstallationIdCacheEntryValue.create(
-                  fid, FirebaseInstallationIdCache.CacheStatus.UNREGISTERED, "", "", 0, 0));
-
-      if (!firstUpdateCacheResult) {
-        throw new FirebaseInstallationException(
-            "Failed to update client side cache.",
-            FirebaseInstallationException.Status.CLIENT_ERROR);
-      }
-
-      if (Utils.isNetworkAvailable(firebaseApp.getApplicationContext())) {
-        callCreateFirebaseInstallationService(fid);
-      }
-      return fid;
-    }
-    return null;
-  }
-
-  /**
-   * Calls the Firebase installation backend to create a firebase installtion with the given fid.
-   */
-  private void callCreateFirebaseInstallationService(String fid)
-      throws FirebaseInstallationException {
-    try {
-      long creationTime = Utils.getCurrentTimeInSeconds();
-      InstallationResponse installationResponse =
-          serviceClient.createFirebaseInstallation(
-              firebaseApp.getOptions().getProjectId(),
-              firebaseApp.getOptions().getApiKey(),
-              fid,
-              getApplicationId());
-
-      localCache.insertOrUpdateCacheEntry(
-          FirebaseInstallationIdCacheEntryValue.create(
-              fid,
-              FirebaseInstallationIdCache.CacheStatus.REGISTERED,
-              installationResponse.getAuthToken().getToken(),
-              installationResponse.getRefreshToken(),
-              creationTime,
-              installationResponse.getAuthToken().getTokenExpirationTimestampMillis()));
-
-    } catch (FirebaseInstallationServiceException exception) {
-      localCache.insertOrUpdateCacheEntry(
-          FirebaseInstallationIdCacheEntryValue.create(
-              fid, FirebaseInstallationIdCache.CacheStatus.REGISTER_ERROR, "", "", 0, 0));
-      throw new FirebaseInstallationException(
-          "Failed to create a Firebase Installations.",
-          FirebaseInstallationException.Status.SDK_INTERNAL_ERROR);
-    }
-  }
 }