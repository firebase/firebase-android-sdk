--- conflicted
+++ resolved
@@ -196,7 +196,6 @@
     }
   }
 
-<<<<<<< HEAD
   private void triggerOnException(PersistedFidEntry persistedFidEntry, Exception exception) {
     synchronized (lock) {
       Iterator<StateListener> it = listeners.iterator();
@@ -210,10 +209,7 @@
     }
   }
 
-  private final Runnable doRegistration(int authTokenOption) {
-=======
   private final Runnable doRegistration() {
->>>>>>> 28d0d85e
     return () -> {
       try {
         PersistedFidEntry persistedFidEntry = persistedFid.readPersistedFidEntryValue();
