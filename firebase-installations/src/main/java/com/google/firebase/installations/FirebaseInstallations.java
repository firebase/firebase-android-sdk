--- conflicted
+++ resolved
@@ -66,14 +66,11 @@
   private final Object lock = new Object();
   private final ExecutorService backgroundExecutor;
   private final ExecutorService networkExecutor;
-<<<<<<< HEAD
   private final CrossProcessLock crossProcessLock;
-=======
   /* FID of this Firebase Installations instance. Cached after successfully registering and
   persisting the FID locally. NOTE: cachedFid resets if FID is deleted.*/
   @GuardedBy("this")
   private String cachedFid;
->>>>>>> d16aafba
 
   @GuardedBy("lock")
   private final List<StateListener> listeners = new ArrayList<>();
@@ -525,6 +522,7 @@
           /*projectID= */ getProjectIdentifier(),
           /*refreshToken= */ entry.getRefreshToken());
     }
+
     insertOrUpdatePrefs(entry.withNoGeneratedFid());
     return null;
   }
@@ -538,21 +536,8 @@
    */
   private PersistedInstallationEntry getMultiProcessSafePrefs() {
     synchronized (lockGenerateFid) {
-      CrossProcessLock lock =
-          CrossProcessLock.acquire(firebaseApp.getApplicationContext(), LOCKFILE_NAME_GENERATE_FID);
-      try {
-        PersistedInstallationEntry prefs =
-            persistedInstallation.readPersistedInstallationEntryValue();
-        return prefs;
-
-      } finally {
-        // It is possible that the lock acquisition failed, resulting in lock being null.
-        // We handle this case by going on with our business even if the acquisition failed
-        // but we need to be sure to only release if we got a lock.
-        if (lock != null) {
-          lock.releaseAndClose();
-        }
-      }
+      return crossProcessLock.synchronize(
+          () -> persistedInstallation.readPersistedInstallationEntryValue());
     }
   }
 }