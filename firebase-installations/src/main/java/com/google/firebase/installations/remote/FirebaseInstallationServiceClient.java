--- conflicted
+++ resolved
@@ -279,13 +279,8 @@
           if (key.equals("token")) {
             installationTokenResult.setToken(reader.nextString());
           } else if (key.equals("expiresIn")) {
-<<<<<<< HEAD
             installationTokenResult.setTokenExpirationTimestamp(
-                TimeUnit.MILLISECONDS.toSeconds(reader.nextLong()));
-=======
-            installationTokenResult.setTokenExpirationInSecs(
                 parseTokenExpirationTimestamp(reader.nextString()));
->>>>>>> e68e5991
           } else {
             reader.skipValue();
           }
@@ -313,11 +308,7 @@
       if (name.equals("token")) {
         builder.setToken(reader.nextString());
       } else if (name.equals("expiresIn")) {
-<<<<<<< HEAD
-        builder.setTokenExpirationTimestamp(TimeUnit.MILLISECONDS.toSeconds(reader.nextLong()));
-=======
-        builder.setTokenExpirationInSecs(parseTokenExpirationTimestamp(reader.nextString()));
->>>>>>> e68e5991
+        builder.setTokenExpirationTimestamp(parseTokenExpirationTimestamp(reader.nextString()));
       } else {
         reader.skipValue();
       }
