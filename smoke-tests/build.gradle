--- conflicted
+++ resolved
@@ -22,14 +22,9 @@
   }
 
   dependencies {
-<<<<<<< HEAD
-    classpath "com.android.tools.build:gradle:3.4.3"
-    classpath "com.google.gms:google-services:4.3.0"
-    classpath "com.google.firebase:firebase-crashlytics-gradle:2.7.0"
-=======
     classpath "com.android.tools.build:gradle:4.2.2"
     classpath "com.google.gms:google-services:4.3.8"
->>>>>>> 1b0fdcf9
+    classpath "com.google.firebase:firebase-crashlytics-gradle:2.7.0"
   }
 }
 
