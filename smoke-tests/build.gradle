--- conflicted
+++ resolved
@@ -39,16 +39,6 @@
     testInstrumentationRunner "androidx.test.runner.AndroidJUnitRunner"
   }
 
-  buildTypes {
-    release {
-      minifyEnabled true
-      shrinkResources true
-      signingConfig signingConfigs.debug
-      proguardFiles getDefaultProguardFile("proguard-android-optimize.txt"), "smoke-test-rules.pro"
-      testProguardFiles "infrastructure-rules.pro"
-    }
-  }
-
   flavorDimensions "systemUnderTest"
 
   // TODO(allisonbm92): Switch to the default flavor.
@@ -58,42 +48,26 @@
       applicationId "com.google.firebase.testing.combined"
     }
   }
-<<<<<<< HEAD
-
-  // TODO(allisonbm92): Enable the Inapp Messaging test after the next release. The current release
-  // is incompatible with the head state of AB Testing (required by Remote Config).
-  sourceSets.combined.java.filter.exclude "**/inappmessaging/**"
-=======
->>>>>>> c5afc57f
 }
 
 apply from: "configure.gradle"
 
 dependencies {
   // Common
+  api "androidx.test:runner:1.2.0"
+  api "com.google.truth:truth:0.45"
+  api "junit:junit:4.12"
+
   implementation "androidx.test:rules:1.2.0"
-  implementation "androidx.test:runner:1.2.0"
   implementation "com.google.firebase:firebase-common"
-  implementation "com.google.truth:truth:0.44"
-  implementation "junit:junit:4.12"
 
   // All
   combinedImplementation "com.google.firebase:firebase-auth"
   combinedImplementation "com.google.firebase:firebase-database"
   combinedImplementation "com.google.firebase:firebase-firestore"
   combinedImplementation "com.google.firebase:firebase-functions"
-<<<<<<< HEAD
-//  combinedImplementation "com.google.firebase:firebase-inappmessaging"
   combinedImplementation "com.google.firebase:firebase-config"
   combinedImplementation "com.google.firebase:firebase-storage"
-
-  androidTestImplementation "androidx.test:core:1.2.0"
-  androidTestImplementation "androidx.test:runner:1.2.0"
-  androidTestImplementation "junit:junit:4.12"
-=======
-  combinedImplementation "com.google.firebase:firebase-config"
-  combinedImplementation "com.google.firebase:firebase-storage"
->>>>>>> c5afc57f
 }
 
 clean.doLast {
