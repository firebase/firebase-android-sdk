// Copyright 2021 Google LLC
//
// Licensed under the Apache License, Version 2.0 (the "License");
// you may not use this file except in compliance with the License.
// You may obtain a copy of the License at
//
//      http://www.apache.org/licenses/LICENSE-2.0
//
// Unless required by applicable law or agreed to in writing, software
// distributed under the License is distributed on an "AS IS" BASIS,
// WITHOUT WARRANTIES OR CONDITIONS OF ANY KIND, either express or implied.
// See the License for the specific language governing permissions and
// limitations under the License.

package com.google.firebase.appdistribution;

import static com.google.firebase.appdistribution.FirebaseAppDistributionException.Status.UPDATE_NOT_AVAILABLE;

import android.app.Activity;
import android.content.Intent;
import android.net.Uri;
import androidx.annotation.GuardedBy;
import androidx.annotation.NonNull;
<<<<<<< HEAD
import androidx.annotation.Nullable;
=======
import com.google.android.gms.tasks.TaskCompletionSource;
>>>>>>> 5a1ae17a
import com.google.firebase.FirebaseApp;
import com.google.firebase.appdistribution.internal.AppDistributionReleaseInternal;

/** Client class for updateApp functionality in {@link FirebaseAppDistribution}. */
public class UpdateAppClient {
  private final UpdateApkClient updateApkClient;

<<<<<<< HEAD
  @GuardedBy("activityLock")
  private Activity currentActivity;

  private final Object activityLock = new Object();
=======
  private TaskCompletionSource<Void> updateAppTaskCompletionSource = null;
  private UpdateApkClient updateApkClient;
  private UpdateTaskImpl cachedUpdateAppTask;
>>>>>>> 5a1ae17a

  public UpdateAppClient(@NonNull FirebaseApp firebaseApp) {
    this.updateApkClient = new UpdateApkClient(firebaseApp);
  }

<<<<<<< HEAD
  void performUpdate(
      @NonNull UpdateTaskImpl updateTask, @NonNull AppDistributionReleaseInternal latestRelease) {

    if (latestRelease.getDownloadUrl() == null) {
      updateTask.setException(
          new FirebaseAppDistributionException(
              Constants.ErrorMessages.DOWNLOAD_URL_NOT_FOUND,
              FirebaseAppDistributionException.Status.DOWNLOAD_FAILURE));
      return;
    }

    if (latestRelease.getBinaryType() == BinaryType.AAB) {
      redirectToPlayForAabUpdate(updateTask, latestRelease.getDownloadUrl());
    } else {
      this.updateApkClient.updateApk(updateTask, latestRelease.getDownloadUrl());
    }
  }

  private void redirectToPlayForAabUpdate(UpdateTaskImpl updateTask, String downloadUrl) {
    Activity currentActivity = getCurrentActivity();

    if (currentActivity == null) {
      updateTask.setException(
          new FirebaseAppDistributionException(
              Constants.ErrorMessages.APP_BACKGROUNDED,
              FirebaseAppDistributionException.Status.DOWNLOAD_FAILURE));
      return;
=======
  @NonNull
  synchronized UpdateTask updateApp(
      @NonNull AppDistributionReleaseInternal latestRelease, @NonNull Activity currentActivity)
      throws FirebaseAppDistributionException {

    if (cachedUpdateAppTask != null && !cachedUpdateAppTask.isComplete()) {
      return cachedUpdateAppTask;
    }

    cachedUpdateAppTask = new UpdateTaskImpl();

    if (latestRelease == null) {
      cachedUpdateAppTask.setException(
          new FirebaseAppDistributionException(
              Constants.ErrorMessages.NOT_FOUND_ERROR, UPDATE_NOT_AVAILABLE));
      return cachedUpdateAppTask;
    }

    if (latestRelease.getBinaryType() == BinaryType.AAB) {
      redirectToPlayForAabUpdate(
          cachedUpdateAppTask, latestRelease.getDownloadUrl(), currentActivity);
    } else {
      this.updateApkClient.updateApk(
          cachedUpdateAppTask, latestRelease.getDownloadUrl(), currentActivity);
    }

    return cachedUpdateAppTask;
  }

  private void redirectToPlayForAabUpdate(
      UpdateTaskImpl updateTask, String downloadUrl, Activity currentActivity)
      throws FirebaseAppDistributionException {
    if (downloadUrl == null) {
      throw new FirebaseAppDistributionException(
          "Download URL not found.", FirebaseAppDistributionException.Status.NETWORK_FAILURE);
>>>>>>> 5a1ae17a
    }

    Intent updateIntent = new Intent(Intent.ACTION_VIEW);
    Uri uri = Uri.parse(downloadUrl);
    updateIntent.setData(uri);
    updateIntent.addFlags(Intent.FLAG_ACTIVITY_NEW_TASK);
    currentActivity.startActivity(updateIntent);
    updateTask.updateProgress(
        UpdateProgress.builder()
            .setApkBytesDownloaded(-1)
            .setApkFileTotalBytes(-1)
            .setUpdateStatus(UpdateStatus.REDIRECTED_TO_PLAY)
            .build());
    updateTask.setResult();
  }

  void setInstallationResult(int resultCode) {
    this.updateApkClient.setInstallationResult(resultCode);
  }

  @Nullable
  Activity getCurrentActivity() {
    synchronized (activityLock) {
      return this.currentActivity;
    }
  }

  void setCurrentActivity(@Nullable Activity activity) {
    synchronized (activityLock) {
      this.currentActivity = activity;
      this.updateApkClient.setCurrentActivity(activity);
    }
  }
}<|MERGE_RESOLUTION|>--- conflicted
+++ resolved
@@ -21,66 +21,30 @@
 import android.net.Uri;
 import androidx.annotation.GuardedBy;
 import androidx.annotation.NonNull;
-<<<<<<< HEAD
 import androidx.annotation.Nullable;
-=======
 import com.google.android.gms.tasks.TaskCompletionSource;
->>>>>>> 5a1ae17a
 import com.google.firebase.FirebaseApp;
 import com.google.firebase.appdistribution.internal.AppDistributionReleaseInternal;
 
 /** Client class for updateApp functionality in {@link FirebaseAppDistribution}. */
 public class UpdateAppClient {
+
   private final UpdateApkClient updateApkClient;
 
-<<<<<<< HEAD
   @GuardedBy("activityLock")
   private Activity currentActivity;
 
   private final Object activityLock = new Object();
-=======
   private TaskCompletionSource<Void> updateAppTaskCompletionSource = null;
-  private UpdateApkClient updateApkClient;
   private UpdateTaskImpl cachedUpdateAppTask;
->>>>>>> 5a1ae17a
 
   public UpdateAppClient(@NonNull FirebaseApp firebaseApp) {
     this.updateApkClient = new UpdateApkClient(firebaseApp);
   }
 
-<<<<<<< HEAD
-  void performUpdate(
-      @NonNull UpdateTaskImpl updateTask, @NonNull AppDistributionReleaseInternal latestRelease) {
-
-    if (latestRelease.getDownloadUrl() == null) {
-      updateTask.setException(
-          new FirebaseAppDistributionException(
-              Constants.ErrorMessages.DOWNLOAD_URL_NOT_FOUND,
-              FirebaseAppDistributionException.Status.DOWNLOAD_FAILURE));
-      return;
-    }
-
-    if (latestRelease.getBinaryType() == BinaryType.AAB) {
-      redirectToPlayForAabUpdate(updateTask, latestRelease.getDownloadUrl());
-    } else {
-      this.updateApkClient.updateApk(updateTask, latestRelease.getDownloadUrl());
-    }
-  }
-
-  private void redirectToPlayForAabUpdate(UpdateTaskImpl updateTask, String downloadUrl) {
-    Activity currentActivity = getCurrentActivity();
-
-    if (currentActivity == null) {
-      updateTask.setException(
-          new FirebaseAppDistributionException(
-              Constants.ErrorMessages.APP_BACKGROUNDED,
-              FirebaseAppDistributionException.Status.DOWNLOAD_FAILURE));
-      return;
-=======
   @NonNull
   synchronized UpdateTask updateApp(
-      @NonNull AppDistributionReleaseInternal latestRelease, @NonNull Activity currentActivity)
-      throws FirebaseAppDistributionException {
+      @NonNull AppDistributionReleaseInternal latestRelease, @NonNull Activity currentActivity) {
 
     if (cachedUpdateAppTask != null && !cachedUpdateAppTask.isComplete()) {
       return cachedUpdateAppTask;
@@ -95,24 +59,31 @@
       return cachedUpdateAppTask;
     }
 
-    if (latestRelease.getBinaryType() == BinaryType.AAB) {
-      redirectToPlayForAabUpdate(
-          cachedUpdateAppTask, latestRelease.getDownloadUrl(), currentActivity);
-    } else {
-      this.updateApkClient.updateApk(
-          cachedUpdateAppTask, latestRelease.getDownloadUrl(), currentActivity);
+    if (latestRelease.getDownloadUrl() == null) {
+      cachedUpdateAppTask.setException(
+          new FirebaseAppDistributionException(
+              Constants.ErrorMessages.DOWNLOAD_URL_NOT_FOUND,
+              FirebaseAppDistributionException.Status.DOWNLOAD_FAILURE));
+      return cachedUpdateAppTask;
     }
 
+    if (latestRelease.getBinaryType() == BinaryType.AAB) {
+      redirectToPlayForAabUpdate(cachedUpdateAppTask, latestRelease.getDownloadUrl());
+    } else {
+      this.updateApkClient.updateApk(cachedUpdateAppTask, latestRelease.getDownloadUrl());
+    }
     return cachedUpdateAppTask;
   }
 
-  private void redirectToPlayForAabUpdate(
-      UpdateTaskImpl updateTask, String downloadUrl, Activity currentActivity)
-      throws FirebaseAppDistributionException {
-    if (downloadUrl == null) {
-      throw new FirebaseAppDistributionException(
-          "Download URL not found.", FirebaseAppDistributionException.Status.NETWORK_FAILURE);
->>>>>>> 5a1ae17a
+  private void redirectToPlayForAabUpdate(UpdateTaskImpl updateTask, String downloadUrl) {
+    Activity currentActivity = getCurrentActivity();
+
+    if (currentActivity == null) {
+      updateTask.setException(
+          new FirebaseAppDistributionException(
+              Constants.ErrorMessages.APP_BACKGROUNDED,
+              FirebaseAppDistributionException.Status.DOWNLOAD_FAILURE));
+      return;
     }
 
     Intent updateIntent = new Intent(Intent.ACTION_VIEW);
