--- conflicted
+++ resolved
@@ -172,35 +172,7 @@
    * new release is cached from checkForUpdate
    */
   @NonNull
-<<<<<<< HEAD
-  public UpdateTask updateApp() {
-
-    if (cachedUpdateAppTask != null && !cachedUpdateAppTask.isComplete()) {
-      return cachedUpdateAppTask;
-    }
-
-    cachedUpdateAppTask = new UpdateTaskImpl();
-
-    if (!isTesterSignedIn()) {
-      cachedUpdateAppTask.setException(
-          new FirebaseAppDistributionException(
-              Constants.ErrorMessages.AUTHENTICATION_ERROR, AUTHENTICATION_FAILURE));
-      return cachedUpdateAppTask;
-    }
-
-    AppDistributionReleaseInternal cachedRelease = getCachedLatestRelease();
-    if (cachedRelease == null) {
-      cachedUpdateAppTask.setException(
-          new FirebaseAppDistributionException(
-              Constants.ErrorMessages.NOT_FOUND_ERROR, UPDATE_NOT_AVAILABLE));
-      return cachedUpdateAppTask;
-    }
-
-    this.updateAppClient.performUpdate(cachedUpdateAppTask, cachedLatestRelease);
-
-    return cachedUpdateAppTask;
-=======
-  public synchronized UpdateTask updateApp() throws FirebaseAppDistributionException {
+  public synchronized UpdateTask updateApp() {
 
     if (!isTesterSignedIn()) {
       UpdateTaskImpl updateTask = new UpdateTaskImpl();
@@ -211,7 +183,6 @@
     }
 
     return this.updateAppClient.updateApp(cachedLatestRelease, currentActivity);
->>>>>>> 5a1ae17a
   }
 
   /** Returns true if the App Distribution tester is signed in */
