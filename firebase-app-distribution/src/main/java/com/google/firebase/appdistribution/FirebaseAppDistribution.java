--- conflicted
+++ resolved
@@ -43,15 +43,12 @@
   private final CheckForUpdateClient checkForUpdateClient;
   private final UpdateAppClient updateAppClient;
   private Activity currentActivity;
-<<<<<<< HEAD
 
   private TaskCompletionSource<UpdateState> updateAppTaskCompletionSource = null;
   private CancellationTokenSource updateAppCancellationSource;
   private UpdateTaskImpl updateTask;
   private Task<AppDistributionRelease> cachedUpdateToLatestReleaseTask;
   private Task<AppDistributionRelease> cachedCheckForUpdateTask;
-=======
->>>>>>> c4a42e77
   private AppDistributionReleaseInternal cachedLatestRelease;
   private final SignInStorage signInStorage;
 
@@ -80,7 +77,6 @@
         new TesterSignInClient(firebaseApp, firebaseInstallationsApi, signInStorage),
         new CheckForUpdateClient(
             firebaseApp, new FirebaseAppDistributionTesterApiClient(), firebaseInstallationsApi),
-<<<<<<< HEAD
         signInStorage);
   }
 
@@ -91,9 +87,7 @@
     this(
         firebaseApp,
         firebaseInstallationsApi,
-=======
         new UpdateAppClient(firebaseApp),
->>>>>>> c4a42e77
         new SignInStorage(firebaseApp.getApplicationContext()));
   }
 
@@ -191,19 +185,14 @@
                   Constants.ErrorMessages.AUTHENTICATION_ERROR, AUTHENTICATION_FAILURE)));
     }
 
-<<<<<<< HEAD
     AppDistributionReleaseInternal cachedRelease = getCachedLatestRelease();
     if (cachedRelease == null) {
-=======
-    if (cachedLatestRelease == null) {
->>>>>>> c4a42e77
       return new UpdateTaskImpl(
           Tasks.forException(
               new FirebaseAppDistributionException(
                   Constants.ErrorMessages.NOT_FOUND_ERROR, UPDATE_NOT_AVAILABLE)));
     }
 
-<<<<<<< HEAD
     if (updateAppTaskCompletionSource != null
         && !updateAppTaskCompletionSource.getTask().isComplete()) {
       updateAppCancellationSource.cancel();
@@ -221,10 +210,7 @@
       throw new UnsupportedOperationException("Not yet implemented.");
     }
 
-    return this.updateTask;
-=======
     return this.updateAppClient.getUpdateTask(cachedLatestRelease, currentActivity);
->>>>>>> c4a42e77
   }
 
   /** Returns true if the App Distribution tester is signed in */
@@ -308,41 +294,22 @@
   }
 
   @VisibleForTesting
-  synchronized void setCachedLatestRelease(AppDistributionReleaseInternal latestRelease) {
+  void setCachedLatestRelease(AppDistributionReleaseInternal latestRelease) {
     this.cachedLatestRelease = latestRelease;
   }
 
   @VisibleForTesting
-  synchronized AppDistributionReleaseInternal getCachedLatestRelease() {
+  AppDistributionReleaseInternal getCachedLatestRelease() {
     return this.cachedLatestRelease;
   }
 
-<<<<<<< HEAD
-  private void redirectToPlayForAabUpdate(String downloadUrl)
-      throws FirebaseAppDistributionException {
-    if (downloadUrl == null) {
-      throw new FirebaseAppDistributionException(
-          "Download URL not found.", FirebaseAppDistributionException.Status.NETWORK_FAILURE);
-    }
-    Intent updateIntent = new Intent(Intent.ACTION_VIEW);
-    Uri uri = Uri.parse(downloadUrl);
-    updateIntent.setData(uri);
-    updateIntent.addFlags(Intent.FLAG_ACTIVITY_NEW_TASK);
-    currentActivity.startActivity(updateIntent);
-    UpdateState updateState =
-        UpdateState.builder()
-            .setApkBytesDownloaded(-1)
-            .setApkTotalBytesToDownload(-1)
-            .setUpdateStatus(UpdateStatus.REDIRECTED_TO_PLAY)
-            .build();
-    updateAppTaskCompletionSource.setResult(updateState);
-    this.updateTask.updateProgress(updateState);
-  }
-
-  private Task<AppDistributionRelease> showUpdateAlertDialog(AppDistributionRelease latestRelease) {
-    TaskCompletionSource<AppDistributionRelease> updateAlertDialogTask =
-        new TaskCompletionSource<>();
-=======
+  private void setUpdateAppTaskCompletionError(FirebaseAppDistributionException e) {
+    if (updateAppTaskCompletionSource != null
+        && !updateAppTaskCompletionSource.getTask().isComplete()) {
+      updateAppTaskCompletionSource.setException(e);
+    }
+  }
+
   private void setUpdateToLatestReleaseTaskCompletionError(FirebaseAppDistributionException e) {
     if (updateToLatestReleaseTaskCompletionSource != null
         && !updateToLatestReleaseTaskCompletionSource.getTask().isComplete()) {
@@ -391,8 +358,28 @@
                         Constants.ErrorMessages.NETWORK_ERROR, NETWORK_FAILURE)));
   }
 
+  private void redirectToPlayForAabUpdate(String downloadUrl)
+      throws FirebaseAppDistributionException {
+    if (downloadUrl == null) {
+      throw new FirebaseAppDistributionException(
+          "Download URL not found.", FirebaseAppDistributionException.Status.NETWORK_FAILURE);
+    }
+    Intent updateIntent = new Intent(Intent.ACTION_VIEW);
+    Uri uri = Uri.parse(downloadUrl);
+    updateIntent.setData(uri);
+    updateIntent.addFlags(Intent.FLAG_ACTIVITY_NEW_TASK);
+    currentActivity.startActivity(updateIntent);
+    UpdateState updateState =
+        UpdateState.builder()
+            .setApkBytesDownloaded(-1)
+            .setApkTotalBytesToDownload(-1)
+            .setUpdateStatus(UpdateStatus.REDIRECTED_TO_PLAY)
+            .build();
+    updateAppTaskCompletionSource.setResult(updateState);
+    this.updateTask.updateProgress(updateState);
+  }
+
   private void showUpdateAlertDialog(AppDistributionRelease latestRelease) {
->>>>>>> c4a42e77
     Context context = firebaseApp.getApplicationContext();
     AlertDialog alertDialog = new AlertDialog.Builder(currentActivity).create();
     alertDialog.setTitle(context.getString(R.string.update_dialog_title));
@@ -414,10 +401,17 @@
         (dialogInterface, i) -> {
           try {
             updateApp()
-                .addOnSuccessListener(unused -> updateAlertDialogTask.setResult(latestRelease))
-                .addOnFailureListener(updateAlertDialogTask::setException);
+                .addOnSuccessListener(
+                    updateState ->
+                        updateToLatestReleaseTaskCompletionSource.setResult(latestRelease))
+                .addOnFailureListener(
+                    e ->
+                        setUpdateToLatestReleaseErrorWithDefault(
+                            e,
+                            new FirebaseAppDistributionException(
+                                Constants.ErrorMessages.NETWORK_ERROR, NETWORK_FAILURE)));
           } catch (FirebaseAppDistributionException e) {
-            updateAlertDialogTask.setException(e);
+            setUpdateToLatestReleaseTaskCompletionError(e);
           }
         });
     alertDialog.setButton(
@@ -425,13 +419,12 @@
         context.getString(R.string.update_no_button),
         (dialogInterface, i) -> {
           dialogInterface.dismiss();
-          updateAlertDialogTask.setException(
+          setUpdateToLatestReleaseTaskCompletionError(
               new FirebaseAppDistributionException(
                   Constants.ErrorMessages.UPDATE_CANCELED,
                   FirebaseAppDistributionException.Status.INSTALLATION_CANCELED));
         });
 
     alertDialog.show();
-    return updateAlertDialogTask.getTask();
   }
 }