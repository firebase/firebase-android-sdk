// Copyright 2018 Google LLC
//
// Licensed under the Apache License, Version 2.0 (the "License");
// you may not use this file except in compliance with the License.
// You may obtain a copy of the License at
//
//      http://www.apache.org/licenses/LICENSE-2.0
//
// Unless required by applicable law or agreed to in writing, software
// distributed under the License is distributed on an "AS IS" BASIS,
// WITHOUT WARRANTIES OR CONDITIONS OF ANY KIND, either express or implied.
// See the License for the specific language governing permissions and
// limitations under the License.

package com.google.firebase.database;

import static com.google.firebase.database.core.utilities.Utilities.hardAssert;
import static com.google.firebase.database.snapshot.NodeUtilities.NodeFromJSON;
import static org.junit.Assert.assertTrue;
import static org.junit.Assert.fail;

import com.fasterxml.jackson.core.type.TypeReference;
import com.fasterxml.jackson.databind.ObjectMapper;
import com.google.firebase.FirebaseApp;
import com.google.firebase.database.android.AndroidAuthTokenProvider;
import com.google.firebase.database.core.CompoundWrite;
import com.google.firebase.database.core.Context;
import com.google.firebase.database.core.CoreTestHelpers;
import com.google.firebase.database.core.DatabaseConfig;
import com.google.firebase.database.core.EventTarget;
import com.google.firebase.database.core.Path;
import com.google.firebase.database.core.persistence.PersistenceManager;
import com.google.firebase.database.core.utilities.DefaultRunLoop;
import com.google.firebase.database.core.view.QuerySpec;
import com.google.firebase.database.future.WriteFuture;
import com.google.firebase.database.snapshot.ChildKey;
import com.google.firebase.database.snapshot.Node;
import java.io.IOException;
import java.io.InputStream;
import java.lang.reflect.Method;
import java.net.URL;
import java.util.ArrayList;
import java.util.Arrays;
import java.util.HashMap;
import java.util.HashSet;
import java.util.Iterator;
import java.util.List;
import java.util.Map;
import java.util.Set;
import java.util.UUID;
import java.util.concurrent.BlockingQueue;
import java.util.concurrent.Executors;
import java.util.concurrent.LinkedBlockingQueue;
import java.util.concurrent.ScheduledExecutorService;
import java.util.concurrent.Semaphore;
import java.util.concurrent.ThreadFactory;
import java.util.concurrent.ThreadPoolExecutor;
import java.util.concurrent.TimeUnit;
import java.util.concurrent.atomic.AtomicReference;

public class IntegrationTestHelpers {

  private static List<DatabaseConfig> contexts = new ArrayList<DatabaseConfig>();
  private static String testSecret = null;

  public static Path path(String path) {
    return new Path(path);
  }

  public static ChildKey childKey(String key) {
    return ChildKey.fromString(key);
  }

  public static Map<String, Object> mapFromJsonString(String json) {
    try {
      ObjectMapper mapper = new ObjectMapper();
      return mapper.readValue(json, new TypeReference<Map<String, Object>>() {});
    } catch (IOException e) {
      throw new RuntimeException(e);
    }
  }

  public static Object objectFromJsonString(String json) {
    try {
      ObjectMapper mapper = new ObjectMapper();
      return mapper.readValue(json, new TypeReference<Object>() {});
    } catch (IOException e) {
      throw new RuntimeException(e);
    }
  }

  public static Map<String, Object> mapFromSingleQuotedString(String json) {
    return mapFromJsonString(json.replace("'", "\""));
  }

  public static Object objectFromSingleQuotedString(String json) {
    return objectFromJsonString(json.replace("'", "\""));
  }

  public static Node node(String json) {
    return NodeFromJSON(objectFromSingleQuotedString(json));
  }

  public static Node leafNodeOfSize(int size) {
    StringBuilder builder = new StringBuilder();
    String pattern = "abdefghijklmopqrstuvwxyzABCDEFGHIJKLMNOPQRSTUVWXYZ0123456789";
    int patternLength = pattern.length();
    for (int i = 0; i < size - patternLength; i = i + patternLength) { // 10 MB String
      builder.append(pattern);
    }
    int remainingLength = size - builder.length();
    builder.append(pattern.substring(0, remainingLength));
    hardAssert(builder.length() == size, "The string size did not match the expected size");
    return NodeFromJSON(builder.toString());
  }

  public static CompoundWrite compoundWrite(String json) {
    return CompoundWrite.fromValue(mapFromSingleQuotedString(json));
  }

  public static QuerySpec defaultQueryAt(String path) {
    return QuerySpec.defaultQueryAtPath(new Path(path));
  }

  public static <T> Set<T> asSet(List<T> list) {
    return new HashSet<T>(list);
  }

  public static <T> Set<T> asSet(T... objects) {
    return new HashSet<T>(Arrays.asList(objects));
  }

  public static Set<ChildKey> childKeySet(String... keys) {
    Set<ChildKey> childKeys = new HashSet<ChildKey>();
    for (String key : keys) {
      childKeys.add(ChildKey.fromString(key));
    }
    return childKeys;
  }

  private static class TestEventTarget implements EventTarget {
    AtomicReference<Throwable> caughtException = new AtomicReference<Throwable>(null);

    int poolSize = 1;
    BlockingQueue<Runnable> queue = new LinkedBlockingQueue<Runnable>();
    ThreadPoolExecutor executor =
        new ThreadPoolExecutor(
            poolSize,
            poolSize,
            0,
            TimeUnit.NANOSECONDS,
            queue,
            new ThreadFactory() {

              ThreadFactory wrappedFactory = Executors.defaultThreadFactory();

              @Override
              public Thread newThread(Runnable r) {
                Thread thread = wrappedFactory.newThread(r);
                thread.setName("FirebaseDatabaseTestsEventTarget");
                // TODO: should we set an uncaught exception handler here? Probably want to let
                // exceptions happen...
                thread.setUncaughtExceptionHandler(
                    new Thread.UncaughtExceptionHandler() {
                      @Override
                      public void uncaughtException(Thread t, Throwable e) {
                        e.printStackTrace();
                        caughtException.set(e);
                      }
                    });
                return thread;
              }
            });

    @Override
    public void postEvent(Runnable r) {
      executor.execute(r);
    }

    @Override
    public void shutdown() {}

    @Override
    public void restart() {}
  }

  private static class TestRunLoop extends DefaultRunLoop {
    AtomicReference<Throwable> caughtException = new AtomicReference<Throwable>(null);

    @Override
    public void handleException(Throwable e) {
      e.printStackTrace();
      caughtException.set(e);
    }
  }

  public static void failOnFirstUncaughtException() {
    for (Context ctx : contexts) {
      TestEventTarget eventTarget = (TestEventTarget) ctx.getEventTarget();
      Throwable t = eventTarget.caughtException.getAndSet(null);
      if (t != null) {
        t.printStackTrace();
        fail("Found error on event target");
      }
      TestRunLoop runLoop = (TestRunLoop) ctx.getRunLoop();
      t = runLoop.caughtException.getAndSet(null);
      if (t != null) {
        t.printStackTrace();
        fail("Found error on run loop");
      }
    }
  }

  public static DatabaseConfig getContext(int i) {
    ensureContexts(i + 1);
    return contexts.get(i);
  }

  public static DatabaseReference rootWithConfig(DatabaseConfig config) {
    return new DatabaseReference(IntegrationTestValues.getNamespace(), config);
  }

  public static DatabaseReference getRandomNode() throws DatabaseException {
    return getRandomNode(1).get(0);
  }

  public static void goOffline(DatabaseConfig cfg) {
    DatabaseReference.goOffline(cfg);
  }

  public static void goOnline(DatabaseConfig cfg) {
    DatabaseReference.goOnline(cfg);
  }

  public static List<DatabaseReference> getRandomNode(int count) throws DatabaseException {
    ensureContexts(count);

    List<DatabaseReference> results = new ArrayList<DatabaseReference>(count);
    String name = null;
    for (int i = 0; i < count; ++i) {
      DatabaseReference ref =
          new DatabaseReference(IntegrationTestValues.getNamespace(), contexts.get(i));
      if (name == null) {
        name = ref.push().getKey();
      }
      results.add(ref.child(name));
    }
    return results;
  }

  public static DatabaseConfig newFrozenTestConfig() {
    DatabaseConfig cfg = newTestConfig();
    CoreTestHelpers.freezeContext(cfg);
    return cfg;
  }

  public static DatabaseConfig newTestConfig() {
    TestRunLoop runLoop = new TestRunLoop();
    DatabaseConfig config = new DatabaseConfig();
    config.setLogLevel(Logger.Level.DEBUG);
    config.setEventTarget(new TestEventTarget());
    config.setRunLoop(runLoop);
    config.setFirebaseApp(FirebaseApp.getInstance());
<<<<<<< HEAD
    config.setAuthTokenProvider(
        new AndroidAuthTokenProvider(
            never -> {
              // Auth is not available in our integration tests
            }));
=======
    config.setAuthTokenProvider(AndroidAuthTokenProvider.forUnauthenticatedAccess());
    config.setSessionPersistenceKey(UUID.randomUUID().toString());
>>>>>>> 7b9b80e1
    return config;
  }

  public static ScheduledExecutorService getExecutorService(DatabaseConfig config) {
    DefaultRunLoop runLoop = (DefaultRunLoop) config.getRunLoop();
    return runLoop.getExecutorService();
  }

  public static void setForcedPersistentCache(Context ctx, PersistenceManager manager) {
    try {
      Method method =
          Context.class.getDeclaredMethod("forcePersistenceManager", PersistenceManager.class);
      method.setAccessible(true);
      method.invoke(ctx, manager);
    } catch (Exception e) {
      throw new RuntimeException(e);
    }
  }

  public static void setLogger(
      DatabaseConfig ctx, com.google.firebase.database.logging.Logger logger) {
    ctx.setLogger(logger);
  }

  private static void ensureContexts(int count) {
    for (int i = contexts.size(); i < count; ++i) {
      contexts.add(newTestConfig());
    }
  }

  public static String getTestSecret() {
    if (testSecret == null) {
      try {
        InputStream response =
            new URL(IntegrationTestValues.getNamespace() + "/.nsadmin/.json?key=1234").openStream();
        TypeReference<Map<String, Object>> t = new TypeReference<Map<String, Object>>() {};
        Map<String, Object> data = new ObjectMapper().readValue(response, t);
        testSecret = (String) ((List) data.get("secrets")).get(0);
      } catch (Throwable e) {
        throw new AssertionError("Could not get test secret. ", e);
      }
    }
    return testSecret;
  }

  public static void waitFor(Semaphore semaphore) throws InterruptedException {
    waitFor(semaphore, 1);
  }

  public static void waitFor(Semaphore semaphore, int count) throws InterruptedException {
    waitFor(semaphore, count, IntegrationTestValues.getTimeout(), TimeUnit.MILLISECONDS);
  }

  public static void waitFor(Semaphore semaphore, int count, long timeout, TimeUnit unit)
      throws InterruptedException {
    boolean success = semaphore.tryAcquire(count, timeout, unit);
    failOnFirstUncaughtException();
    assertTrue("Operation timed out", success);
  }

  public static DataSnapshot getSnap(Query ref) throws InterruptedException {

    final Semaphore semaphore = new Semaphore(0);

    // Hack to get around final reference issue
    final List<DataSnapshot> snapshotList = new ArrayList<DataSnapshot>(1);

    ref.addListenerForSingleValueEvent(
        new ValueEventListener() {
          @Override
          public void onDataChange(DataSnapshot snapshot) {
            snapshotList.add(snapshot);
            semaphore.release(1);
          }

          @Override
          public void onCancelled(DatabaseError error) {
            semaphore.release(1);
          }
        });

    semaphore.tryAcquire(1, IntegrationTestValues.getTimeout(), TimeUnit.MILLISECONDS);
    return snapshotList.get(0);
  }

  public static Map<String, Object> fromJsonString(String json) {
    try {
      ObjectMapper mapper = new ObjectMapper();
      return mapper.readValue(json, new TypeReference<Map<String, Object>>() {});
    } catch (IOException e) {
      throw new RuntimeException(e);
    }
  }

  public static Map<String, Object> fromSingleQuotedString(String json) {
    return fromJsonString(json.replace("'", "\""));
  }

  public static void waitForRoundtrip(DatabaseReference reader) {
    try {
      new WriteFuture(reader.getRoot().child(UUID.randomUUID().toString()), null, null).timedGet();
    } catch (Exception e) {
      throw new RuntimeException(e);
    }
  }

  public static void waitForQueue(DatabaseReference ref) {
    try {
      final Semaphore semaphore = new Semaphore(0);
      ref.getRepo()
          .scheduleNow(
              new Runnable() {
                @Override
                public void run() {
                  semaphore.release();
                }
              });
      semaphore.acquire();
    } catch (Exception e) {
      throw new RuntimeException(e);
    }
  }

  public static void waitForEvents(DatabaseReference ref) {
    try {
      // Make sure queue is done and all events are queued
      IntegrationTestHelpers.waitForQueue(ref);
      // Next, all events were queued, make sure all events are done raised
      final Semaphore semaphore = new Semaphore(0);
      ref.getRepo()
          .postEvent(
              new Runnable() {
                @Override
                public void run() {
                  semaphore.release();
                }
              });
      semaphore.acquire();
    } catch (Exception e) {
      throw new RuntimeException(e);
    }
  }

  public static String repeatedString(String s, int n) {
    String result = "";

    for (int i = 0; i < n; i++) {
      result += s;
    }
    return result;
  }

  // Create a (test) object which places a test value at then end of the
  // object path (e.g., a/b/c would yield {a: {b: {c: "test_value"}}}
  public static HashMap<String, Object> buildObjFromPath(Path path, Object testValue) {
    final HashMap<String, Object> result = new HashMap<String, Object>();

    HashMap<String, Object> parent = result;
    for (Iterator<ChildKey> i = path.iterator(); i.hasNext(); ) {
      ChildKey key = i.next();
      if (i.hasNext()) {
        HashMap<String, Object> child = new HashMap<String, Object>();
        parent.put(key.asString(), child);
        parent = child;
      } else {
        parent.put(key.asString(), testValue);
      }
    }

    return result;
  }

  // Lookup the value at the path in HashMap (e.g., "a/b/c").
  @SuppressWarnings("unchecked")
  public static Object applyPath(Object value, Path path) {
    for (ChildKey key : path) {
      value = ((HashMap<String, Object>) value).get(key.asString());
    }
    return value;
  }

  public static void assertContains(String str, String substr) {
    assertTrue("'" + str + "' does not contain '" + substr + "'.", str.contains(substr));
  }
}<|MERGE_RESOLUTION|>--- conflicted
+++ resolved
@@ -261,16 +261,12 @@
     config.setEventTarget(new TestEventTarget());
     config.setRunLoop(runLoop);
     config.setFirebaseApp(FirebaseApp.getInstance());
-<<<<<<< HEAD
     config.setAuthTokenProvider(
         new AndroidAuthTokenProvider(
             never -> {
               // Auth is not available in our integration tests
             }));
-=======
-    config.setAuthTokenProvider(AndroidAuthTokenProvider.forUnauthenticatedAccess());
     config.setSessionPersistenceKey(UUID.randomUUID().toString());
->>>>>>> 7b9b80e1
     return config;
   }
 
