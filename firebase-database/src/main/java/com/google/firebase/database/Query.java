// Copyright 2018 Google LLC
//
// Licensed under the Apache License, Version 2.0 (the "License");
// you may not use this file except in compliance with the License.
// You may obtain a copy of the License at
//
//      http://www.apache.org/licenses/LICENSE-2.0
//
// Unless required by applicable law or agreed to in writing, software
// distributed under the License is distributed on an "AS IS" BASIS,
// WITHOUT WARRANTIES OR CONDITIONS OF ANY KIND, either express or implied.
// See the License for the specific language governing permissions and
// limitations under the License.

package com.google.firebase.database;

import static com.google.firebase.database.core.utilities.Utilities.hardAssert;

import androidx.annotation.NonNull;
import androidx.annotation.Nullable;
import androidx.annotation.RestrictTo;
import com.google.android.gms.common.internal.Objects;
import com.google.android.gms.tasks.Task;
import com.google.firebase.database.core.ChildEventRegistration;
import com.google.firebase.database.core.EventRegistration;
import com.google.firebase.database.core.Path;
import com.google.firebase.database.core.Repo;
import com.google.firebase.database.core.ValueEventRegistration;
import com.google.firebase.database.core.ZombieEventManager;
import com.google.firebase.database.core.utilities.PushIdGenerator;
import com.google.firebase.database.core.utilities.Validation;
import com.google.firebase.database.core.view.QueryParams;
import com.google.firebase.database.core.view.QuerySpec;
import com.google.firebase.database.snapshot.BooleanNode;
import com.google.firebase.database.snapshot.ChildKey;
import com.google.firebase.database.snapshot.DoubleNode;
import com.google.firebase.database.snapshot.EmptyNode;
import com.google.firebase.database.snapshot.Index;
import com.google.firebase.database.snapshot.KeyIndex;
import com.google.firebase.database.snapshot.Node;
import com.google.firebase.database.snapshot.PathIndex;
import com.google.firebase.database.snapshot.PriorityIndex;
import com.google.firebase.database.snapshot.PriorityUtilities;
import com.google.firebase.database.snapshot.StringNode;
import com.google.firebase.database.snapshot.ValueIndex;

/**
 * The Query class (and its subclass, {@link DatabaseReference}) are used for reading data.
 * Listeners are attached, and they will be triggered when the corresponding data changes. <br>
 * <br>
 * Instances of Query are obtained by calling startAt(), endAt(), or limit() on a DatabaseReference.
 */
public class Query {

  /** @hide */
  protected final Repo repo;
  /** @hide */
  protected final Path path;
  /** @hide */
  protected final QueryParams params;
  // we can't use params index, because the default query params have priority index set as default,
  // but we don't want to allow multiple orderByPriority calls, so track them here
  private final boolean orderByCalled;

  Query(Repo repo, Path path, QueryParams params, boolean orderByCalled) throws DatabaseException {
    this.repo = repo;
    this.path = path;
    this.params = params;
    this.orderByCalled = orderByCalled;
    hardAssert(params.isValid(), "Validation of queries failed.");
  }

  Query(Repo repo, Path path) {
    this.repo = repo;
    this.path = path;
    this.params = QueryParams.DEFAULT_PARAMS;
    this.orderByCalled = false;
  }

  /**
   * This method validates that key index has been called with the correct combination of parameters
   */
  private void validateQueryEndpoints(QueryParams params) {
    if (params.getIndex().equals(KeyIndex.getInstance())) {
      String message =
          "You must use startAt(String value), startAfter(String value), endAt(String value), "
              + "endBefore(String value) or equalTo(String value) in combination with "
              + "orderByKey(). Other type of values or using the version with 2 parameters is "
              + "not supported";
      if (params.hasStart()) {
        Node startNode = params.getIndexStartValue();
        ChildKey startName = params.getIndexStartName();
        if (!Objects.equal(startName, ChildKey.getMinName())
            || !(startNode instanceof StringNode)) {
          throw new IllegalArgumentException(message);
        }
      }
      if (params.hasEnd()) {
        Node endNode = params.getIndexEndValue();
        ChildKey endName = params.getIndexEndName();
        if (!endName.equals(ChildKey.getMaxName()) || !(endNode instanceof StringNode)) {
          throw new IllegalArgumentException(message);
        }
      }
    } else if (params.getIndex().equals(PriorityIndex.getInstance())) {
      if ((params.hasStart() && !PriorityUtilities.isValidPriority(params.getIndexStartValue()))
          || (params.hasEnd() && !PriorityUtilities.isValidPriority(params.getIndexEndValue()))) {
        throw new IllegalArgumentException(
            "When using orderByPriority(), values provided to startAt(), startAfter(), "
                + "endAt(), endBefore(), or equalTo() must be valid priorities.");
      }
    }
  }

  /** This method validates that limit has been called with the correct combination or parameters */
  private void validateLimit(QueryParams params) {
    if (params.hasStart() && params.hasEnd() && params.hasLimit() && !params.hasAnchoredLimit()) {
      throw new IllegalArgumentException(
          "Can't combine startAt(), startAfter(), endAt(), endBefore(), and limit(). "
              + "Use limitToFirst() or limitToLast() instead");
    }
  }

  /** This method validates that the equalTo call can be made */
  private void validateEqualToCall() {
    if (params.hasStart()) {
      throw new IllegalArgumentException("Cannot combine equalTo() with startAt() or startAfter()");
    }
    if (params.hasEnd()) {
      throw new IllegalArgumentException("Cannot combine equalTo() with endAt() or endBefore()");
    }
  }

  /** This method validates that only one order by call has been made */
  private void validateNoOrderByCall() {
    if (this.orderByCalled) {
      throw new IllegalArgumentException("You can't combine multiple orderBy calls!");
    }
  }

  /**
   * Add a listener for changes in the data at this location. Each time the data changes, your
   * listener will be called with an immutable snapshot of the data.
   *
   * @param listener The listener to be called with changes
   * @return A reference to the listener provided. Save this to remove the listener later.
   */
  @NonNull
  public ValueEventListener addValueEventListener(@NonNull ValueEventListener listener) {
    addEventRegistration(new ValueEventRegistration(repo, listener, getSpec()));
    return listener;
  }

  /**
   * Add a listener for child events occurring at this location. When child locations are added,
   * removed, changed, or moved, the listener will be triggered for the appropriate event
   *
   * @param listener The listener to be called with changes
   * @return A reference to the listener provided. Save this to remove the listener later.
   */
  @NonNull
  public ChildEventListener addChildEventListener(@NonNull ChildEventListener listener) {
    addEventRegistration(new ChildEventRegistration(repo, listener, getSpec()));
    return listener;
  }

  /**
   * Gets the server values for this query. Updates the cache and raises events if successful. If
   * not connected, falls back to a locally-cached value.
   */
  @NonNull
  public Task<DataSnapshot> get() {
    return repo.getValue(this);
  }

  /**
   * Add a listener for a single change in the data at this location. This listener will be
   * triggered once with the value of the data at the location.
   *
   * @param listener The listener to be called with the data
   */
  public void addListenerForSingleValueEvent(@NonNull final ValueEventListener listener) {
    addEventRegistration(
        new ValueEventRegistration(
            repo,
            new ValueEventListener() {
              @Override
              public void onDataChange(DataSnapshot snapshot) {
                // Removing the event listener will also prevent any further calls into onDataChange
                removeEventListener(this);
                listener.onDataChange(snapshot);
              }

              @Override
              public void onCancelled(DatabaseError error) {
                listener.onCancelled(error);
              }
            },
            getSpec()));
  }

  /**
   * Remove the specified listener from this location.
   *
   * @param listener The listener to remove
   */
  public void removeEventListener(@NonNull final ValueEventListener listener) {
    if (listener == null) {
      throw new NullPointerException("listener must not be null");
    }
    removeEventRegistration(new ValueEventRegistration(repo, listener, getSpec()));
  }

  /**
   * Remove the specified listener from this location.
   *
   * @param listener The listener to remove
   */
  public void removeEventListener(@NonNull final ChildEventListener listener) {
    if (listener == null) {
      throw new NullPointerException("listener must not be null");
    }
    removeEventRegistration(new ChildEventRegistration(repo, listener, getSpec()));
  }

  private void removeEventRegistration(final EventRegistration registration) {
    ZombieEventManager.getInstance().zombifyForRemove(registration);
    repo.scheduleNow(
        new Runnable() {
          @Override
          public void run() {
            repo.removeEventCallback(registration);
          }
        });
  }

  private void addEventRegistration(final EventRegistration listener) {
    ZombieEventManager.getInstance().recordEventRegistration(listener);
    repo.scheduleNow(
        new Runnable() {
          @Override
          public void run() {
            repo.addEventCallback(listener);
          }
        });
  }

  /**
   * By calling `keepSynced(true)` on a location, the data for that location will automatically be
   * downloaded and kept in sync, even when no listeners are attached for that location.
   * Additionally, while a location is kept synced, it will not be evicted from the persistent disk
   * cache.
   *
   * @since 2.3
   * @param keepSynced Pass `true` to keep this location synchronized, pass `false` to stop
   *     synchronization.
   */
  public void keepSynced(final boolean keepSynced) {
    if (!this.path.isEmpty() && this.path.getFront().equals(ChildKey.getInfoKey())) {
      throw new DatabaseException("Can't call keepSynced() on .info paths.");
    }

    repo.scheduleNow(
        new Runnable() {
          @Override
          public void run() {
            repo.keepSynced(getSpec(), keepSynced);
          }
        });
  }

  /** Removes all of the event listeners at this location */
  /*public void removeAllEventListeners() {
      Query.scheduleNow(new Runnable() {

          @Override
          public void run() {
              repo.removeEventCallback(Query.this, null);
          }
      });
  }*/

  /**
   * Creates a query constrained to only return child nodes with a value greater than the given
   * value, using the given {@code orderBy} directive or priority as default.
   *
   * @param value The value to start at, exclusive
   * @return A query with the new constraint
   * @since 19.6
   */
  @NonNull
  public Query startAfter(@Nullable String value) {
    if (value != null && params.getIndex().equals(KeyIndex.getInstance())) {
      return startAt(PushIdGenerator.successor(value));
    }
    return startAt(value, ChildKey.getMaxName().asString());
  }

  /**
   * Creates a query constrained to only return child nodes with a value greater than the given
   * value, using the given {@code orderBy} directive or priority as default.
   *
   * @param value The value to start at, exclusive
   * @return A query with the new constraint
   * @since 19.6
   */
  @NonNull
  public Query startAfter(double value) {
    return startAt(value, ChildKey.getMaxName().asString());
  }

  /**
   * Creates a query constrained to only return child nodes with a value greater than the given
   * value, using the given {@code orderBy} directive or priority as default.
   *
   * @param value The value to start at, exclusive
   * @return A query with the new constraint
   * @since 19.6
   */
  @NonNull
  public Query startAfter(boolean value) {
    return startAt(value, ChildKey.getMaxName().asString());
  }

  /**
   * Creates a query constrained to only return child nodes with a value greater or equal to the
   * given value, using the given {@code orderBy} directive or priority as default, and additionally
   * only child nodes with a key greater than the given key.
   *
   * @param value The value to start at
   * @param key The key to start at, exclusive
   * @return A query with the new constraint
   * @since 19.6
   */
  @NonNull
  public Query startAfter(@Nullable String value, @Nullable String key) {
    if (value != null && params.getIndex().equals(KeyIndex.getInstance())) {
      value = PushIdGenerator.successor(value);
    }
    Node node =
        value != null ? new StringNode(value, PriorityUtilities.NullPriority()) : EmptyNode.Empty();
    return startAfter(node, key);
  }

  /**
   * Creates a query constrained to only return child nodes with a value greater than or equal to
   * the given value, using the given {@code orderBy} directive or priority as default, and
   * additionally only child nodes with a key greater than the given key.
   *
   * @param value The value to start at
   * @param key The key name to start at, exclusive
   * @return A query with the new constraint
   * @since 19.6
   */
  @NonNull
  public Query startAfter(double value, @Nullable String key) {
    return startAfter(new DoubleNode(value, PriorityUtilities.NullPriority()), key);
  }

  /**
   * Creates a query constrained to only return child nodes with a value greater than or equal to
   * the given value, using the given {@code orderBy} directive or priority as default, and
   * additionally only child nodes with a key greater than the given key.
   *
   * @param value The value to start at
   * @param key The key to start at, exclusive
   * @return A query with the new constraint
   * @since 19.6
   */
  @NonNull
  public Query startAfter(boolean value, @Nullable String key) {
    return startAfter(new BooleanNode(value, PriorityUtilities.NullPriority()), key);
  }

  private Query startAfter(Node node, String key) {
    return startAt(node, PushIdGenerator.successor(key));
  }

  /**
   * Creates a query constrained to only return child nodes with a value greater than or equal to
   * the given value, using the given {@code orderBy} directive or priority as default.
   *
   * @param value The value to start at, inclusive
   * @return A query with the new constraint
   */
  @NonNull
  public Query startAt(@Nullable String value) {
    return startAt(value, null);
  }

  /**
   * Creates a query constrained to only return child nodes with a value greater than or equal to
   * the given value, using the given {@code orderBy} directive or priority as default.
   *
   * @param value The value to start at, inclusive
   * @return A query with the new constraint
   */
  @NonNull
  public Query startAt(double value) {
    return startAt(value, null);
  }

  /**
   * Creates a query constrained to only return child nodes with a value greater than or equal to
   * the given value, using the given {@code orderBy} directive or priority as default.
   *
   * @param value The value to start at, inclusive
   * @return A query with the new constraint
   * @since 2.0
   */
  @NonNull
  public Query startAt(boolean value) {
    return startAt(value, null);
  }

  /**
   * Creates a query constrained to only return child nodes with a value greater than or equal to
   * the given value, using the given {@code orderBy} directive or priority as default, and
   * additionally only child nodes with a key greater than or equal to the given key.
   *
   * @param value The priority to start at, inclusive
   * @param key The key to start at, inclusive
   * @return A query with the new constraint
   */
  @NonNull
  public Query startAt(@Nullable String value, @Nullable String key) {
    Node node =
        value != null ? new StringNode(value, PriorityUtilities.NullPriority()) : EmptyNode.Empty();
    return startAt(node, key);
  }

  /**
   * Creates a query constrained to only return child nodes with a value greater than or equal to
   * the given value, using the given {@code orderBy} directive or priority as default, and
   * additionally only child nodes with a key greater than or equal to the given key.
   *
   * @param value The priority to start at, inclusive
   * @param key The key name to start at, inclusive
   * @return A query with the new constraint
   */
  @NonNull
  public Query startAt(double value, @Nullable String key) {
    return startAt(new DoubleNode(value, PriorityUtilities.NullPriority()), key);
  }

  /**
   * Creates a query constrained to only return child nodes with a value greater than or equal to
   * the given value, using the given {@code orderBy} directive or priority as default, and
   * additionally only child nodes with a key greater than or equal to the given key.
   *
   * @param value The priority to start at, inclusive
   * @param key The key to start at, inclusive
   * @return A query with the new constraint
   * @since 2.0
   */
  @NonNull
  public Query startAt(boolean value, @Nullable String key) {
    return startAt(new BooleanNode(value, PriorityUtilities.NullPriority()), key);
  }

  private Query startAt(Node node, String key) {
    Validation.validateNullableKey(key);
    if (!(node.isLeafNode() || node.isEmpty())) {
      throw new IllegalArgumentException(
          "Can only use simple values for startAt() and startAfter()");
    }
    if (params.hasStart()) {
      throw new IllegalArgumentException(
          "Can't call startAt(), startAfte(), or equalTo() multiple times");
    }
    ChildKey childKey = null;
    if (key != null) {
      if (key.equals(ChildKey.MIN_KEY_NAME)) {
        childKey = ChildKey.getMinName();
      } else if (key.equals(ChildKey.MAX_KEY_NAME)) {
        childKey = ChildKey.getMaxName();
      } else {
        childKey = ChildKey.fromString(key);
      }
    }
    QueryParams newParams = params.startAt(node, childKey);
    validateLimit(newParams);
    validateQueryEndpoints(newParams);
    hardAssert(newParams.isValid());
    return new Query(repo, path, newParams, orderByCalled);
  }

  /**
   * Creates a query constrained to only return child nodes with a value less than the given value,
   * using the given {@code orderBy} directive or priority as default.
   *
   * @param value The value to end at, exclusive
   * @return A query with the new constraint
   * @since 19.6
   */
  @NonNull
  public Query endBefore(@Nullable String value) {
    if (value != null && params.getIndex().equals(KeyIndex.getInstance())) {
      return endAt(PushIdGenerator.predecessor(value));
    }
    return endAt(value, ChildKey.getMinName().asString());
  }

  /**
   * Creates a query constrained to only return child nodes with a value less than the given value,
   * using the given {@code orderBy} directive or priority as default.
   *
   * @param value The value to end at, exclusive
   * @return A query with the new constraint
   * @since 19.6
   */
  @NonNull
  public Query endBefore(double value) {
    return endAt(value, ChildKey.getMinName().asString());
  }

  /**
   * Creates a query constrained to only return child nodes with a value less than the given value,
   * using the given {@code orderBy} directive or priority as default.
   *
   * @param value The value to end at, exclusive
   * @return A query with the new constraint
   * @since 19.6
   */
  @NonNull
  public Query endBefore(boolean value) {
    return endAt(value, ChildKey.getMinName().asString());
  }

  /**
   * Creates a query constrained to only return child nodes with a value less than or equal to the
   * given value, using the given {@code orderBy} directive or priority as default, and additionally
   * only child nodes with a key less than the given key.
   *
   * @param value The value to end at
   * @param key The key to end at, exclusive
   * @return A query with the new constraint
   * @since 19.6
   */
  @NonNull
  public Query endBefore(@Nullable String value, @Nullable String key) {
    if (value != null && params.getIndex().equals(KeyIndex.getInstance())) {
      value = PushIdGenerator.predecessor(value);
    }
    Node node =
        value != null ? new StringNode(value, PriorityUtilities.NullPriority()) : EmptyNode.Empty();
    return endBefore(node, key);
  }

  /**
   * Creates a query constrained to only return child nodes with a value less than or equal to the
   * given value, using the given {@code orderBy} directive or priority as default, and additionally
   * only child nodes with a key less than the given key.
   *
   * @param value The value to end at
   * @param key The key to end at, exclusive
   * @return A query with the new constraint
   * @since 19.6
   */
  @NonNull
  public Query endBefore(double value, @Nullable String key) {
    return endBefore(new DoubleNode(value, PriorityUtilities.NullPriority()), key);
  }

  /**
   * Creates a query constrained to only return child nodes with a value less than or equal to the
   * given value, using the given {@code orderBy} directive or priority as default, and additionally
   * only child nodes with a key less than the given key.
   *
   * @param value The value to end at
   * @param key The key to end at, exclusive
   * @return A query with the new constraint
   * @since 19.6
   */
  @NonNull
  public Query endBefore(boolean value, @Nullable String key) {
    return endBefore(new BooleanNode(value, PriorityUtilities.NullPriority()), key);
  }

  private Query endBefore(Node node, String key) {
    return endAt(node, PushIdGenerator.predecessor(key));
  }

  /**
   * Creates a query constrained to only return child nodes with a value less than or equal to the
   * given value, using the given {@code orderBy} directive or priority as default.
   *
   * @param value The value to end at, inclusive
   * @return A query with the new constraint
   */
  @NonNull
  public Query endAt(@Nullable String value) {
    return endAt(value, null);
  }

  /**
   * Creates a query constrained to only return child nodes with a value less than or equal to the
   * given value, using the given {@code orderBy} directive or priority as default.
   *
   * @param value The value to end at, inclusive
   * @return A query with the new constraint
   */
  @NonNull
  public Query endAt(double value) {
    return endAt(value, null);
  }

  /**
   * Creates a query constrained to only return child nodes with a value less than or equal to the
   * given value, using the given {@code orderBy} directive or priority as default.
   *
   * @param value The value to end at, inclusive
   * @return A query with the new constraint
   * @since 2.0
   */
  @NonNull
  public Query endAt(boolean value) {
    return endAt(value, null);
  }

  /**
<<<<<<< HEAD
   * Create a query constrained to only return child nodes with a value less than or equal to the
   * given value, using the given orderBy directive or priority as default, and additionally only
   * child nodes with a key less than or equal to the given key.
=======
   * Creates a query constrained to only return child nodes with a value less than or equal to the
   * given value, using the given {@code orderBy} directive or priority as default, and additionally
   * only child nodes with a key less than or equal to the given key.
>>>>>>> 700a6580
   *
   * @param value The value to end at, inclusive
   * @param key The key to end at, inclusive
   * @return A query with the new constraint
   */
  @NonNull
  public Query endAt(@Nullable String value, @Nullable String key) {
    Node node =
        value != null ? new StringNode(value, PriorityUtilities.NullPriority()) : EmptyNode.Empty();
    return endAt(node, key);
  }

  /**
   * Creates a query constrained to only return child nodes with a value less than or equal to the
   * given value, using the given {@code orderBy} directive or priority as default, and additionally
   * only child nodes with a key less than or equal to the given key.
   *
   * @param value The value to end at, inclusive
   * @param key The key to end at, inclusive
   * @return A query with the new constraint
   */
  @NonNull
  public Query endAt(double value, @Nullable String key) {
    return endAt(new DoubleNode(value, PriorityUtilities.NullPriority()), key);
  }

  /**
   * Creates a query constrained to only return child nodes with a value less than or equal to the
   * given value, using the given {@code orderBy} directive or priority as default, and additionally
   * only child nodes with a key less than or equal to the given key.
   *
   * @param value The value to end at, inclusive
   * @param key The key to end at, inclusive
   * @return A query with the new constraint
   * @since 2.0
   */
  @NonNull
  public Query endAt(boolean value, @Nullable String key) {
    return endAt(new BooleanNode(value, PriorityUtilities.NullPriority()), key);
  }

  private Query endAt(Node node, String key) {
    Validation.validateNullableKey(key);
    if (!(node.isLeafNode() || node.isEmpty())) {
      throw new IllegalArgumentException("Can only use simple values for endAt()");
    }
    ChildKey childKey = key != null ? ChildKey.fromString(key) : null;
    if (params.hasEnd()) {
      throw new IllegalArgumentException("Can't call endAt() or equalTo() multiple times");
    }
    QueryParams newParams = params.endAt(node, childKey);
    validateLimit(newParams);
    validateQueryEndpoints(newParams);
    hardAssert(newParams.isValid());
    return new Query(repo, path, newParams, orderByCalled);
  }

  /**
   * Creates a query constrained to only return child nodes with the given value.
   *
   * @param value The value to query for
   * @return A query with the new constraint
   */
  @NonNull
  public Query equalTo(@Nullable String value) {
    validateEqualToCall();
    return this.startAt(value).endAt(value);
  }

  /**
   * Creates a query constrained to only return child nodes with the given value.
   *
   * @param value The value to query for
   * @return A query with the new constraint
   */
  @NonNull
  public Query equalTo(double value) {
    validateEqualToCall();
    return this.startAt(value).endAt(value);
  }

  /**
   * Creates a query constrained to only return child nodes with the given value.
   *
   * @param value The value to query for
   * @return A query with the new constraint
   * @since 2.0
   */
  @NonNull
  public Query equalTo(boolean value) {
    validateEqualToCall();
    return this.startAt(value).endAt(value);
  }

  /**
   * Creates a query constrained to only return the child node with the given key and value. Note
   * that there is at most one such child as names are unique.
   *
   * @param value The value to query for
   * @param key The key of the child
   * @return A query with the new constraint
   */
  @NonNull
  public Query equalTo(@Nullable String value, @Nullable String key) {
    validateEqualToCall();
    return this.startAt(value, key).endAt(value, key);
  }

  /**
   * Creates a query constrained to only return the child node with the given key and value. Note
   * that there is at most one such child as keys are unique.
   *
   * @param value The value to query for
   * @param key The key of the child
   * @return A query with the new constraint
   */
  @NonNull
  public Query equalTo(double value, @Nullable String key) {
    validateEqualToCall();
    return this.startAt(value, key).endAt(value, key);
  }

  /**
   * Creates a query constrained to only return the child node with the given key and value. Note
   * that there is at most one such child as keys are unique.
   *
   * @param value The value to query for
   * @param key The name of the child
   * @return A query with the new constraint
   */
  @NonNull
  public Query equalTo(boolean value, @Nullable String key) {
    validateEqualToCall();
    return this.startAt(value, key).endAt(value, key);
  }

  /**
   * Creates a query with limit and anchor it to the start of the window.
   *
   * @param limit The maximum number of child nodes to return
   * @return A query with the new constraint
   * @since 2.0
   */
  @NonNull
  public Query limitToFirst(int limit) {
    if (limit <= 0) {
      throw new IllegalArgumentException("Limit must be a positive integer!");
    }
    if (params.hasLimit()) {
      throw new IllegalArgumentException(
          "Can't call limitToLast on query with previously set limit!");
    }
    return new Query(repo, path, params.limitToFirst(limit), orderByCalled);
  }

  /**
   * Creates a query with limit and anchor it to the end of the window.
   *
   * @param limit The maximum number of child nodes to return
   * @return A query with the new constraint
   * @since 2.0
   */
  @NonNull
  public Query limitToLast(int limit) {
    if (limit <= 0) {
      throw new IllegalArgumentException("Limit must be a positive integer!");
    }
    if (params.hasLimit()) {
      throw new IllegalArgumentException(
          "Can't call limitToLast on query with previously set limit!");
    }
    return new Query(repo, path, params.limitToLast(limit), orderByCalled);
  }

  /**
   * Creates a query in which child nodes are ordered by the values of the specified path.
   *
   * @param path The path to the child node to use for sorting
   * @return A query with the new constraint
   * @since 2.0
   */
  @NonNull
  public Query orderByChild(@NonNull String path) {
    if (path == null) {
      throw new NullPointerException("Key can't be null");
    }
    if (path.equals("$key") || path.equals(".key")) {
      throw new IllegalArgumentException(
          "Can't use '" + path + "' as path, please use orderByKey() instead!");
    }
    if (path.equals("$priority") || path.equals(".priority")) {
      throw new IllegalArgumentException(
          "Can't use '" + path + "' as path, please use orderByPriority() instead!");
    }
    if (path.equals("$value") || path.equals(".value")) {
      throw new IllegalArgumentException(
          "Can't use '" + path + "' as path, please use orderByValue() instead!");
    }
    Validation.validatePathString(path);
    validateNoOrderByCall();
    Path indexPath = new Path(path);
    if (indexPath.size() == 0) {
      throw new IllegalArgumentException("Can't use empty path, use orderByValue() instead!");
    }
    Index index = new PathIndex(indexPath);
    return new Query(repo, this.path, params.orderBy(index), true);
  }

  /**
   * Creates a query in which child nodes are ordered by their priorities.
   *
   * @return A query with the new constraint
   * @since 2.0
   */
  @NonNull
  public Query orderByPriority() {
    validateNoOrderByCall();
    QueryParams newParams = params.orderBy(PriorityIndex.getInstance());
    validateQueryEndpoints(newParams);
    return new Query(repo, path, newParams, true);
  }

  /**
   * Creates a query in which child nodes are ordered by their keys.
   *
   * @return A query with the new constraint
   * @since 2.0
   */
  @NonNull
  public Query orderByKey() {
    validateNoOrderByCall();
    QueryParams newParams = this.params.orderBy(KeyIndex.getInstance());
    validateQueryEndpoints(newParams);
    return new Query(repo, path, newParams, true);
  }

  /**
   * Creates a query in which nodes are ordered by their value
   *
   * @return A query with the new constraint
   * @since 2.2
   */
  @NonNull
  public Query orderByValue() {
    validateNoOrderByCall();
    return new Query(repo, path, params.orderBy(ValueIndex.getInstance()), true);
  }

  /** @return A DatabaseReference to this location */
  @NonNull
  public DatabaseReference getRef() {
    return new DatabaseReference(repo, getPath());
  }

  // Need to hide these...

  /**
   * <strong>For internal use</strong>
   *
   * @hide
   * @return The path to this location
   */
  @RestrictTo(RestrictTo.Scope.LIBRARY_GROUP)
  public Path getPath() {
    return path;
  }

  /**
   * <strong>For internal use</strong>
   *
   * @hide
   * @return The repo
   */
  @RestrictTo(RestrictTo.Scope.LIBRARY_GROUP)
  public Repo getRepo() {
    return repo;
  }

  /**
   * <strong>For internal use</strong>
   *
   * @hide
   * @return The constraints
   */
  @RestrictTo(RestrictTo.Scope.LIBRARY_GROUP)
  public QuerySpec getSpec() {
    return new QuerySpec(path, params);
  }
}<|MERGE_RESOLUTION|>--- conflicted
+++ resolved
@@ -619,15 +619,9 @@
   }
 
   /**
-<<<<<<< HEAD
-   * Create a query constrained to only return child nodes with a value less than or equal to the
-   * given value, using the given orderBy directive or priority as default, and additionally only
-   * child nodes with a key less than or equal to the given key.
-=======
    * Creates a query constrained to only return child nodes with a value less than or equal to the
    * given value, using the given {@code orderBy} directive or priority as default, and additionally
    * only child nodes with a key less than or equal to the given key.
->>>>>>> 700a6580
    *
    * @param value The value to end at, inclusive
    * @param key The key to end at, inclusive
