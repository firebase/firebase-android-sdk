// Copyright 2018 Google LLC
//
// Licensed under the Apache License, Version 2.0 (the "License");
// you may not use this file except in compliance with the License.
// You may obtain a copy of the License at
//
//      http://www.apache.org/licenses/LICENSE-2.0
//
// Unless required by applicable law or agreed to in writing, software
// distributed under the License is distributed on an "AS IS" BASIS,
// WITHOUT WARRANTIES OR CONDITIONS OF ANY KIND, either express or implied.
// See the License for the specific language governing permissions and
// limitations under the License.

const assert = require('assert');
const functions = require('firebase-functions');
const functionsV2 = require('firebase-functions/v2');

/**
 * Pauses the execution for a specified amount of time.
 * @param {number} ms - The number of milliseconds to sleep.
 * @return {Promise<void>} A promise that resolves after the specified time.
 */
function sleep(ms) {
  return new Promise((resolve) => setTimeout(resolve, ms));
}

exports.dataTest = functions.https.onRequest((request, response) => {
  assert.deepEqual(request.body, {
    data: {
      bool: true,
      int: 2,
      long: {
        value: '3',
        '@type': 'type.googleapis.com/google.protobuf.Int64Value',
      },
      string: 'four',
      array: [5, 6],
      'null': null,
    }
  });
  response.send({
    data: {
      message: 'stub response',
      code: 42,
      long: {
        value: '420',
        '@type': 'type.googleapis.com/google.protobuf.Int64Value',
      },
    }
  });
});

exports.scalarTest = functions.https.onRequest((request, response) => {
  assert.deepEqual(request.body, {data: 17});
  response.send({data: 76});
});

exports.tokenTest = functions.https.onRequest((request, response) => {
  assert.equal(request.get('Authorization'), 'Bearer token');
  assert.deepEqual(request.body, {data: {}});
  response.send({data: {}});
});

exports.instanceIdTest = functions.https.onRequest((request, response) => {
  assert.equal(request.get('Firebase-Instance-ID-Token'), 'iid');
  assert.deepEqual(request.body, {data: {}});
  response.send({data: {}});
});

exports.appCheckTest = functions.https.onRequest((request, response) => {
  assert.equal(request.get('X-Firebase-AppCheck'), 'appCheck');
  assert.deepEqual(request.body, {data: {}});
  response.send({data: {}});
});

exports.appCheckLimitedUseTest = functions.https.onRequest((request, response) => {
  assert.equal(request.get('X-Firebase-AppCheck'), 'appCheck-limited-use');
  assert.deepEqual(request.body, {data: {}});
  response.send({data: {}});
});

exports.nullTest = functions.https.onRequest((request, response) => {
  assert.deepEqual(request.body, {data: null});
  response.send({data: null});
});

exports.missingResultTest = functions.https.onRequest((request, response) => {
  assert.deepEqual(request.body, {data: null});
  response.send({});
});

exports.unhandledErrorTest = functions.https.onRequest((request, response) => {
  // Fail in a way that the client shouldn't see.
  throw 'nope';
});

exports.unknownErrorTest = functions.https.onRequest((request, response) => {
  // Send an http error with a body with an explicit code.
  response.status(400).send({
    error: {
      status: 'THIS_IS_NOT_VALID',
      message: 'this should be ignored',
    },
  });
});

exports.explicitErrorTest = functions.https.onRequest((request, response) => {
  // Send an http error with a body with an explicit code.
  response.status(400).send({
    error: {
      status: 'OUT_OF_RANGE',
      message: 'explicit nope',
      details: {
        start: 10,
        end: 20,
        long: {
          value: '30',
          '@type': 'type.googleapis.com/google.protobuf.Int64Value',
        },
      },
    },
  });
});

exports.httpErrorTest = functions.https.onRequest((request, response) => {
  // Send an http error with no body.
  response.status(400).send();
});

exports.timeoutTest = functions.https.onRequest((request, response) => {
  // Wait for longer than 500ms.
  setTimeout(() => response.send({data: true}), 500);
});

<<<<<<< HEAD
exports.headersTest = functions.https.onRequest((request, response) => {
  response.status(200).send({data: request.headers});
});
=======
const streamData = ['hello', 'world', 'this', 'is', 'cool'];

/**
 * Generates chunks of text asynchronously, yielding one chunk at a time.
 * @async
 * @generator
 * @yields {string} A chunk of text from the data array.
 */
async function* generateText() {
  for (const chunk of streamData) {
    yield chunk;
    await sleep(100);
  }
}

exports.genStream = functionsV2.https.onCall(async (request, response) => {
  if (request.acceptsStreaming) {
    for await (const chunk of generateText()) {
      response.sendChunk(chunk);
    }
  }
  else {
      console.log("CLIENT DOES NOT SUPPORT STEAMING");
  }
  return streamData.join(' ');
});

exports.genStreamError = functionsV2.https.onCall(
    async (request, response) => {
      // Note: The functions backend does not pass the error message to the
      // client at this time.
      throw Error("BOOM")
    });

const weatherForecasts = {
  Toronto: { conditions: 'snowy', temperature: 25 },
  London: { conditions: 'rainy', temperature: 50 },
  Dubai: { conditions: 'sunny', temperature: 75 }
};

/**
 * Generates weather forecasts asynchronously for the given locations.
 * @async
 * @generator
 * @param {Array<{name: string}>} locations - An array of location objects.
 */
async function* generateForecast(locations) {
  for (const location of locations) {
    yield { 'location': location,  ...weatherForecasts[location.name] };
    await sleep(100);
  }
};

exports.genStreamWeather = functionsV2.https.onCall(
    async (request, response) => {
      const locations = request.data && request.data.data?
      request.data.data: [];
      const forecasts = [];
      if (request.acceptsStreaming) {
        for await (const chunk of generateForecast(locations)) {
          forecasts.push(chunk);
          response.sendChunk(chunk);
        }
      }
      return {forecasts};
    });

exports.genStreamEmpty = functionsV2.https.onCall(
  async (request, response) => {
    if (request.acceptsStreaming) {
      // Send no chunks
    }
    // Implicitly return null.
  }
);

exports.genStreamResultOnly = functionsV2.https.onCall(
  async (request, response) => {
    if (request.acceptsStreaming) {
      // Do not send any chunks.
    }
    return "Only a result";
  }
);

exports.genStreamLargeData = functionsV2.https.onCall(
  async (request, response) => {
    if (request.acceptsStreaming) {
      const largeString = 'A'.repeat(10000);
      const chunkSize = 1024;
      for (let i = 0; i < largeString.length; i += chunkSize) {
        const chunk = largeString.substring(i, i + chunkSize);
        response.sendChunk(chunk);
        await sleep(100);
      }
    } else {
      console.log("CLIENT DOES NOT SUPPORT STEAMING")
    }
    return "Stream Completed";
  }
);
>>>>>>> f735209c
<|MERGE_RESOLUTION|>--- conflicted
+++ resolved
@@ -133,11 +133,10 @@
   setTimeout(() => response.send({data: true}), 500);
 });
 
-<<<<<<< HEAD
 exports.headersTest = functions.https.onRequest((request, response) => {
   response.status(200).send({data: request.headers});
 });
-=======
+
 const streamData = ['hello', 'world', 'this', 'is', 'cool'];
 
 /**
@@ -238,5 +237,4 @@
     }
     return "Stream Completed";
   }
-);
->>>>>>> f735209c
+);