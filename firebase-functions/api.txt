--- conflicted
+++ resolved
@@ -82,16 +82,11 @@
   public final class HttpsCallableReference {
     method public com.google.android.gms.tasks.Task<com.google.firebase.functions.HttpsCallableResult> call();
     method public com.google.android.gms.tasks.Task<com.google.firebase.functions.HttpsCallableResult> call(Object? data);
-    method public long getTimeout();
-<<<<<<< HEAD
-    method public void setTimeout(long timeout, @NonNull java.util.concurrent.TimeUnit units);
     method @NonNull public org.reactivestreams.Publisher stream(@Nullable Object data = null);
     method @NonNull public org.reactivestreams.Publisher stream();
-    method @NonNull public com.google.firebase.functions.HttpsCallableReference withTimeout(long timeout, @NonNull java.util.concurrent.TimeUnit units);
-=======
+    method public long getTimeout();
     method public void setTimeout(long timeout, java.util.concurrent.TimeUnit units);
     method public com.google.firebase.functions.HttpsCallableReference withTimeout(long timeout, java.util.concurrent.TimeUnit units);
->>>>>>> b8803fca
     property public final long timeout;
   }
 
