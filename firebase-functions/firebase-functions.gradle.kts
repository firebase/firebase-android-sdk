// Copyright 2022 Google LLC
//
// Licensed under the Apache License, Version 2.0 (the "License");
// you may not use this file except in compliance with the License.
// You may obtain a copy of the License at
//
//      http://www.apache.org/licenses/LICENSE-2.0
//
// Unless required by applicable law or agreed to in writing, software
// distributed under the License is distributed on an "AS IS" BASIS,
// WITHOUT WARRANTIES OR CONDITIONS OF ANY KIND, either express or implied.
// See the License for the specific language governing permissions and
// limitations under the License.

plugins {
    id("firebase-library")
    id("kotlin-android")
    id("firebase-vendor")
<<<<<<< HEAD
    kotlin("kapt")
=======
    id("copy-google-services")
>>>>>>> 856457ae
}

firebaseLibrary {
    libraryGroup("functions")
    testLab.enabled = true
    publishSources = true
    releaseNotes {
        name.set("{{functions_client}}")
        versionName.set("functions-client")
    }
}

android {
  val compileSdkVersion : Int by rootProject
  val targetSdkVersion : Int by rootProject
  val minSdkVersion : Int by rootProject

  namespace = "com.google.firebase.functions"
  compileSdk = compileSdkVersion
  defaultConfig {
    minSdk = minSdkVersion
    targetSdk = targetSdkVersion
    multiDexEnabled = true
    testInstrumentationRunner = "androidx.test.runner.AndroidJUnitRunner"
    consumerProguardFiles("proguard.txt")
  }
  sourceSets {
    getByName("androidTest").java.srcDirs("src/testUtil")
  }
  compileOptions {
    sourceCompatibility = JavaVersion.VERSION_1_8
    targetCompatibility = JavaVersion.VERSION_1_8
  }
  kotlinOptions { jvmTarget = "1.8" }
  testOptions.unitTests.isIncludeAndroidResources = true
}

dependencies {
    javadocClasspath("org.codehaus.mojo:animal-sniffer-annotations:1.21")
    javadocClasspath(libs.autovalue.annotations)
    javadocClasspath(libs.findbugs.jsr305)
    implementation("com.google.firebase:firebase-annotations:16.2.0")
    implementation("com.google.firebase:firebase-common:20.3.1")
    implementation("com.google.firebase:firebase-components:17.1.0")
    implementation(project(":appcheck:firebase-appcheck-interop"))
    implementation(libs.kotlin.stdlib)
    implementation(libs.playservices.base)
    implementation(libs.playservices.basement)
    implementation(libs.playservices.tasks)
    implementation("com.google.firebase:firebase-iid:21.1.0") {
        exclude(group = "com.google.firebase", module = "firebase-common")
        exclude(group = "com.google.firebase", module = "firebase-components")
    }
    implementation("com.google.firebase:firebase-auth-interop:18.0.0") {
        exclude(group = "com.google.firebase", module = "firebase-common")
    }
    implementation("com.google.firebase:firebase-iid-interop:17.1.0")
    implementation(libs.okhttp)

    api("com.google.firebase:firebase-appcheck-interop:17.1.0")
    api("com.google.firebase:firebase-common:21.0.0")
    api("com.google.firebase:firebase-common-ktx:21.0.0")
    api("com.google.firebase:firebase-components:18.0.0")
    api("com.google.firebase:firebase-annotations:16.2.0")
    api("com.google.firebase:firebase-auth-interop:18.0.0") {
       exclude(group = "com.google.firebase", module = "firebase-common")
   }
    api("com.google.firebase:firebase-iid:21.1.0") {
       exclude(group = "com.google.firebase", module = "firebase-common")
       exclude(group = "com.google.firebase", module = "firebase-components")
   }
    api("com.google.firebase:firebase-iid-interop:17.1.0")
    implementation(libs.androidx.annotation)
    implementation(libs.javax.inject)
    implementation(libs.kotlin.stdlib)
    implementation(libs.okhttp)
    implementation(libs.playservices.base)
    implementation(libs.playservices.basement)
    api(libs.playservices.tasks)

    annotationProcessor(libs.autovalue)
    annotationProcessor(libs.dagger.compiler)

    testImplementation(libs.androidx.test.core)
    testImplementation(libs.androidx.test.rules)
    testImplementation(libs.junit)
    testImplementation(libs.mockito.core)
    testImplementation(libs.robolectric)
    testImplementation(libs.robolectric) {}
    testImplementation(libs.truth)
    vendor(libs.dagger.dagger) {
     exclude(group = "javax.inject", module = "javax.inject")
   }

    androidTestImplementation(project(":integ-testing"))
    androidTestImplementation(libs.junit)
    androidTestImplementation(libs.truth)
    androidTestImplementation(libs.androidx.test.runner)
    androidTestImplementation(libs.androidx.test.junit)
    androidTestImplementation(libs.mockito.core)
    androidTestImplementation(libs.mockito.dexmaker)
<<<<<<< HEAD
    kapt("com.google.dagger:dagger-android-processor:2.43.2")
    kapt("com.google.dagger:dagger-compiler:2.43.2")
}

// ==========================================================================
// Copy from here down if you want to use the google-services plugin in your
// androidTest integration tests.
// ==========================================================================
extra["packageName"] = "com.google.firebase.functions"
apply(from = "../gradle/googleServices.gradle")
=======
    androidTestImplementation(libs.truth)
}
>>>>>>> 856457ae
<|MERGE_RESOLUTION|>--- conflicted
+++ resolved
@@ -16,11 +16,8 @@
     id("firebase-library")
     id("kotlin-android")
     id("firebase-vendor")
-<<<<<<< HEAD
+    id("copy-google-services")
     kotlin("kapt")
-=======
-    id("copy-google-services")
->>>>>>> 856457ae
 }
 
 firebaseLibrary {
@@ -122,18 +119,6 @@
     androidTestImplementation(libs.androidx.test.junit)
     androidTestImplementation(libs.mockito.core)
     androidTestImplementation(libs.mockito.dexmaker)
-<<<<<<< HEAD
     kapt("com.google.dagger:dagger-android-processor:2.43.2")
     kapt("com.google.dagger:dagger-compiler:2.43.2")
-}
-
-// ==========================================================================
-// Copy from here down if you want to use the google-services plugin in your
-// androidTest integration tests.
-// ==========================================================================
-extra["packageName"] = "com.google.firebase.functions"
-apply(from = "../gradle/googleServices.gradle")
-=======
-    androidTestImplementation(libs.truth)
-}
->>>>>>> 856457ae
+}