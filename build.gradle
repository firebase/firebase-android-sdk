// Copyright 2018 Google LLC
//
// Licensed under the Apache License, Version 2.0 (the "License");
// you may not use this file except in compliance with the License.
// You may obtain a copy of the License at
//
//      http://www.apache.org/licenses/LICENSE-2.0
//
// Unless required by applicable law or agreed to in writing, software
// distributed under the License is distributed on an "AS IS" BASIS,
// WITHOUT WARRANTIES OR CONDITIONS OF ANY KIND, either express or implied.
// See the License for the specific language governing permissions and
// limitations under the License.

buildscript {
    // TODO: remove once all sdks have migrated to version catalog
    ext.kotlinVersion = libs.versions.kotlin.get()
    ext.coroutinesVersion = libs.versions.coroutines.get()

    repositories {
        google()
        mavenCentral()
        maven {
            url "https://plugins.gradle.org/m2/"
        }
        maven {
            url 'https://storage.googleapis.com/android-ci/mvn/'
            metadataSources {
                artifact()
            }
        }
        maven {
            url "https://plugins.gradle.org/m2/"
        }
    }

    dependencies {
        classpath 'com.google.protobuf:protobuf-gradle-plugin:0.9.4'
        classpath 'net.ltgt.gradle:gradle-errorprone-plugin:3.1.0'
        classpath 'com.google.gms:google-services:4.3.15'
        classpath 'com.google.firebase:firebase-appdistribution-gradle:5.0.0'
        classpath 'com.google.firebase:firebase-crashlytics-gradle:2.9.5'
<<<<<<< HEAD
        classpath 'io.javalin:javalin:6.1.4'
=======
        classpath "com.diffplug.spotless:spotless-plugin-gradle:7.0.0.BETA1"
>>>>>>> a41af7dc
    }
}

apply from: 'sdkProperties.gradle'
apply from: "gradle/errorProne.gradle"

ext {
    // TODO: remove once all sdks have migrated to version catalog
    googleTruthVersion = libs.versions.truth.get()
    grpcVersion = libs.versions.grpc.get()
    robolectricVersion = libs.versions.robolectric.get()
    androidxTestCoreVersion = libs.versions.androidx.test.core.get()
    androidxTestJUnitVersion = libs.versions.androidx.test.junit.get()
    protocVersion = libs.versions.protoc.get()
    javaliteVersion = libs.versions.javalite.get()
    protobufJavaUtilVersion = libs.versions.protobufjavautil.get()
}

apply plugin: com.google.firebase.gradle.plugins.PublishingPlugin

apply plugin: com.google.firebase.gradle.plugins.ci.ContinuousIntegrationPlugin
apply plugin: com.google.firebase.gradle.plugins.ci.SmokeTestsPlugin

firebaseContinuousIntegration {
    ignorePaths = [
            /.*\.gitignore$/,
            /.*\/.*.md$/,
            /.*\.github.*/,
    ]
}

configure(subprojects) {
    repositories {
        google()
        mavenLocal()
        mavenCentral()
        maven {
            url 'https://storage.googleapis.com/android-ci/mvn/'
            metadataSources {
                artifact()
            }
        }
    }

    apply plugin: "com.diffplug.spotless"

    spotless {
        java {
            target 'src/**/*.java'
            googleJavaFormat('1.22.0').reorderImports(false).skipJavadocFormatting()
        }
        kotlin {
            target 'src/**/*.kt'
            ktfmt('0.41').googleStyle()
        }
    }
}

task clean(type: Delete) {
    delete rootProject.buildDir
}<|MERGE_RESOLUTION|>--- conflicted
+++ resolved
@@ -40,11 +40,8 @@
         classpath 'com.google.gms:google-services:4.3.15'
         classpath 'com.google.firebase:firebase-appdistribution-gradle:5.0.0'
         classpath 'com.google.firebase:firebase-crashlytics-gradle:2.9.5'
-<<<<<<< HEAD
+        classpath "com.diffplug.spotless:spotless-plugin-gradle:7.0.0.BETA1"
         classpath 'io.javalin:javalin:6.1.4'
-=======
-        classpath "com.diffplug.spotless:spotless-plugin-gradle:7.0.0.BETA1"
->>>>>>> a41af7dc
     }
 }
 
