// Copyright 2018 Google LLC
//
// Licensed under the Apache License, Version 2.0 (the "License");
// you may not use this file except in compliance with the License.
// You may obtain a copy of the License at
//
//      http://www.apache.org/licenses/LICENSE-2.0
//
// Unless required by applicable law or agreed to in writing, software
// distributed under the License is distributed on an "AS IS" BASIS,
// WITHOUT WARRANTIES OR CONDITIONS OF ANY KIND, either express or implied.
// See the License for the specific language governing permissions and
// limitations under the License.

buildscript {
    // TODO: remove once all sdks have migrated to version catalog
    ext.kotlinVersion = libs.versions.kotlin.get()
    ext.coroutinesVersion = libs.versions.coroutines.get()

    repositories {
        google()
        mavenCentral()
        maven {
            url "https://plugins.gradle.org/m2/"
        }
        maven {
            url 'https://storage.googleapis.com/android-ci/mvn/'
            metadataSources {
                artifact()
            }
        }
        maven {
            url "https://plugins.gradle.org/m2/"
        }
    }

    dependencies {
        classpath 'com.google.protobuf:protobuf-gradle-plugin:0.9.4'
        classpath 'net.ltgt.gradle:gradle-errorprone-plugin:3.1.0'
        classpath 'com.google.gms:google-services:4.3.15'
        classpath 'com.google.firebase:firebase-appdistribution-gradle:5.0.0'
        classpath 'com.google.firebase:firebase-crashlytics-gradle:2.9.5'
        classpath "com.diffplug.spotless:spotless-plugin-gradle:7.0.0.BETA1"
<<<<<<< HEAD
        classpath 'io.javalin:javalin:6.1.4'
=======
        classpath "org.jetbrains.kotlin:kotlin-serialization:1.8.22"
>>>>>>> fd01196d
    }
}

apply from: 'sdkProperties.gradle'
apply from: "gradle/errorProne.gradle"

ext {
    // TODO: remove once all sdks have migrated to version catalog
    googleTruthVersion = libs.versions.truth.get()
    grpcVersion = libs.versions.grpc.get()
    robolectricVersion = libs.versions.robolectric.get()
    androidxTestCoreVersion = libs.versions.androidx.test.core.get()
    androidxTestJUnitVersion = libs.versions.androidx.test.junit.get()
    protocVersion = libs.versions.protoc.get()
    javaliteVersion = libs.versions.javalite.get()
    protobufJavaUtilVersion = libs.versions.protobufjavautil.get()
}

apply plugin: com.google.firebase.gradle.plugins.PublishingPlugin

apply plugin: com.google.firebase.gradle.plugins.ci.ContinuousIntegrationPlugin
apply plugin: com.google.firebase.gradle.plugins.ci.SmokeTestsPlugin

firebaseContinuousIntegration {
    ignorePaths = [
            /.*\.gitignore$/,
            /.*\/.*.md$/,
            /.*\.github.*/,
    ]
}

configure(subprojects) {
    repositories {
        google()
        mavenLocal()
        mavenCentral()
        maven {
            url 'https://storage.googleapis.com/android-ci/mvn/'
            metadataSources {
                artifact()
            }
        }
    }

    apply plugin: "com.diffplug.spotless"

    spotless {
        java {
            target 'src/**/*.java'
            targetExclude '**/test/resources/**'
            googleJavaFormat('1.22.0').reorderImports(false).skipJavadocFormatting()
        }
        kotlin {
            target 'src/**/*.kt'
            ktfmt('0.41').googleStyle()
        }
    }
}

task clean(type: Delete) {
    delete rootProject.buildDir
}<|MERGE_RESOLUTION|>--- conflicted
+++ resolved
@@ -41,11 +41,8 @@
         classpath 'com.google.firebase:firebase-appdistribution-gradle:5.0.0'
         classpath 'com.google.firebase:firebase-crashlytics-gradle:2.9.5'
         classpath "com.diffplug.spotless:spotless-plugin-gradle:7.0.0.BETA1"
-<<<<<<< HEAD
         classpath 'io.javalin:javalin:6.1.4'
-=======
         classpath "org.jetbrains.kotlin:kotlin-serialization:1.8.22"
->>>>>>> fd01196d
     }
 }
 
