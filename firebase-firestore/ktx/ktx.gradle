--- conflicted
+++ resolved
@@ -34,12 +34,7 @@
         main.java.srcDirs += 'src/main/kotlin'
         test.java {
             srcDir 'src/test/kotlin'
-<<<<<<< HEAD
-//            srcDir '../src/testUtil/java'
-//            srcDir '../src/roboUtil/java'
-=======
             srcDir 'src/test/java'
->>>>>>> 8eb2e7eb
         }
     }
     testOptions.unitTests.includeAndroidResources = true
