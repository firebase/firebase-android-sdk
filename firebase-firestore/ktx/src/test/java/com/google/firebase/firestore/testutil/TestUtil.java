--- conflicted
+++ resolved
@@ -88,411 +88,4 @@
     }
     return set;
   }
-<<<<<<< HEAD
-
-  public static ImmutableSortedSet<DocumentKey> keySet(DocumentKey... keys) {
-    ImmutableSortedSet<DocumentKey> keySet = DocumentKey.emptyKeySet();
-    for (DocumentKey key : keys) {
-      keySet = keySet.insert(key);
-    }
-    return keySet;
-  }
-
-  public static FieldFilter filter(String key, String operator, Object value) {
-    return FieldFilter.create(field(key), operatorFromString(operator), wrap(value));
-  }
-
-  public static Operator operatorFromString(String s) {
-    if (s.equals("<")) {
-      return Operator.LESS_THAN;
-    } else if (s.equals("<=")) {
-      return Operator.LESS_THAN_OR_EQUAL;
-    } else if (s.equals("==")) {
-      return Operator.EQUAL;
-    } else if (s.equals(">")) {
-      return Operator.GREATER_THAN;
-    } else if (s.equals(">=")) {
-      return Operator.GREATER_THAN_OR_EQUAL;
-    } else if (s.equals("array-contains")) {
-      return Operator.ARRAY_CONTAINS;
-    } else {
-      throw new IllegalStateException("Unknown operator: " + s);
-    }
-  }
-
-  public static OrderBy orderBy(String key) {
-    return orderBy(key, "asc");
-  }
-
-  public static OrderBy orderBy(String key, String dir) {
-    Direction direction;
-    if (dir.equals("asc")) {
-      direction = Direction.ASCENDING;
-    } else if (dir.equals("desc")) {
-      direction = Direction.DESCENDING;
-    } else {
-      throw new IllegalArgumentException("Unknown direction: " + dir);
-    }
-    return OrderBy.getInstance(direction, field(key));
-  }
-
-  public static void testEquality(List<List<Integer>> equalityGroups) {
-    for (int i = 0; i < equalityGroups.size(); i++) {
-      List<?> group = equalityGroups.get(i);
-      for (Object value : group) {
-        for (List<?> otherGroup : equalityGroups) {
-          for (Object otherValue : otherGroup) {
-            if (otherGroup == group) {
-              assertEquals(value, otherValue);
-            } else {
-              assertNotEquals(value, otherValue);
-            }
-          }
-        }
-      }
-    }
-  }
-
-  public static QueryData queryData(int targetId, QueryPurpose queryPurpose, String path) {
-    return new QueryData(query(path), targetId, ARBITRARY_SEQUENCE_NUMBER, queryPurpose);
-  }
-
-  public static ImmutableSortedMap<DocumentKey, MaybeDocument> docUpdates(MaybeDocument... docs) {
-    ImmutableSortedMap<DocumentKey, MaybeDocument> res =
-        ImmutableSortedMap.Builder.emptyMap(DocumentKey.comparator());
-    for (MaybeDocument doc : docs) {
-      res = res.insert(doc.getKey(), doc);
-    }
-    return res;
-  }
-
-  public static ImmutableSortedMap<DocumentKey, Document> docUpdates(Document... docs) {
-    ImmutableSortedMap<DocumentKey, Document> res =
-        ImmutableSortedMap.Builder.emptyMap(DocumentKey.comparator());
-    for (Document doc : docs) {
-      res = res.insert(doc.getKey(), doc);
-    }
-    return res;
-  }
-
-  public static TargetChange targetChange(
-      ByteString resumeToken,
-      boolean current,
-      @Nullable Collection<Document> addedDocuments,
-      @Nullable Collection<Document> modifiedDocuments,
-      @Nullable Collection<? extends MaybeDocument> removedDocuments) {
-    ImmutableSortedSet<DocumentKey> addedDocumentKeys = DocumentKey.emptyKeySet();
-    ImmutableSortedSet<DocumentKey> modifiedDocumentKeys = DocumentKey.emptyKeySet();
-    ImmutableSortedSet<DocumentKey> removedDocumentKeys = DocumentKey.emptyKeySet();
-
-    if (addedDocuments != null) {
-      for (Document document : addedDocuments) {
-        addedDocumentKeys = addedDocumentKeys.insert(document.getKey());
-      }
-    }
-
-    if (modifiedDocuments != null) {
-      for (Document document : modifiedDocuments) {
-        modifiedDocumentKeys = modifiedDocumentKeys.insert(document.getKey());
-      }
-    }
-
-    if (removedDocuments != null) {
-      for (MaybeDocument document : removedDocuments) {
-        removedDocumentKeys = removedDocumentKeys.insert(document.getKey());
-      }
-    }
-
-    return new TargetChange(
-        resumeToken, current, addedDocumentKeys, modifiedDocumentKeys, removedDocumentKeys);
-  }
-
-  public static TargetChange ackTarget(Document... docs) {
-    return targetChange(ByteString.EMPTY, true, Arrays.asList(docs), null, null);
-  }
-
-  public static Map<Integer, QueryData> activeQueries(Iterable<Integer> targets) {
-    Query query = query("foo");
-    Map<Integer, QueryData> listenMap = new HashMap<>();
-    for (Integer targetId : targets) {
-      QueryData queryData =
-          new QueryData(query, targetId, ARBITRARY_SEQUENCE_NUMBER, QueryPurpose.LISTEN);
-      listenMap.put(targetId, queryData);
-    }
-    return listenMap;
-  }
-
-  public static Map<Integer, QueryData> activeQueries(Integer... targets) {
-    return activeQueries(asList(targets));
-  }
-
-  public static Map<Integer, QueryData> activeLimboQueries(
-      String docKey, Iterable<Integer> targets) {
-    Query query = query(docKey);
-    Map<Integer, QueryData> listenMap = new HashMap<>();
-    for (Integer targetId : targets) {
-      QueryData queryData =
-          new QueryData(query, targetId, ARBITRARY_SEQUENCE_NUMBER, QueryPurpose.LIMBO_RESOLUTION);
-      listenMap.put(targetId, queryData);
-    }
-    return listenMap;
-  }
-
-  public static Map<Integer, QueryData> activeLimboQueries(String docKey, Integer... targets) {
-    return activeLimboQueries(docKey, asList(targets));
-  }
-
-  public static RemoteEvent addedRemoteEvent(
-      MaybeDocument doc, List<Integer> updatedInTargets, List<Integer> removedFromTargets) {
-    DocumentChange change =
-        new DocumentChange(updatedInTargets, removedFromTargets, doc.getKey(), doc);
-    WatchChangeAggregator aggregator =
-        new WatchChangeAggregator(
-            new WatchChangeAggregator.TargetMetadataProvider() {
-              @Override
-              public ImmutableSortedSet<DocumentKey> getRemoteKeysForTarget(int targetId) {
-                return DocumentKey.emptyKeySet();
-              }
-
-              @Override
-              public QueryData getQueryDataForTarget(int targetId) {
-                return queryData(targetId, QueryPurpose.LISTEN, doc.getKey().toString());
-              }
-            });
-    aggregator.handleDocumentChange(change);
-    return aggregator.createRemoteEvent(doc.getVersion());
-  }
-
-  public static RemoteEvent updateRemoteEvent(
-      MaybeDocument doc, List<Integer> updatedInTargets, List<Integer> removedFromTargets) {
-    return updateRemoteEvent(doc, updatedInTargets, removedFromTargets, Collections.emptyList());
-  }
-
-  public static RemoteEvent updateRemoteEvent(
-      MaybeDocument doc,
-      List<Integer> updatedInTargets,
-      List<Integer> removedFromTargets,
-      List<Integer> limboTargets) {
-    DocumentChange change =
-        new DocumentChange(updatedInTargets, removedFromTargets, doc.getKey(), doc);
-    WatchChangeAggregator aggregator =
-        new WatchChangeAggregator(
-            new WatchChangeAggregator.TargetMetadataProvider() {
-              @Override
-              public ImmutableSortedSet<DocumentKey> getRemoteKeysForTarget(int targetId) {
-                return DocumentKey.emptyKeySet().insert(doc.getKey());
-              }
-
-              @Override
-              public QueryData getQueryDataForTarget(int targetId) {
-                boolean isLimbo =
-                    !(updatedInTargets.contains(targetId) || removedFromTargets.contains(targetId));
-                QueryPurpose purpose =
-                    isLimbo ? QueryPurpose.LIMBO_RESOLUTION : QueryPurpose.LISTEN;
-                return queryData(targetId, purpose, doc.getKey().toString());
-              }
-            });
-    aggregator.handleDocumentChange(change);
-    return aggregator.createRemoteEvent(doc.getVersion());
-  }
-
-  public static SetMutation setMutation(String path, Map<String, Object> values) {
-    return new SetMutation(key(path), wrapObject(values), Precondition.NONE);
-  }
-
-  public static PatchMutation patchMutation(String path, Map<String, Object> values) {
-    return patchMutation(path, values, null);
-  }
-
-  public static PatchMutation patchMutation(
-      String path, Map<String, Object> values, @Nullable List<FieldPath> updateMask) {
-    ObjectValue objectValue = ObjectValue.emptyObject();
-    ArrayList<FieldPath> objectMask = new ArrayList<>();
-    for (Entry<String, Object> entry : values.entrySet()) {
-      FieldPath fieldPath = field(entry.getKey());
-      objectMask.add(fieldPath);
-      if (!entry.getValue().equals(DELETE_SENTINEL)) {
-        FieldValue parsedValue = wrap(entry.getValue());
-        objectValue = objectValue.set(fieldPath, parsedValue);
-      }
-    }
-
-    boolean merge = updateMask != null;
-
-    // We sort the fieldMaskPaths to make the order deterministic in tests. (Otherwise, when we
-    // flatten a Set to a proto repeated field, we'll end up comparing in iterator order and
-    // possibly consider {foo,bar} != {bar,foo}.)
-    SortedSet<FieldPath> fieldMaskPaths = new TreeSet<>(merge ? updateMask : objectMask);
-
-    return new PatchMutation(
-        key(path),
-        objectValue,
-        FieldMask.fromSet(fieldMaskPaths),
-        merge ? Precondition.NONE : Precondition.exists(true));
-  }
-
-  public static DeleteMutation deleteMutation(String path) {
-    return new DeleteMutation(key(path), Precondition.NONE);
-  }
-
-  /**
-   * Creates a TransformMutation by parsing any FieldValue sentinels in the provided data. The data
-   * is expected to use dotted-notation for nested fields (i.e. { "foo.bar": FieldValue.foo() } and
-   * must not contain any non-sentinel data.
-   */
-  public static TransformMutation transformMutation(String path, Map<String, Object> data) {
-    UserDataConverter dataConverter = new UserDataConverter(DatabaseId.forProject("project"));
-    ParsedUpdateData result = dataConverter.parseUpdateData(data);
-
-    // The order of the transforms doesn't matter, but we sort them so tests can assume a particular
-    // order.
-    ArrayList<FieldTransform> fieldTransforms = new ArrayList<>(result.getFieldTransforms());
-    Collections.sort(
-        fieldTransforms, (ft1, ft2) -> ft1.getFieldPath().compareTo(ft2.getFieldPath()));
-
-    return new TransformMutation(key(path), fieldTransforms);
-  }
-
-  public static MutationResult mutationResult(long version) {
-    return new MutationResult(version(version), null);
-  }
-
-  public static LocalViewChanges viewChanges(
-      int targetId, boolean synced, List<String> addedKeys, List<String> removedKeys) {
-    ImmutableSortedSet<DocumentKey> added = DocumentKey.emptyKeySet();
-    for (String keyPath : addedKeys) {
-      added = added.insert(key(keyPath));
-    }
-    ImmutableSortedSet<DocumentKey> removed = DocumentKey.emptyKeySet();
-    for (String keyPath : removedKeys) {
-      removed = removed.insert(key(keyPath));
-    }
-    return new LocalViewChanges(targetId, synced, added, removed);
-  }
-
-  /** Creates a resume token to match the given snapshot version. */
-  @Nullable
-  public static ByteString resumeToken(long snapshotVersion) {
-    if (snapshotVersion == 0) {
-      return null;
-    }
-
-    String snapshotString = "snapshot-" + snapshotVersion;
-    return ByteString.copyFrom(snapshotString, Charsets.UTF_8);
-  }
-
-  @NonNull
-  private static ByteString resumeToken(SnapshotVersion snapshotVersion) {
-    if (snapshotVersion.equals(SnapshotVersion.NONE)) {
-      return ByteString.EMPTY;
-    } else {
-      return ByteString.copyFromUtf8(snapshotVersion.toString());
-    }
-  }
-
-  public static ByteString streamToken(String contents) {
-    return ByteString.copyFrom(contents, Charsets.UTF_8);
-  }
-
-  private static Map<String, Object> fromJsonString(String json) {
-    try {
-      ObjectMapper mapper = new ObjectMapper();
-      return mapper.readValue(json, new TypeReference<Map<String, Object>>() {});
-    } catch (IOException e) {
-      throw new RuntimeException(e);
-    }
-  }
-
-  public static Map<String, Object> fromSingleQuotedString(String json) {
-    return fromJsonString(json.replace("'", "\""));
-  }
-
-  /** Converts the values of an ImmutableSortedMap into a list, preserving key order. */
-  public static <T> List<T> values(ImmutableSortedMap<?, T> map) {
-    List<T> result = new ArrayList<>();
-    for (Map.Entry<?, T> entry : map) {
-      result.add(entry.getValue());
-    }
-    return result;
-  }
-
-  /**
-   * Asserts that the actual set is equal to the expected one.
-   *
-   * @param expected A list of the expected contents of the set, in order.
-   * @param actual The set to compare against.
-   * @param <T> The type of the values of in common between the expected list and actual set.
-   */
-  // PORTING NOTE: JUnit and XCTest use reversed conventions on expected and actual values :-(.
-  public static <T> void assertSetEquals(List<T> expected, ImmutableSortedSet<T> actual) {
-    List<T> actualList = Lists.newArrayList(actual);
-    assertEquals(expected, actualList);
-  }
-
-  /**
-   * Asserts that the actual set is equal to the expected one.
-   *
-   * @param expected A list of the expected contents of the set, in order.
-   * @param actual The set to compare against.
-   * @param <T> The type of the values of in common between the expected list and actual set.
-   */
-  // PORTING NOTE: JUnit and XCTest use reversed conventions on expected and actual values :-(.
-  public static <T> void assertSetEquals(List<T> expected, Set<T> actual) {
-    Set<T> expectedSet = Sets.newHashSet(expected);
-    assertEquals(expectedSet, actual);
-  }
-
-  /** Asserts that the given runnable block fails with an internal error. */
-  public static void assertFails(Runnable block) {
-    try {
-      block.run();
-    } catch (AssertionError e) {
-      assertThat(e).hasMessageThat().startsWith("INTERNAL ASSERTION FAILED:");
-      // Otherwise success
-      return;
-    }
-    fail("Should have failed");
-  }
-
-  public static void assertDoesNotThrow(Runnable block) {
-    try {
-      block.run();
-    } catch (Exception e) {
-      fail("Should not have thrown " + e);
-    }
-  }
-
-  // TODO: We could probably do some de-duplication between assertFails / expectError.
-  /** Expects runnable to throw an exception with a specific error message. */
-  public static void expectError(Runnable runnable, String exceptionMessage) {
-    expectError(runnable, exceptionMessage, /*context=*/ null);
-  }
-
-  /**
-   * Expects runnable to throw an exception with a specific error message. An optional context (e.g.
-   * "for bad_data") can be provided which will be displayed in any resulting failure message.
-   */
-  public static void expectError(Runnable runnable, String exceptionMessage, String context) {
-    boolean exceptionThrown = false;
-    try {
-      runnable.run();
-    } catch (Throwable throwable) {
-      exceptionThrown = true;
-      String contextMessage = "Expected exception message was incorrect";
-      if (context != null) {
-        contextMessage += " (" + context + ")";
-      }
-      assertEquals(contextMessage, exceptionMessage, throwable.getMessage());
-    }
-    if (!exceptionThrown) {
-      context = (context == null) ? "" : context;
-      fail(
-          "Expected exception with message '"
-              + exceptionMessage
-              + "' but no exception was thrown"
-              + context);
-    }
-  }
-=======
->>>>>>> 484371e6
 }