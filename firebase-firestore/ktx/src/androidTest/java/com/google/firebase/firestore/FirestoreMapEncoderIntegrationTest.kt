// Copyright 2022 Google LLC
//
// Licensed under the Apache License, Version 2.0 (the "License");
// you may not use this file except in compliance with the License.
// You may obtain a copy of the License at
//
//      http://www.apache.org/licenses/LICENSE-2.0
//
// Unless required by applicable law or agreed to in writing, software
// distributed under the License is distributed on an "AS IS" BASIS,
// WITHOUT WARRANTIES OR CONDITIONS OF ANY KIND, either express or implied.
// See the License for the specific language governing permissions and
// limitations under the License.

package com.google.firebase.firestore

import com.google.common.truth.Truth.assertThat
import com.google.firebase.firestore.ktx.serialization.setData
<<<<<<< HEAD
import com.google.firebase.firestore.testutil.testCollection
import com.google.firebase.firestore.testutil.waitFor
=======
import kotlin.test.assertFailsWith
>>>>>>> ce7552ae
import kotlinx.serialization.Serializable
import org.junit.Assert
import org.junit.Test

class FirestoreMapEncoderIntegrationTest {

    @Serializable
    enum class Grade {
        FRESHMAN,
        SOPHOMORE,
        JUNIOR,
        SENIOR
    }

    @Test
    fun flat_object_serialization_is_equivalent() {
        val docRefKotlin = testCollection("ktx").document("123")
        val docRefPOJO = testCollection("pojo").document("456")

        @Serializable
        data class Student(
            val name: String? = null,
            val id: Int? = null,
            val age: Long? = null,
            val termAvg: Double? = null,
            val accumulateAvg: Float? = null,
            val male: Boolean? = null,
            val grade: Grade? = null
        )

        val studentList =
            listOf(
                Student(),
                Student(name = "foo"),
                Student(id = 1),
                Student(age = 20L),
                Student(termAvg = 100.0),
                Student(accumulateAvg = 99.5F),
                Student(male = true),
                Student(grade = Grade.FRESHMAN),
                Student("foo", 1, 20L, 100.0, 99.5F, true, Grade.FRESHMAN)
            )

        for (student in studentList) {
            docRefKotlin.setData(student)
            docRefPOJO.set(student)
            val expected = waitFor(docRefPOJO.get()).data
            val actual = waitFor(docRefKotlin.get()).data
            assertThat(expected).containsExactlyEntriesIn(actual)
        }
    }

    @Test
    fun non_supported_data_types_should_throw() {
        // char, byte, short are not supported (the current Java SDK's behavior)
        val docRefKotlin = testCollection("ktx").document("123")

        @Serializable
        data class NoneSupportedStudent(
            val initial: Char? = null,
            val byteValue: Byte? = null,
            val shortValue: Short? = null
        )

        val studentList =
            listOf(
                NoneSupportedStudent(initial = 'c'),
                NoneSupportedStudent(byteValue = 1),
                NoneSupportedStudent(shortValue = 1)
            )

        for (student in studentList) {
            assertThrows<IllegalArgumentException> {
                    Assert.assertTrue(docRefKotlin.setData(student))
                }
                .hasMessageThat()
                .contains("not supported, please use")
        }
    }

    @Test
    fun object_without_optional_field_serialization_is_supported() {
        val docRefNonOptionalKotlin = testCollection("ktx").document("nonOptional")
        val docRefNonOptionalJava = testCollection("java").document("nonOptional")
        val docRefOptionalKotlin = testCollection("ktx").document("Optional")
        val docRefOptionalJava = testCollection("java").document("Optional")

        @Serializable
        data class NonOptionalStudent(
            val name: String,
            val id: Int,
            val age: Long,
            val termAvg: Double,
            val accumulateAvg: Float,
            val male: Boolean,
            val grade: Grade
        )

        @Serializable
        data class OptionalStudent(
            val name: String? = null,
            val id: Int? = null,
            val age: Long? = null,
            val termAvg: Double? = null,
            val accumulateAvg: Float? = null,
            val male: Boolean? = null,
            val grade: Grade? = null
        )

        val nonOptionalStudent =
            NonOptionalStudent("foo", 1, 20L, 100.0, 99.5F, true, Grade.FRESHMAN)
        docRefNonOptionalKotlin.setData(nonOptionalStudent)
        docRefNonOptionalJava.set(nonOptionalStudent)
        val expectedNonOptionalKtx = waitFor(docRefNonOptionalKotlin.get()).data
        val actualNonOptionalJava = waitFor(docRefNonOptionalJava.get()).data

        val optionalStudent = OptionalStudent("foo", 1, 20L, 100.0, 99.5F, true, Grade.FRESHMAN)
        docRefOptionalKotlin.setData(optionalStudent)
        docRefOptionalJava.set(optionalStudent)
        val expectedOptionalKtx = waitFor(docRefNonOptionalKotlin.get()).data
        val actualOptionalJava = waitFor(docRefNonOptionalJava.get()).data

        assertThat(expectedNonOptionalKtx).containsExactlyEntriesIn(actualNonOptionalJava)
        assertThat(expectedOptionalKtx).containsExactlyEntriesIn(actualOptionalJava)
        assertThat(expectedNonOptionalKtx).containsExactlyEntriesIn(actualOptionalJava)
    }

    @Test
    fun nested_object_serialization_is_equivalent() {

        @Serializable data class Owner(val name: String? = null, val age: Int? = 100)

        @Serializable data class Project(val name: String? = null, val owner: Owner? = null)

        val docRefKotlin = testCollection("ktx").document("123")
        val docRefPOJO = testCollection("pojo").document("456")
        val listOfProjects =
            listOf(
                Project(),
                Project("x"),
                Project("x", Owner()),
                Project("x", Owner("a")),
                Project("x", Owner("a", 101)),
                Project("x", null),
                Project(null, null)
            )

        for (project in listOfProjects) {
            docRefKotlin.setData(project)
            docRefPOJO.set(project)
            val expected = waitFor(docRefPOJO.get()).data
            val actual = waitFor(docRefKotlin.get()).data
            assertThat(expected).containsExactlyEntriesIn(actual)
        }
    }

    @Test
    fun nested_primitive_list_serialization_is_equivalent() {

        @Serializable
        data class FinalExamMarks(val name: String? = null, val listOfOMarks: List<Long?>? = null)

        val docRefKotlin = testCollection("ktx").document("123")
        val docRefPOJO = testCollection("pojo").document("456")
        val listOfFinalExamMarks =
            listOf(
                FinalExamMarks(),
                FinalExamMarks("x"),
                FinalExamMarks("x", listOf()),
                FinalExamMarks("x", listOf(100L)),
                FinalExamMarks("x", listOf(101L, 102L)),
                FinalExamMarks("x", listOf(null)),
                FinalExamMarks("x", listOf(null, 103L)),
                FinalExamMarks(listOfOMarks = listOf(null, 104L, 105L))
            )

        for (mark in listOfFinalExamMarks) {
            docRefKotlin.setData(mark)
            docRefPOJO.set(mark)
            val expected = waitFor(docRefPOJO.get()).data
            val actual = waitFor(docRefKotlin.get()).data
            assertThat(expected).containsExactlyEntriesIn(actual)
        }
    }

    @Test
    fun nested_array_serialization_is_supported() {
        val docRefKotlin = testCollection("ktx").document("123")
        val docRefPOJO = testCollection("pojo").document("456")

        @Serializable data class FinalExamMarksKtx(val collectionOfMarks: Array<Int?>? = null)
        // Java does not support serializing arrays (only support Lists)
        data class FinalExamMarksJava(val collectionOfMarks: List<Int>? = null)

        docRefKotlin.setData(FinalExamMarksKtx(arrayOf(1, 2, 3)))
        docRefPOJO.set(FinalExamMarksJava(listOf(1, 2, 3)))
        val expected = waitFor(docRefPOJO.get()).data
        val actual = waitFor(docRefKotlin.get()).data
        assertThat(expected).containsExactlyEntriesIn(actual)
    }

    @Test
    fun nested_custom_obj_list_serialization_is_equivalent() {

        @Serializable data class Owner(val name: String? = null)

        @Serializable
        data class Project(val name: String? = null, val listOfOwner: List<Owner?>? = null)

        val docRefKotlin = testCollection("ktx").document("123")
        val docRefPOJO = testCollection("pojo").document("456")
        val listOfProjects =
            listOf(
                Project(),
                Project("x"),
                Project("x", listOf()),
                Project("x", listOf(Owner("a"), Owner("b"))),
                Project("x", listOf(Owner("a"), Owner())),
                Project("x", listOf(Owner("a"), null))
            )

        for (project in listOfProjects) {
            docRefKotlin.setData(project)
            docRefPOJO.set(project)
            val expected = waitFor(docRefPOJO.get()).data
            val actual = waitFor(docRefKotlin.get()).data
            assertThat(expected).containsExactlyEntriesIn(actual)
        }
    }

    @Test
    fun deep_nested_object_serialization_is_equivalent() {

        @Serializable data class People(val name: String? = null)

        @Serializable data class City(val name: String? = null, val people: People? = null)

        @Serializable
        data class Region(
            val name: String? = null,
            val city1: City? = null,
            val city2: City? = null
        )

        val docRefKotlin = testCollection("ktx").document("123")
        val docRefPOJO = testCollection("pojo").document("456")
        val listOfTestedObject =
            listOf(
                Region(),
                Region("x"),
                Region("x", city1 = null, city2 = City("city2", People("people"))),
                Region(
                    "x",
                    city1 = City("city1", People("people")),
                    city2 = City("city2", People("people"))
                )
            )

        for (testedObject in listOfTestedObject) {
            docRefKotlin.setData(testedObject)
            docRefPOJO.set(testedObject)
            val expected = waitFor(docRefPOJO.get()).data
            val actual = waitFor(docRefKotlin.get()).data
            assertThat(expected).containsExactlyEntriesIn(actual)
        }
    }
}<|MERGE_RESOLUTION|>--- conflicted
+++ resolved
@@ -16,14 +16,7 @@
 
 import com.google.common.truth.Truth.assertThat
 import com.google.firebase.firestore.ktx.serialization.setData
-<<<<<<< HEAD
-import com.google.firebase.firestore.testutil.testCollection
-import com.google.firebase.firestore.testutil.waitFor
-=======
-import kotlin.test.assertFailsWith
->>>>>>> ce7552ae
 import kotlinx.serialization.Serializable
-import org.junit.Assert
 import org.junit.Test
 
 class FirestoreMapEncoderIntegrationTest {
@@ -94,9 +87,7 @@
             )
 
         for (student in studentList) {
-            assertThrows<IllegalArgumentException> {
-                    Assert.assertTrue(docRefKotlin.setData(student))
-                }
+            assertThrows<IllegalArgumentException> { docRefKotlin.setData(student) }
                 .hasMessageThat()
                 .contains("not supported, please use")
         }
