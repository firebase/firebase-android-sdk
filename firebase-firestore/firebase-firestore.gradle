// Copyright 2018 Google LLC
//
// Licensed under the Apache License, Version 2.0 (the "License");
// you may not use this file except in compliance with the License.
// You may obtain a copy of the License at
//
//      http://www.apache.org/licenses/LICENSE-2.0
//
// Unless required by applicable law or agreed to in writing, software
// distributed under the License is distributed on an "AS IS" BASIS,
// WITHOUT WARRANTIES OR CONDITIONS OF ANY KIND, either express or implied.
// See the License for the specific language governing permissions and
// limitations under the License.

plugins {
    id 'firebase-library'
    id("kotlin-android")
    id 'com.google.protobuf'
}

firebaseLibrary {
    libraryGroup "firestore"
    publishSources = true
    testLab {
        enabled = true
        timeout = '30m'
    }
}

protobuf {
    // Configure the protoc executable
    protoc {
        // Download from repositories
        artifact = "com.google.protobuf:protoc:$protocVersion"
    }
    plugins {
        grpc {
            artifact = "io.grpc:protoc-gen-grpc-java:$grpcVersion"
        }
    }
    generateProtoTasks {
        all().each { task ->
            task.builtins {
                java { option 'lite' }
            }
            task.plugins {
                grpc {
                    option 'lite'
                }
            }
        }
    }
}

android {
    adbOptions {
        timeOutInMs 60 * 1000
    }

    namespace "com.google.firebase.firestore"
    compileSdkVersion project.targetSdkVersion
    defaultConfig {
        targetSdkVersion project.targetSdkVersion
        minSdkVersion 19
        versionName version
        multiDexEnabled true
        testInstrumentationRunner "androidx.test.runner.AndroidJUnitRunner"
        consumerProguardFiles 'proguard.txt'

        // Acceptable values are: 'emulator', 'qa', 'nightly', and 'prod'.
        def targetBackend = findProperty("targetBackend") ?: "emulator"
        buildConfigField("String", "TARGET_BACKEND", "\"$targetBackend\"")

        def targetDatabaseId = findProperty('targetDatabaseId') ?: "(default)"
        buildConfigField("String", "TARGET_DATABASE_ID", "\"$targetDatabaseId\"")

        def localProps = new Properties()

        try {
            file("local.properties").withInputStream { localProps.load(it) }
        } catch (FileNotFoundException e) {
        }
    }

    sourceSets {
        main {
            proto {
                srcDir 'src/proto'
            }
        }
        test {
            java {
                srcDir 'src/testUtil/java'
                srcDir 'src/roboUtil/java'
            }
        }
        androidTest {
            java {
                srcDir 'src/testUtil/java'
            }
        }
    }
    compileOptions {
        sourceCompatibility JavaVersion.VERSION_1_8
        targetCompatibility JavaVersion.VERSION_1_8
    }
    testOptions.unitTests.includeAndroidResources = true

}

tasks.withType(Test) {
    maxParallelForks = Runtime.runtime.availableProcessors().intdiv(2) ?: 1
}

googleJavaFormat {
    exclude 'src/testUtil/java/com/google/firebase/firestore/testutil/Assert.java'
    exclude 'src/testUtil/java/com/google/firebase/firestore/testutil/ThrowingRunnable.java'
}

dependencies {
    javadocClasspath 'com.google.auto.value:auto-value-annotations:1.6.6'

    api project(':protolite-well-known-types')
    api 'com.google.android.gms:play-services-tasks:18.0.1'
    api 'com.google.firebase:firebase-annotations:16.2.0'
    api 'com.google.firebase:firebase-appcheck-interop:17.0.0'
    api('com.google.firebase:firebase-auth-interop:19.0.2') {
        exclude group: "com.google.firebase", module: "firebase-common"
    }
    api(project(":firebase-common"))
    api("com.google.firebase:firebase-common-ktx:20.4.2") {
        exclude group: "com.google.firebase", module: "firebase-common"
    }
    api("com.google.firebase:firebase-components:17.1.5") {
        exclude group: "com.google.firebase", module: "firebase-common"
    }
    api('com.google.firebase:firebase-database-collection:18.0.1')

    implementation 'androidx.annotation:annotation:1.1.0'
    implementation 'com.google.android.gms:play-services-base:18.0.1'
    implementation 'com.google.android.gms:play-services-basement:18.1.0'
    implementation "io.grpc:grpc-android:$grpcVersion"
    implementation "io.grpc:grpc-okhttp:$grpcVersion"
    implementation "io.grpc:grpc-protobuf-lite:$grpcVersion"
    implementation "io.grpc:grpc-stub:$grpcVersion"
    implementation "org.jetbrains.kotlin:kotlin-stdlib:$kotlinVersion"
    implementation "org.jetbrains.kotlinx:kotlinx-coroutines-core:$coroutinesVersion"
<<<<<<< HEAD
    implementation 'androidx.annotation:annotation:1.1.0'
    implementation 'com.google.android.gms:play-services-base:18.0.1'
    implementation 'com.google.android.gms:play-services-basement:18.1.0'
    implementation 'com.google.android.gms:play-services-tasks:18.0.1'
    implementation 'com.google.firebase:firebase-annotations:16.2.0'
    implementation 'com.google.firebase:firebase-appcheck-interop:17.0.0'
    implementation 'com.google.firebase:firebase-database-collection:18.0.1'
    implementation project(':protolite-well-known-types')
    implementation('com.google.firebase:firebase-auth-interop:19.0.2') {
         exclude group: "com.google.firebase", module: "firebase-common"
     }
    implementation(project(":firebase-common"))
    implementation("com.google.firebase:firebase-common-ktx:20.4.2") {
        exclude group: "com.google.firebase", module: "firebase-common"
    }
    implementation("com.google.firebase:firebase-components:17.1.5") {
        exclude group: "com.google.firebase", module: "firebase-common"
    }
    javadocClasspath 'com.google.auto.value:auto-value-annotations:1.6.6'
    testCompileOnly "com.google.protobuf:protobuf-java:$protocVersion"
=======

    compileOnly 'com.google.auto.value:auto-value-annotations:1.6.6'
    compileOnly 'javax.annotation:jsr250-api:1.0'

    annotationProcessor 'com.google.auto.value:auto-value:1.6.5'

    androidTestAnnotationProcessor 'com.google.auto.value:auto-value:1.6.5'

    testImplementation project(':firebase-database-collection')
    testImplementation project(':firebase-firestore')
>>>>>>> 18db6bd0
    testImplementation "androidx.test:core:$androidxTestCoreVersion"
    testImplementation 'com.fasterxml.jackson.core:jackson-databind:2.9.8'
    testImplementation 'com.google.android.gms:play-services-tasks:18.0.1'
    testImplementation 'com.google.guava:guava-testlib:12.0-rc2'
    testImplementation "com.google.truth:truth:$googleTruthVersion"
    testImplementation 'junit:junit:4.12'
    testImplementation 'junit:junit:4.13.2'
    testImplementation "org.hamcrest:hamcrest-junit:2.0.0.0"
    testImplementation 'org.mockito:mockito-core:2.25.0'
    testImplementation "org.robolectric:robolectric:$robolectricVersion"

    testCompileOnly "com.google.protobuf:protobuf-java:$protocVersion"

    androidTestImplementation "androidx.annotation:annotation:1.1.0"
    androidTestImplementation 'androidx.test:rules:1.5.0'
    androidTestImplementation 'androidx.test:runner:1.5.2'
    androidTestImplementation "androidx.test.ext:junit:$androidxTestJUnitVersion"
    androidTestImplementation 'com.fasterxml.jackson.core:jackson-databind:2.9.8'
    androidTestImplementation("com.google.truth:truth:$googleTruthVersion") {
        exclude group: "org.codehaus.mojo", module: "animal-sniffer-annotations"
    }
    androidTestImplementation 'junit:junit:4.13.2'
    androidTestImplementation 'org.mockito:mockito-android:2.25.0'
    androidTestImplementation 'org.mockito:mockito-core:2.25.0'
}

gradle.projectsEvaluated {
    tasks.withType(JavaCompile) {
        // TODO(wuandy): Also add "-Xlint:unchecked". But currently that
        // enables 100+ warnings due to our generated source code.
        // TODO(wuandy): Re-enable error on warnings once errorprone issues are fixed.
        options.compilerArgs << "-Xlint:deprecation" // << "-Werror"
    }
}

// ==========================================================================
// Copy from here down if you want to use the google-services plugin in your
// androidTest integration tests.
// ==========================================================================
ext.packageName = "com.google.firebase.firestore"
apply from: '../gradle/googleServices.gradle'<|MERGE_RESOLUTION|>--- conflicted
+++ resolved
@@ -145,28 +145,6 @@
     implementation "io.grpc:grpc-stub:$grpcVersion"
     implementation "org.jetbrains.kotlin:kotlin-stdlib:$kotlinVersion"
     implementation "org.jetbrains.kotlinx:kotlinx-coroutines-core:$coroutinesVersion"
-<<<<<<< HEAD
-    implementation 'androidx.annotation:annotation:1.1.0'
-    implementation 'com.google.android.gms:play-services-base:18.0.1'
-    implementation 'com.google.android.gms:play-services-basement:18.1.0'
-    implementation 'com.google.android.gms:play-services-tasks:18.0.1'
-    implementation 'com.google.firebase:firebase-annotations:16.2.0'
-    implementation 'com.google.firebase:firebase-appcheck-interop:17.0.0'
-    implementation 'com.google.firebase:firebase-database-collection:18.0.1'
-    implementation project(':protolite-well-known-types')
-    implementation('com.google.firebase:firebase-auth-interop:19.0.2') {
-         exclude group: "com.google.firebase", module: "firebase-common"
-     }
-    implementation(project(":firebase-common"))
-    implementation("com.google.firebase:firebase-common-ktx:20.4.2") {
-        exclude group: "com.google.firebase", module: "firebase-common"
-    }
-    implementation("com.google.firebase:firebase-components:17.1.5") {
-        exclude group: "com.google.firebase", module: "firebase-common"
-    }
-    javadocClasspath 'com.google.auto.value:auto-value-annotations:1.6.6'
-    testCompileOnly "com.google.protobuf:protobuf-java:$protocVersion"
-=======
 
     compileOnly 'com.google.auto.value:auto-value-annotations:1.6.6'
     compileOnly 'javax.annotation:jsr250-api:1.0'
@@ -177,7 +155,6 @@
 
     testImplementation project(':firebase-database-collection')
     testImplementation project(':firebase-firestore')
->>>>>>> 18db6bd0
     testImplementation "androidx.test:core:$androidxTestCoreVersion"
     testImplementation 'com.fasterxml.jackson.core:jackson-databind:2.9.8'
     testImplementation 'com.google.android.gms:play-services-tasks:18.0.1'
