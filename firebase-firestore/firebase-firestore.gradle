// Copyright 2018 Google LLC
//
// Licensed under the Apache License, Version 2.0 (the "License");
// you may not use this file except in compliance with the License.
// You may obtain a copy of the License at
//
//      http://www.apache.org/licenses/LICENSE-2.0
//
// Unless required by applicable law or agreed to in writing, software
// distributed under the License is distributed on an "AS IS" BASIS,
// WITHOUT WARRANTIES OR CONDITIONS OF ANY KIND, either express or implied.
// See the License for the specific language governing permissions and
// limitations under the License.

plugins {
    id 'firebase-library'
    id 'com.google.protobuf'
}

firebaseLibrary {
    publishSources = true
    testLab {
        enabled = true
        timeout = '30m'
    }
}

protobuf {
    // Configure the protoc executable
    protoc {
        // Download from repositories
        artifact = "com.google.protobuf:protoc:$protocVersion"
    }
    plugins {
        grpc {
            artifact = "io.grpc:protoc-gen-grpc-java:$grpcVersion"
        }
    }
    generateProtoTasks {
        all().each { task ->
            task.builtins {
                java { option 'lite' }
            }
            task.plugins {
                grpc {
                    option 'lite'
                }
            }
        }
    }
}
android {
    adbOptions {
        timeOutInMs 60 * 1000
    }

    compileSdkVersion project.targetSdkVersion
    defaultConfig {
        targetSdkVersion project.targetSdkVersion
        minSdkVersion 19
        versionName version
        multiDexEnabled true
        testInstrumentationRunner "androidx.test.runner.AndroidJUnitRunner"
        consumerProguardFiles 'proguard.txt'

        if (findProperty("useProdBackendForTests")) {
            buildConfigField("boolean", "USE_EMULATOR_FOR_TESTS", "false")
        } else {
            buildConfigField("boolean", "USE_EMULATOR_FOR_TESTS", "true")
        }
    }

    sourceSets {
        main {
            proto {
                srcDir 'src/proto'
            }
            java {
            }
        }
        test {
            java {
                srcDir 'src/testUtil/java'
                srcDir 'src/roboUtil/java'
            }
        }
        androidTest {
            java {
                srcDir 'src/testUtil/java'
            }
        }
    }
    compileOptions {
        sourceCompatibility JavaVersion.VERSION_1_8
        targetCompatibility JavaVersion.VERSION_1_8
    }
    testOptions.unitTests.includeAndroidResources = true

    // Acceptable values are: 'emulator', 'qa', 'nightly', and 'prod'.
    ext.targetBackend = 'emulator'
}

tasks.withType(Test) {
    maxParallelForks = Runtime.runtime.availableProcessors().intdiv(2) ?: 1
}

<<<<<<< HEAD
=======
android.libraryVariants.all { variant ->
    if (findProperty('targetBackend')) {
        variant.buildConfigField("String", "TARGET_BACKEND", "\"${property("targetBackend")}\"")
    } else {
        // By default set the target backend to 'emulator'
        variant.buildConfigField("String", "TARGET_BACKEND", "\"emulator\"")
    }

    def localProps = new Properties()

    try {
    file("local.properties").withInputStream { localProps.load(it) }
    } catch (FileNotFoundException e) {
    }
}

>>>>>>> ff558a46
googleJavaFormat {
    exclude 'src/testUtil/java/com/google/firebase/firestore/testutil/Assert.java'
    exclude 'src/testUtil/java/com/google/firebase/firestore/testutil/ThrowingRunnable.java'
}

dependencies {
    implementation project(':firebase-annotations')
    implementation project(':firebase-common')
    implementation project(':protolite-well-known-types')
    implementation project(':firebase-database-collection')
    implementation project(':firebase-components')
    implementation project(':appcheck:firebase-appcheck-interop')

    //To provide @Generated annotations
    compileOnly 'javax.annotation:jsr250-api:1.0'

    javadocClasspath 'com.google.auto.value:auto-value-annotations:1.6.6'

    implementation 'androidx.annotation:annotation:1.1.0'
    implementation "io.grpc:grpc-stub:$grpcVersion"
    implementation "io.grpc:grpc-protobuf-lite:$grpcVersion"
    implementation "io.grpc:grpc-okhttp:$grpcVersion"
    implementation "io.grpc:grpc-android:$grpcVersion"
    implementation 'com.google.android.gms:play-services-basement:18.1.0'
    implementation 'com.google.android.gms:play-services-tasks:18.0.1'
    implementation 'com.google.android.gms:play-services-base:18.0.1'

    implementation('com.google.firebase:firebase-auth-interop:19.0.2') {
        exclude group: "com.google.firebase", module: "firebase-common"
    }

    compileOnly 'com.google.auto.value:auto-value-annotations:1.6.6'
    androidTestAnnotationProcessor 'com.google.auto.value:auto-value:1.6.5'
    annotationProcessor 'com.google.auto.value:auto-value:1.6.5'

    testImplementation 'junit:junit:4.13.2'
    testImplementation 'androidx.test:core:1.2.0'
    testImplementation "org.hamcrest:hamcrest-junit:2.0.0.0"
    testImplementation 'org.mockito:mockito-core:2.25.0'
    testImplementation "org.robolectric:robolectric:$robolectricVersion"
    testImplementation "com.google.truth:truth:$googleTruthVersion"
    testImplementation 'com.fasterxml.jackson.core:jackson-databind:2.9.8'
    testImplementation 'com.google.guava:guava-testlib:12.0-rc2'

    androidTestImplementation 'junit:junit:4.13.2'
    androidTestImplementation("com.google.truth:truth:$googleTruthVersion"){
        exclude group: "org.codehaus.mojo", module: "animal-sniffer-annotations"
    }
    androidTestImplementation 'org.mockito:mockito-core:2.25.0'
    androidTestImplementation 'org.mockito:mockito-android:2.25.0'
    androidTestImplementation 'com.fasterxml.jackson.core:jackson-databind:2.9.8'
    androidTestImplementation "androidx.annotation:annotation:1.1.0"
    androidTestImplementation 'androidx.test:runner:1.2.0'
    androidTestImplementation 'androidx.test:rules:1.2.0'
    androidTestImplementation 'androidx.test.ext:junit:1.1.1'
}

gradle.projectsEvaluated {
    tasks.withType(JavaCompile) {
        // TODO(wuandy): Also add "-Xlint:unchecked". But currently that
        // enables 100+ warnings due to our generated source code.
        // TODO(wuandy): Re-enable error on warnings once errorprone issues are fixed.
        options.compilerArgs << "-Xlint:deprecation" // << "-Werror"
    }
}

// ==========================================================================
// Copy from here down if you want to use the google-services plugin in your
// androidTest integration tests.
// ==========================================================================
ext.packageName = "com.google.firebase.firestore"
apply from: '../gradle/googleServices.gradle'<|MERGE_RESOLUTION|>--- conflicted
+++ resolved
@@ -49,6 +49,9 @@
         }
     }
 }
+// Acceptable values are: 'emulator', 'qa', 'nightly', and 'prod'.
+ext.targetBackend = 'emulator'
+
 android {
     adbOptions {
         timeOutInMs 60 * 1000
@@ -67,6 +70,13 @@
             buildConfigField("boolean", "USE_EMULATOR_FOR_TESTS", "false")
         } else {
             buildConfigField("boolean", "USE_EMULATOR_FOR_TESTS", "true")
+        }
+
+        if (findProperty('targetBackend')) {
+            buildConfigField("String", "TARGET_BACKEND", "\"${property("targetBackend")}\"")
+        } else {
+            // By default set the target backend to 'emulator'
+            buildConfigField("String", "TARGET_BACKEND", "\"emulator\"")
         }
     }
 
@@ -95,34 +105,12 @@
         targetCompatibility JavaVersion.VERSION_1_8
     }
     testOptions.unitTests.includeAndroidResources = true
-
-    // Acceptable values are: 'emulator', 'qa', 'nightly', and 'prod'.
-    ext.targetBackend = 'emulator'
 }
 
 tasks.withType(Test) {
     maxParallelForks = Runtime.runtime.availableProcessors().intdiv(2) ?: 1
 }
 
-<<<<<<< HEAD
-=======
-android.libraryVariants.all { variant ->
-    if (findProperty('targetBackend')) {
-        variant.buildConfigField("String", "TARGET_BACKEND", "\"${property("targetBackend")}\"")
-    } else {
-        // By default set the target backend to 'emulator'
-        variant.buildConfigField("String", "TARGET_BACKEND", "\"emulator\"")
-    }
-
-    def localProps = new Properties()
-
-    try {
-    file("local.properties").withInputStream { localProps.load(it) }
-    } catch (FileNotFoundException e) {
-    }
-}
-
->>>>>>> ff558a46
 googleJavaFormat {
     exclude 'src/testUtil/java/com/google/firebase/firestore/testutil/Assert.java'
     exclude 'src/testUtil/java/com/google/firebase/firestore/testutil/ThrowingRunnable.java'
