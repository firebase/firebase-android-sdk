--- conflicted
+++ resolved
@@ -1,9 +1,6 @@
 # Unreleased
-<<<<<<< HEAD
 * [fixed] Use lazy encoding in UTF-8 encoded byte comparison for strings to solve performance issues. [#6706](//github.com/firebase/firebase-android-sdk/pull/6706)
-=======
 * [changed] Updated `protolite-well-known-types` dependency to `18.0.1`. [#6716]
->>>>>>> 1e8c2185
 
 
 # 25.1.2
