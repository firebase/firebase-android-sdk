<<<<<<< HEAD
# 24.6.0
* [fixed] Fixed stack overflow caused by deeply nested server timestamps (#4702).
* [feature] Add new cache config APIs to customize SDK's cache setup.
* [feature] Add LRU garbage collector to SDK's memory cache.
* [changed] Mark isPersistenceEnabled and getCacheSizeBytes as deprecated from FirebaseFirestoreSettings.
* [changed] Mark isPersistenceEnabled, getCacheSizeBytes, setPersistenceEnabled and setCacheSizeBytes 
            from FirebaseFirestoreSettings.Builder as deprecated.
=======
# Unreleased
* [feature] Add new cache config APIs to customize SDK's cache setup.
* [feature] Add LRU garbage collector to SDK's memory cache.
* [changed] Internal changes to ensure alignment with other SDK releases.
>>>>>>> 07f25672

# 24.5.0
* [fixed] Fixed stack overflow caused by deeply nested server timestamps.
  (GitHub [#4702](//github.com/firebase/firebase-android-sdk/issues/4702){: .external})


## Kotlin
* [feature] Added
  [`Query.dataObjects<T>()`](/docs/reference/kotlin/com/google/firebase/firestore/ktx/package-summary#dataObjects)
  and
  [`DocumentReference.dataObjects<T>()`](/docs/reference/kotlin/com/google/firebase/firestore/ktx/package-summary#dataObjects_1)
  Kotlin Flows to listen for realtime updates and convert its values to a
  specific type.
# 24.4.5
* [feature] Added support for disjunctions in queries (`OR` queries).


## Kotlin
The Kotlin extensions library transitively includes the updated
`firebase-firestore` library. The Kotlin extensions library has no additional
updates.

# 24.4.4
* [changed] Relaxed certain query validations performed by the SDK
  ([GitHub Issue #4231](//github.com/firebase/firebase-android-sdk/issues/4231)).
* [changed] Updated gRPC to 1.52.1, and updated JavaLite, protoc, and
  protobuf-java-util to 3.21.11.


## Kotlin
The Kotlin extensions library transitively includes the updated
`firebase-firestore` library. The Kotlin extensions library has no additional
updates.

# 24.4.3
* [fixed] Fixed a potential high-memory usage issue.
* [fixed] Fixed an issue that stopped some performance optimization from being
  applied.


## Kotlin
The Kotlin extensions library transitively includes the updated
`firebase-firestore` library. The Kotlin extensions library has no additional
updates.

# 24.4.2
* [fixed] Fixed an issue that stopped some performance optimization from being
  applied.


## Kotlin
The Kotlin extensions library transitively includes the updated
`firebase-firestore` library. The Kotlin extensions library has no additional
updates.

# 24.4.1
* [fixed] Fix `FAILED_PRECONDITION` when writing to a deleted document in a
  transaction.
  (#5871)

* [fixed] Fixed [firestore] failing to raise initial snapshot from an empty
  local cache result.
  (#4207)

* [fixed] Removed invalid suggestions to use `GenericTypeIndicator` from
  error messages.
  (#222)

* [changed] Updated dependency of `io.grpc.*` to its latest version
  (v1.50.2).


## Kotlin
The Kotlin extensions library transitively includes the updated
`firebase-firestore` library. The Kotlin extensions library has no additional
updates.

# 24.4.0
* [feature] Added
  [`Query.count()`](/docs/reference/android/com/google/firebase/firestore/Query#count()),
  which fetches the number of documents in the result set without actually
  downloading the documents.


## Kotlin
The Kotlin extensions library transitively includes the updated
  `firebase-firestore` library. The Kotlin extensions library has the following
  additional updates:

* [feature] Firebase now supports Kotlin coroutines.
  With this release, we added
  [`kotlinx-coroutines-play-services`](https://kotlinlang.org/api/kotlinx.coroutines/kotlinx-coroutines-play-services/){: .external}
  to `firebase-firestore-ktx` as a transitive dependency, which exposes the
  `Task<T>.await()` suspend function to convert a
  [`Task`](https://developers.google.com/android/guides/tasks) into a Kotlin
  coroutine.

# 24.3.1
* [changed] Updated dependency of `io.grpc.*` to its latest
  version (v1.48.1).


## Kotlin
The Kotlin extensions library transitively includes the updated
`firebase-firestore` library.
# 24.3.0
* [changed] Updated dependency of `play-services-basement` to its latest
  version (v18.1.0).


## Kotlin
The Kotlin extensions library transitively includes the updated
`firebase-firestore` library. The Kotlin extensions library also has the
following additional updates:

* [feature] Added
  [`Query.snapshots()`](/docs/reference/kotlin/com/google/firebase/firestore/ktx/package-summary#snapshots_1)
  and
  [`DocumentReference.snapshots()`](/docs/reference/kotlin/com/google/firebase/firestore/ktx/package-summary#snapshots)
  Kotlin Flows to listen for realtime updates.

# 24.2.2
- [fixed] Fixed an issue in `waitForPendingWrites()` that could lead to a
  `NullPointerException`.


## Kotlin
The Kotlin extensions library transitively includes the updated
`firebase-firestore` library. The Kotlin extensions library has no additional
updates.
# 24.2.1
- [changed] Internal refactor and test improvements.


## Kotlin
The Kotlin extensions library transitively includes the updated
`firebase-firestore` library. The Kotlin extensions library has no additional
updates.

# 24.2.0
- [feature] Added customization support for
  [`FirebaseFirestore.runTransaction`](/docs/reference/android/com/google/firebase/firestore/FirebaseFirestore#runTransaction(com.google.firebase.firestore.Transaction.Function%3CTResult%3E)).


## Kotlin
The Kotlin extensions library transitively includes the updated
`firebase-firestore` library. The Kotlin extensions library has no additional
updates.

# 24.1.2
- [fixed] Fixed an issue where patching multiple fields shadows each other.
  (#3528).


## Kotlin
The Kotlin extensions library transitively includes the updated
`firebase-firestore` library. The Kotlin extensions library has no additional
updates.

# 24.1.1
- [fixed] Fixed an issue in the beta version of the index engine that might
  cause [firestore] to exclude document results for limit queries with local
  modifications.

- [changed] [firestore] can now serialize objects with `android.net.Uri`s.


## Kotlin
The Kotlin extensions library transitively includes the updated
`firebase-firestore` library. The Kotlin extensions library has no additional
updates.

# 24.1.0
- [feature] Added beta support for indexed query execution. You can
  enable indexes by invoking `FirebaseFirestore.setIndexConfiguration()` with
  the JSON index definition exported by the [firebase_cli]. Queries against
  the cache are executed using an index once the asynchronous index generation
  completes.

- [fixed] Fixed missing document fields issue with offline overlays.
  (#3528).



## Kotlin
The Kotlin extensions library transitively includes the updated
`firebase-firestore` library. The Kotlin extensions library has no additional
updates.

# 24.0.2
- [fixed] Fixed a [firebase_app_check] issue that caused [firestore]
  listeners to stop working and receive a `Permission Denied` error. This issue
  only occurred if the [app_check] expiration time was set to under an hour.

- [fixed] Fixed a potential problem during the shutdown of [firestore] that
  prevented the shutdown from proceeding if a network connection was opened
  right before.

- [fixed] Fixed an NPE issue where mutations with multiple documents were not
  handled correctly during previous mutation acknowledgement.
  (#3490).

- [changed] Queries are now sent to the backend before the SDK starts local
  processing, which reduces overall query latency.

- [changed] Updated dependencies of `play-services-basement`,
  `play-services-base`, and `play-services-tasks` to their latest versions
  (v18.0.0, v18.0.1, and v18.0.1, respectively). For more information, see the
  [note](#basement18-0-0_base18-0-1_tasks18-0-1) at the top of this release
  entry.


## Kotlin
The Kotlin extensions library transitively includes the updated
`firebase-firestore` library. The Kotlin extensions library has no additional
updates.

# 24.0.1
- [changed] Optimized performance for offline usage.

- [changed] Optimized performance for queries with collections that contain
  subcollections.


## Kotlin
The Kotlin extensions library transitively includes the updated
`firebase-firestore` library. The Kotlin extensions library has no additional
updates.

# 24.0.0
- [changed] This SDK now requires devices and emulators to target API level
  19 (KitKat) or higher and to use Android 4.4 or higher. This is due to an
  update in its gRPC dependency version and to align with requirements of other
  Firebase libraries.

- [feature] Added support for [firebase_app_check].


## Kotlin
The Kotlin extensions library transitively includes the updated
`firebase-firestore` library. The Kotlin extensions library has no additional
updates.

# 23.0.4
- [fixed] Fixed an issue where some fields were missed when copying in the
  `FirebaseFirestoreSettings.Builder` copy constructor.


## Kotlin
The Kotlin extensions library transitively includes the updated
`firebase-firestore` library. The Kotlin extensions library has no additional
updates.

# 23.0.3
- [fixed] Fixed an issue that was causing failures when a data bundle with
  multi-byte Unicode characters was loaded.


## Kotlin
The Kotlin extensions library transitively includes the updated
`firebase-firestore` library. The Kotlin extensions library has no additional
updates.

# 23.0.2
- [changed] Improved Firestore's network condition detection.


## Kotlin
The Kotlin extensions library transitively includes the updated
`firebase-firestore` library. The Kotlin extensions library has no additional
updates.

# 23.0.1
- [changed] The SDK now tries to immediately establish a connection to the
  backend when the app enters the foreground.


## Kotlin
The Kotlin extensions library transitively includes the updated
`firebase-firestore` library. The Kotlin extensions library has no additional
updates.

# 23.0.0
- [changed] Internal infrastructure improvements.

- [changed] Internal changes to support dynamic feature modules.


## Kotlin
The Kotlin extensions library transitively includes the updated
`firebase-firestore` library. The Kotlin extensions library has no additional
updates.

# 22.1.2
* [changed] Internal changes in preparation for future support of
  dynamic feature modules.


## Kotlin
The Kotlin extensions library transitively includes the updated
`firebase-firestore` library. The Kotlin extensions library has no additional
updates.

# 22.1.1
* [fixed] Fixed an issue that dropped the limit for queries loaded from
  [firestore] bundles that were generated by the NodeJS SDK.
* [fixed] Fixed a bug where local cache inconsistencies were unnecessarily
  being resolved, causing the `Task` objects returned from `get()`
  invocations to never complete.
  #2404


## Kotlin
The Kotlin extensions library transitively includes the updated
`firebase-firestore` library. The Kotlin extensions library has no additional
updates.

# 22.1.0
* [feature] Added support for [firestore] bundles via
  [`FirebaseFirestore.loadBundle()`](/docs/reference/android/com/google/firebase/firestore/FirebaseFirestore#loadBundle(java.nio.ByteBuffer))
  and
  [`FirebaseFirestore.getNamedQuery()`](/docs/reference/android/com/google/firebase/firestore/FirebaseFirestore#getNamedQuery(java.lang.String)).
  Bundles contain pre-packaged data produced with the Firebase Admin Node.js SDK
  and can be used to populate the cache for [firestore] without the need to
  read documents from the backend.


## Kotlin
The Kotlin extensions library transitively includes the updated
`firebase-firestore` library. The Kotlin extensions library has no additional
updates.

# 22.0.2
* [changed] A write to a document that contains `FieldValue` transforms is no
  longer split into two separate operations. This reduces the number of writes
  that the backend performs and allows each `WriteBatch` to hold 500 writes
  regardless of how many `FieldValue` transformations are attached.


## Kotlin
The Kotlin extensions library transitively includes the updated
`firebase-firestore` library. The Kotlin extensions library has no additional
updates.

# 22.0.1
* [changed] Removed excess validation of null and NaN values in query filters.
  This more closely aligns the SDK with the [firestore] backend, which has
  always accepted null and NaN for all operators.


## Kotlin
The Kotlin extensions library transitively includes the updated
`firebase-firestore` library. The Kotlin extensions library has no additional
updates.

# 22.0.0
* [changed] Removed the deprecated `timestampsInSnapshotsEnabled` setting.
  Any timestamp in a [firestore] document is now returned as a `Timestamp`. To
  convert `Timestamp` classes to `java.util.Date`, use
  [`Timestamp.toDate()`](/docs/reference/android/com/google/firebase/Timestamp#toDate()).


## Kotlin
The Kotlin extensions library transitively includes the updated
`firebase-firestore` library. The Kotlin extensions library has no additional
updates.

# 21.7.1
* [changed] Added new internal HTTP headers to the gRPC connection.


## Kotlin
The Kotlin extensions library transitively includes the updated
`firebase-firestore` library. The Kotlin extensions library has no additional
updates.

# 21.7.0
* [feature] Added
  [`Query.whereNotIn()`](/docs/reference/android/com/google/firebase/firestore/Query#whereNotIn(java.lang.String,%20java.util.List<?%20extends%20java.lang.Object>))
  and
  [`Query.whereNotEqualTo()`](/docs/reference/android/com/google/firebase/firestore/Query#whereNotEqualTo(java.lang.String,%20java.lang.Object))
  query operators.
  
  * `Query.whereNotIn()` finds documents where a specified field's value is
    not in a specified array.
  * `Query.whereNotEqualTo()` finds documents where a specified field's value
    does not equal the specified value.

  Neither query operator finds documents where the specified field isn't
  present.

* [fixed] Fixed an issue that caused poor performance for queries that
  filtered results using nested array values.


## Kotlin
The Kotlin extensions library transitively includes the updated
`firebase-firestore` library. The Kotlin extensions library has no additional
updates.

# 21.6.0
* [fixed] Removed a delay that may have prevented [firestore] from
  immediately reestablishing a network connection if a connectivity change
  occurred while the app was in the background.

* [fixed] Fixed an issue that may have prevented the client from connecting
  to the backend immediately after a user signed in.

* [feature] Added support for connecting to the Firebase Emulator Suite via
  a new method,
  [`FirebaseFirestore#useEmulator()`](/docs/reference/android/com/google/firebase/firestore/FirebaseFirestore#useEmulator(java.lang.String,%20int)).


## Kotlin
The Kotlin extensions library transitively includes the updated
`firebase-firestore` library. The Kotlin extensions library has no additional
updates.

# 21.5.0
* [changed] Updated the protocol buffer dependency to the newer
  `protobuf-javalite` artifact. The new artifact is incompatible with the old
  one, so this library needed to be upgraded to avoid conflicts.
  No developer action is necessary.


## Kotlin
The Kotlin extensions library transitively includes the updated
`firebase-firestore` library. The Kotlin extensions library has no additional
updates.

# 21.4.3
- [changed] [firestore] now limits the number of concurrent document lookups
  it will perform when resolving inconsistencies in the local cache.


## Kotlin
The Kotlin extensions library transitively includes the updated
`firebase-firestore` library. The Kotlin extensions library has no additional
updates.

# 21.4.2
- [changed] Removed Guava dependency from the SDK. This change is the first
  step in eliminating crashes caused by apps that depend on the wrong flavor of
  Guava. ([Issue #1125](//github.com/firebase/firebase-android-sdk/issues/1125))


## Kotlin
The Kotlin extensions library transitively includes the updated
`firebase-firestore` library. The Kotlin extensions library has no additional
updates.

# 21.4.1
- [fixed] Fixed a performance regression introduced by the addition of
  `Query.limitToLast(n: long)` in [firestore] v21.3.1.
- [changed] Changed the in-memory representation of [firestore] documents to
  reduce memory allocations and improve performance. Calls to
  `DocumentSnapshot.getData()` and `DocumentSnapshot.toObject()` will see
  the biggest improvement.


## Kotlin
The Kotlin extensions library transitively includes the updated
`firebase-firestore` library. The Kotlin extensions library has no additional
updates.

# 21.4.0
- [feature] Cloud Firestore previously required that every document read in a
  transaction must also be written. This requirement has been removed, and
  you can now read a document in a transaction without writing to it.
- [changed] Cloud Firestore now recovers more quickly when connections
  suffering packet loss return to normal.


## Kotlin
The Kotlin extensions library transitively includes the updated
`firebase-firestore` library. The Kotlin extensions library has no additional
updates.

# 21.3.1
- [feature] Added `Query.limitToLast(n: long)`, which returns the last `n`
  documents as the result.


## Kotlin
The Kotlin extensions library transitively includes the updated
`firebase-firestore` library. The Kotlin extensions library has no additional
updates.

# 21.3.0
- [feature] Added `Query.whereIn()` and `Query.whereArrayContainsAny()` query
  operators. `Query.whereIn()` finds documents where a specified field’s value
  is IN a specified array. `Query.whereArrayContainsAny()` finds documents
  where a specified field is an array and contains ANY element of a specified
  array.
  
- [changed] Improved the performance of repeatedly executed queries. Recently
  executed queries should see dramatic improvements. This benefit is reduced
  if changes accumulate while the query is inactive. Queries that use the
  `limit()` API may not always benefit, depending on the accumulated changes.


## Kotlin
The Kotlin extensions library transitively includes the updated
`firebase-firestore` library. The Kotlin extensions library has no additional
updates.

# 21.2.1
- [fixed] Fixed an issue where devices targeting Android API level 19 or
  earlier would crash when they were unable to connect to [firestore].

- [fixed] Fixed a race condition in Documents where access to `getData` and
  `getField` on the same document in different threads could cause a
  `NullPointerException`.

- [fixed] Fixed a race condition that could cause a `NullPointerException`
  during client initialization.


## Kotlin
The Kotlin extensions library transitively includes the updated
`firebase-firestore` library. The Kotlin extensions library has no additional
updates.

# 21.2.0
- [feature] Added an [`addSnapshotsInSyncListener()`](/docs/reference/android/com/google/firebase/firestore/FirebaseFirestore#addSnapshotsInSyncListener(java.lang.Runnable)) method to
  `FirebaseFirestore` that notifies you when all your snapshot listeners are
  in sync with each other.


## Kotlin
The Kotlin extensions library transitively includes the updated
`firebase-firestore` library. The Kotlin extensions library has no additional
updates.

# 21.1.1
- [fixed] Addressed a regression in v21.1.0 that caused the crash: "Cannot add
  document to the RemoteDocumentCache with a read time of zero".


## Kotlin
The Kotlin extensions library transitively includes the updated
`firebase-firestore` library. The Kotlin extensions library has no additional
updates.

# 21.1.0
Warning: We have received reports that this **v21.1.0 release** of the Firebase
Android SDK for [firestore] can trigger an uncaught exception. Make sure to
update to the next version of the Cloud Firestore SDK to get the fix.

- [feature] Added a
  [`FirebaseFirestore.terminate()`](/docs/reference/android/com/google/firebase/firestore/FirebaseFirestore#terminate())
  method which terminates the instance, releasing any held resources. Once it
  completes, you can optionally call `clearPersistence()` to wipe persisted
  [firestore] data from disk.

- [feature] Added a
  [`FirebaseFirestore.waitForPendingWrites()`](/docs/reference/android/com/google/firebase/firestore/FirebaseFirestore#waitForPendingWrites())
  method which allows users to wait on a promise that resolves when all pending
  writes are acknowledged by the [firestore] backend.

- [changed] Transactions now perform exponential backoff before retrying.
  This means transactions on highly contended documents are more likely to
  succeed.


## Kotlin
The Kotlin extensions library transitively includes the updated
`firebase-firestore` library. The Kotlin extensions library has no additional
updates.

# 21.0.0
- [changed] Transactions are now more flexible. Some sequences of operations
  that were previously incorrectly disallowed are now allowed. For example,
  after reading a document that doesn't exist, you can now set it multiple
  times successfully in a transaction.

- [fixed] Fixed an issue where query results were temporarily missing
  documents that previously had not matched but had been updated to now match
  the query. Refer to this
  [GitHub issue](https://github.com/firebase/firebase-android-sdk/issues/155)
  for more details.

* [changed] Added nullability annotations to improve the Kotlin developer
  experience.


## Kotlin
The Kotlin extensions library transitively includes the updated
`firebase-firestore` library. The Kotlin extensions library has no additional
updates.

# 20.2.0
- [feature] Added a `@DocumentId` annotation which can be used on a
  `DocumentReference` or `String` property in a POJO to indicate that the SDK
  should automatically populate it with the document's ID.

- [fixed] Fixed an internal assertion that was triggered when an update with
  a `FieldValue.serverTimestamp()` and an update with a
  `FieldValue.increment()` were pending for the same document. Refer to this
  [GitHub issue](https://github.com/firebase/firebase-android-sdk/issues/491)
  for more details.

- [changed] Improved performance of queries with large result sets.

- [changed] Improved performance for queries with filters that only return a
  small subset of the documents in a collection.

- [changed] Instead of failing silently, [firestore] now crashes the client
  app if it fails to load SSL Ciphers. To avoid these crashes, you must bundle
  Conscrypt to support non-GMSCore devices on Android API level 19 (KitKat) or
  earlier (for more information, refer to
  [TLS on Android](https://github.com/grpc/grpc-java/blob/master/SECURITY.md#tls-on-android)).


## Kotlin
The Kotlin extensions library transitively includes the updated
`firebase-firestore` library. The Kotlin extensions library has no additional
updates.

# 20.1.0
* [changed] SSL and gRPC initialization now happens on a separate thread,
  which reduces the time taken to produce the first query result.
* [feature] Added `clearPersistence()`, which clears the persistent storage
  including pending writes and cached documents. This is intended to help
  write reliable tests. Refer to this
  [GitHub issue](https://github.com/firebase/firebase-js-sdk/issues/449) for
  more details.


## Kotlin
The Kotlin extensions library transitively includes the updated
`firebase-firestore` library. The Kotlin extensions library has no additional
updates.

# 19.0.2
* [fixed] Updated gRPC to 1.21.0. A bug in the prior version would
  occasionally cause a crash if a network state change occurred concurrently
  with an RPC. Refer to
  [GitHub issue #428](https://github.com/firebase/firebase-android-sdk/issues/428)
  for more details.


## Kotlin
The Kotlin extensions library transitively includes the updated
`firebase-firestore` library. The Kotlin extensions library has no additional
updates.

# 19.0.1
* [fixed] Fixed an issue that prevented schema migrations for clients with
  large offline datasets. Refer to this
  [GitHub issue](https://github.com/firebase/firebase-android-sdk/issues/370)
  for more details.


## Kotlin
The Kotlin extensions library transitively includes the updated
`firebase-firestore` library. The Kotlin extensions library has no additional
updates.

# 19.0.0
* [feature] You can now query across all collections in your database with a
  given collection ID using the
  [`FirebaseFirestore.collectionGroup()`](/docs/reference/android/com/google/firebase/firestore/FirebaseFirestore#collectionGroup)
  method.
* [changed] The garbage collection process for on-disk persistence that
  removes older documents is now enabled by default. The SDK will attempt to
  periodically clean up older, unused documents once the on-disk cache passes a
  threshold size (default: 100 MB). See
  [Configure cache size](/docs/firestore/manage-data/enable-offline#configure_cache_size)
  for details on how to configure this.
* [changed] Internal changes that rely on an updated API to obtain
  authentication credentials. If you use [firebase_auth], update to
  `firebase-auth` v17.0.0 or later to ensure functionality alignment.


## Kotlin
The Kotlin extensions library transitively includes the updated
`firebase-firestore` library. The Kotlin extensions library has no additional
updates.

# 18.2.0
- [unchanged] No changes to the base `firebase-firestore` library.


## Kotlin
* [feature] The beta release of a [firestore] Android library with Kotlin
  extensions is now available. The Kotlin extensions library transitively
  includes the base `firebase-firestore` library.  To learn more, visit the
  [[firestore] KTX documentation](/docs/reference/kotlin/com/google/firebase/firestore/ktx/package-summary).

# 18.2.0
* [feature] Added [`FieldValue.increment()`](/docs/reference/android/com/google/firebase/firestore/FieldValue#increment(double)),
  which can be used in `update()` and `set(..., SetOptions.merge())` to
  increment or decrement numeric field values safely without transactions.

* [feature] Added functional interface [`FirebaseFirestore.runBatch()`](/docs/reference/android/com/google/firebase/firestore/FirebaseFirestore#runBatch( com.google.firebase.firestore.WriteBatch.Function)),
  similar to [`FirebaseFirestore.runTransaction()`](/docs/reference/android/com/google/firebase/firestore/FirebaseFirestore#runTransaction(com.google.firebase.firestore.Transaction.Function%3CTResult%3E )),
  which allows a developer to focus on the mutations of the batch rather than on
  creating and committing the batch.

* [changed] Prepared the persistence layer to support collection group
  queries. While this feature is not yet available, all schema changes are
  included in this release.

* [changed] Added `@RestrictTo` annotations to discourage the use of APIs that
  are not public. This affects internal APIs that were previously obfuscated and
  are not mentioned in our documentation.

* [changed] Improved error messages for certain Number types that are not
  supported by our serialization layer.

# 18.1.0
* [changed] Internal changes to ensure functionality alignment with other SDK
  releases.
* [fixed] Fixed calculation of SQLite database size on Android 9 Pie devices.
  On these devices, the previous method sometimes incorrectly calculated the
  size by a few MBs, potentially delaying garbage collection.

# 18.0.1
* [fixed] Fixed an issue where [firestore] would crash if handling write
  batches larger than 2 MB in size.
* [changed] [firestore] now recovers more quickly from long periods without
  network access.

# 18.0.0
* [changed] The `timestampsInSnapshotsEnabled` setting is now enabled by
  default. Timestamp fields that read from a `DocumentSnapshot` are now returned
  as `Timestamp` objects instead of `Date` objects. This is a breaking change;
  developers must update any code that expects to receive a `Date` object. See
  [`FirebaseFirestoreSettings.Builder.setTimestampsInSnapshotsEnabled()`](/docs/reference/android/com/google/firebase/firestore/FirebaseFirestoreSettings.Builder.html#setTimestampsInSnapshotsEnabled(boolean))
  for more details.
* [feature] Custom objects (POJOs) can now be passed in several ways: as a
  field value in `update()`, within `Map<>` objects passed to `set()`, in array
  transform operations, and in query filters.
* [feature] `DocumentSnapshot.get()` now supports retrieving fields as custom
  objects (POJOs) by passing a `Class<T>` instance, e.g.,
  `snapshot.get("field", CustomType.class)`.
* [fixed] Fixed an issue where if an app sent a write to the server, but the
  app was shut down before a listener received the write, the app could crash.

# 17.1.5
* [changed] [firestore] now recovers more quickly from bad network states.
* [changed] Improved performance for reading large collections.
* [fixed] Offline persistence now properly records schema downgrades. This is
  a forward-looking change that allows you to safely downgrade from future SDK
  versions to this version (v17.1.5). You can already safely downgrade versions
  now depending on the source version. For example, you can safely downgrade
  from v17.1.4 to v17.1.2 because there are no schema changes between those
  versions.  Related:
  https://github.com/firebase/firebase-android-sdk/issues/134

# 17.1.4
* [fixed] Fixed a SQLite transaction-handling issue that occasionally masked 
  exceptions when Firestore closed a transaction that was never started. For
  more information, see the [issue report in GitHub](https://github.com/firebase/firebase-android-sdk/issues/115).
* [fixed] Fixed a race condition that caused a `SQLiteDatabaseLockedException`
  when an app attempted to access the SQLite database from multiple threads.


# 17.1.2
* [changed] Changed how the SDK handles locally-updated documents while syncing those updates with Cloud Firestore servers. This can lead to slight behavior changes and may affect the [`SnapshotMetadata.hasPendingWrites()`](/docs/reference/android/com/google/firebase/firestore/SnapshotMetadata.html#hasPendingWrites()) metadata flag.
* [changed] Eliminated superfluous update events for locally cached documents that are known to lag behind the server version. Instead, the SDK buffers these events until the client has caught up with the server.

# 17.1.1
* [fixed] Fixed an issue where the first `get()` call made after being offline could incorrectly return cached data without attempting to reach the backend.
* [changed] Changed `get()` to only make one attempt to reach the backend before returning cached data, potentially reducing delays while offline.
* [fixed] Fixed an issue that caused Firebase to drop empty objects from calls to `set(..., SetOptions.merge())`.
* [fixed] Updated printf-style templates to ensure that they're compile time constants. Previously, some were influenced by error messages. When those error messages contained `%p` or other, related tokens, `String.format()` would throw an exception.
* [changed] Some SDK errors that represent common mistakes, like permission errors or missing indexes, are automatically logged as warnings in addition to being surfaced via the API.

# 17.1.0
* [fixed] Corrected an issue with methods in the Cloud Firestore v17.0.5 release. To avoid potential errors, don't use v17.0.5.

# 17.0.5
* [feature] Added [`FieldValue.arrayUnion()`](/docs/reference/android/com/google/firebase/firestore/FieldValue.html#arrayUnion(Object...)) and [`FieldValue.arrayRemove()`](/docs/reference/android/com/google/firebase/firestore/FieldValue.html#arrayRemove(Object...)) to atomically add and remove elements from an array field in a document.
* [feature] Added [`Query.whereArrayContains()`](/docs/reference/android/com/google/firebase/firestore/Query.html#whereArrayContains(com.google.firebase.firestore.FieldPath, java.lang.Object)) query operator to find documents where an array field contains a specific element.
* [changed] Improved offline performance with many outstanding writes.
* [fixed] Firestore will now recover from auth token expiration when the system clock is wrong.

# 17.0.4
* [fixed] Fixed an issue where queries returned fewer results than they
  should. The issue related to
  [improper caching](https://github.com/firebase/firebase-ios-sdk/issues/1548),
  so clients may use extra bandwidth the first time they launch with this
  version of the SDK, as they re-download cleared cached data.
# 17.0.3
* [changed] The [`Timestamp`](/docs/reference/android/com/google/firebase/Timestamp) class now implements [`Parcelable`](//developer.android.com/reference/android/os/Parcelable) in addition to [`Comparable`](//developer.android.com/reference/java/lang/Comparable).

# 17.0.2
* [changed] gRPC requirement updated from 1.8.0 to 1.12.0. This allows quicker
  failover between Wi-Fi and cellular networks.

# 17.0.1
* [fixed] Fixed an issue where `set()` didn't correctly respect
  [`SetOptions.mergeFields()`](/docs/reference/android/com/google/firebase/firestore/SetOptions.html#mergeFields(java.util.List<java.lang.String>))
  for data containing
  [`FieldValue.delete()`](/docs/reference/android/com/google/firebase/firestore/FieldValue.html#delete())
  or
  [`FieldValue.serverTimestamp()`](/docs/reference/android/com/google/firebase/firestore/FieldValue.html#serverTimestamp())
  values.
<|MERGE_RESOLUTION|>--- conflicted
+++ resolved
@@ -1,4 +1,3 @@
-<<<<<<< HEAD
 # 24.6.0
 * [fixed] Fixed stack overflow caused by deeply nested server timestamps (#4702).
 * [feature] Add new cache config APIs to customize SDK's cache setup.
@@ -6,12 +5,7 @@
 * [changed] Mark isPersistenceEnabled and getCacheSizeBytes as deprecated from FirebaseFirestoreSettings.
 * [changed] Mark isPersistenceEnabled, getCacheSizeBytes, setPersistenceEnabled and setCacheSizeBytes 
             from FirebaseFirestoreSettings.Builder as deprecated.
-=======
-# Unreleased
-* [feature] Add new cache config APIs to customize SDK's cache setup.
-* [feature] Add LRU garbage collector to SDK's memory cache.
 * [changed] Internal changes to ensure alignment with other SDK releases.
->>>>>>> 07f25672
 
 # 24.5.0
 * [fixed] Fixed stack overflow caused by deeply nested server timestamps.
