--- conflicted
+++ resolved
@@ -1,20 +1,6 @@
 # Unreleased
-<<<<<<< HEAD
 - [feature] You can now query across all collections in your database with a
   given collection ID using the `FirebaseFirestore.collectionGroup()` method.
-
-# 18.2.0
-- [feature] Added `FieldValue.increment()`, which can be used in `update()`
-  and `set(..., SetOptions.merge())` to increment or decrement numeric field
-  values safely without transactions.
-- [feature] Added functional interface `FirebaseFirestore.runBatch()`, similar
-  to `FirebaseFirestore.runTransaction()`, which allows a developer to focus
-  on the mutations of the batch rather than on creating and committing the
-  batch.
-- [fixed] Fixed calculation of SQLite database size on Android 9 Pie devices.
-  Previous method could be off by a few MBs on these devices, potentially
-  delaying garbage collection.
-=======
 
 # 18.2.0
 - [feature] Added `FieldValue.increment()`, which can be used in `update()` and
@@ -23,7 +9,6 @@
 - [feature] Added functional interface `FirebaseFirestore.runBatch()`, similar
   to `FirebaseFirestore.runTransaction()`, which allows a developer to focus on
   the mutations of the batch rather than on creating and committing the batch.
->>>>>>> bb037d17
 - [changed] Prepared the persistence layer to support collection group queries.
   While this feature is not yet available, all schema changes are included in
   this release.
