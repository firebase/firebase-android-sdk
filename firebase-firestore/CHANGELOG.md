--- conflicted
+++ resolved
@@ -1,14 +1,11 @@
 # Unreleased
-<<<<<<< HEAD
 - [fixed] Fixed an issue where Android API level 19 and earlier devices would
   crash when unable to connect to Firestore (#904).
 
 # 21.2.0
-=======
 - [fixed] Fixed a race condition in Documents where access to getData and
   getField on the same document in different threads could cause a
   NullPointerException.
->>>>>>> 99eaba4d
 - [feature] Added an `addSnapshotsInSyncListener()` method to 
   `FirebaseFirestore`that notifies you when all your snapshot listeners are
   in sync with each other.
