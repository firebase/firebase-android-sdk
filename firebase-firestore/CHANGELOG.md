--- conflicted
+++ resolved
@@ -1,12 +1,9 @@
 # Unreleased
-<<<<<<< HEAD
 - [fixed] Fixed an internal assertion that was triggered when an
   update with a `FieldValue.serverTimestamp()` and an update with a
   `FieldValue.increment()` were pending for the same document (#491).
-=======
 - [changed] Improved performance for queries with filters that only return a
   small subset of the documents in a collection.
->>>>>>> 9ac7870d
 - [changed] Instead of failing silently, Firestore now crashes the client app
   if it fails to load SSL Ciphers. To avoid these crashes, you must bundle 
   Conscrypt to support non-GMSCore devices on Android KitKat or JellyBean (see
