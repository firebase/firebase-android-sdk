# Unreleased
- [fixed] Fixed an issue where the first `get()` call made after being offline
  could incorrectly return cached data without attempting to reach the backend.
- [changed] Changed `get()` to only make 1 attempt to reach the backend before
  returning cached data, potentially reducing delays while offline. Previously
  it would make 2 attempts, to work around a backend bug.
<<<<<<< HEAD
- [fixed] Fixed an issue that caused us to drop empty objects from calls to
  `set(..., SetOptions.merge())`.
=======
- [changed] Some SDK errors that represent common mistakes (such as permission
  denied or a missing index) will automatically be logged as a warning in
  addition to being surfaced via the API.
>>>>>>> 7005c974

# 17.1.0
- [feature] Added `FieldValue.arrayUnion()` and `FieldValue.arrayRemove()` to
  atomically add and remove elements from an array field in a document.
- [feature] Added `Query.whereArrayContains()` query operator to find documents
  where an array field contains a specific element.

# 17.0.4
- [fixed] Fixed an issue where queries returned fewer results than they should,
  caused by documents that were cached as deleted when they should not have
  been (firebase/firebase-ios-sdk#1548). Some cache data is cleared and so
  clients may use extra bandwidth the first time they launch with this version
  of the SDK.

# 17.0.3
- [changed] The `Timestamp` class now implements `Parcelable` in addition to
  `Comparable`.<|MERGE_RESOLUTION|>--- conflicted
+++ resolved
@@ -4,14 +4,11 @@
 - [changed] Changed `get()` to only make 1 attempt to reach the backend before
   returning cached data, potentially reducing delays while offline. Previously
   it would make 2 attempts, to work around a backend bug.
-<<<<<<< HEAD
 - [fixed] Fixed an issue that caused us to drop empty objects from calls to
   `set(..., SetOptions.merge())`.
-=======
 - [changed] Some SDK errors that represent common mistakes (such as permission
   denied or a missing index) will automatically be logged as a warning in
   addition to being surfaced via the API.
->>>>>>> 7005c974
 
 # 17.1.0
 - [feature] Added `FieldValue.arrayUnion()` and `FieldValue.arrayRemove()` to
