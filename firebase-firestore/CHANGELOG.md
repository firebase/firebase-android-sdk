<<<<<<< HEAD
# Unreleased (21.3.0)
- [changed] Improved the performance of repeatedly executed queries. Recently
  executed queries should see dramatic improvements. This benefit is reduced
  if changes accumulate while the query is inactive. Queries that use the
  `limit()` API may not always benefit, depending on the accumulated changes.
=======
# Unreleased
- [feature] Added `Query.whereIn()` and `Query.whereArrayContainsAny()` query
  operators. `Query.whereIn()` finds documents where a specified field’s value
  is IN a specified array. `Query.whereArrayContainsAny()` finds documents
  where a specified field is an array and contains ANY element of a specified
  array.
>>>>>>> 405d287a

# 21.2.1
- [fixed] Fixed an issue where Android API level 19 and earlier devices would
  crash when unable to connect to Firestore (#904).
- [fixed] Fixed a race condition in Documents where access to getData and
  getField on the same document in different threads could cause a
  NullPointerException.
- [fixed] Fix a race condition that could cause a `NullPointerException` during
  client initialization.

# 21.2.0
- [feature] Added an `addSnapshotsInSyncListener()` method to 
  `FirebaseFirestore`that notifies you when all your snapshot listeners are
  in sync with each other.

# 21.1.2
- [fixed] Fixed a crash that could occur when a large number of documents were
  removed during garbage collection of the persistence cache.

# 21.1.1
- [fixed] Addressed a regression in 21.1.0 that caused the crash: "Cannot add
  document to the RemoteDocumentCache with a read time of zero".

# 21.1.0
- [feature] Added a `terminate()` method to `FirebaseFirestore` which
  terminates the instance, releasing any held resources. Once it completes, you
  can optionally call `clearPersistence()` to wipe persisted Firestore data from
  disk.
- [feature] Added a `waitForPendingWrites()` method to `FirebaseFirestore`
  which allows users to wait on a promise that resolves when all pending writes
  are acknowledged by the Firestore backend.
- [changed] Transactions now perform exponential backoff before retrying. This
  means transactions on highly contended documents are more likely to succeed.

# 21.0.0
- [changed] Transactions are now more flexible. Some sequences of operations
  that were previously incorrectly disallowed are now allowed. For example,
  after reading a document that doesn't exist, you can now set it multiple
  times successfully in a transaction.
- [fixed] Fixed an issue where query results were temporarily missing documents
  that previously had not matched but had been updated to now match the
  query (#155).

# 20.2.0
- [feature] Added a `@DocumentId` annotation which can be used on a
  `DocumentReference` or `String` property in a POJO to indicate that the SDK
  should automatically populate it with the document's ID.
- [fixed] Fixed an internal assertion that was triggered when an update
  with a `FieldValue.serverTimestamp()` and an update with a
  `FieldValue.increment()` were pending for the same document (#491).
- [changed] Improved performance of queries with large result sets.
- [changed] Improved performance for queries with filters that only return a
  small subset of the documents in a collection.
- [changed] Instead of failing silently, Firestore now crashes the client app
  if it fails to load SSL Ciphers. To avoid these crashes, you must bundle 
  Conscrypt to support non-GMSCore devices on Android API level 19 (KitKat) or
  earlier (for more information, refer to
  https://github.com/grpc/grpc-java/blob/master/SECURITY.md#tls-on-android).
- [changed] Failed transactions now fail with the exception from the last 
  attempt instead of always failing with an exception with code `ABORTED`.

# 20.1.0
- [changed] SSL and gRPC initialization now happens on a separate thread, which
  reduces the time taken to produce the first query result.
- [feature] Added `clearPersistence()`, which clears the persistent storage
  including pending writes and cached documents. This is intended to help
  write reliable tests (https://github.com/firebase/firebase-js-sdk/issues/449).

# 20.0.0
- [changed] Migrated from the Android Support Libraries to the Jetpack
  (AndroidX) Libraries.

# 19.0.2
- [fixed] Updated gRPC to 1.21.0. A bug in the prior version would occasionally
  cause a crash if a network state change occurred concurrently with an RPC.
  (#428)

# 19.0.1
- [fixed] Fixed an issue that prevented schema migrations for clients with
  large offline datasets (#370).

# 19.0.0
- [feature] You can now query across all collections in your database with a
  given collection ID using the `FirebaseFirestore.collectionGroup()` method.
- [changed] The garbage collection process for on-disk persistence that
  removes older documents is now enabled by default. The SDK will attempt to
  periodically clean up older, unused documents once the on-disk cache passes a
  threshold size (default: 100 MB). This threshold can be configured by setting
  `FirebaseFirestoreSettings.Builder.setCacheSizeBytes`. It must be set to a
  minimum of 1 MB. The garbage collection process can be disabled entirely by
  setting `FirebaseFirestoreSettings.setCacheSizeBytes` to
  `FirebaseFirestoreSettings.CACHE_SIZE_UNLIMITED`.

# 18.2.0
- [feature] Added `FieldValue.increment()`, which can be used in `update()` and
  `set(..., SetOptions.merge())` to increment or decrement numeric field values
  safely without transactions.
- [feature] Added functional interface `FirebaseFirestore.runBatch()`, similar
  to `FirebaseFirestore.runTransaction()`, which allows a developer to focus on
  the mutations of the batch rather than on creating and committing the batch.
- [changed] Prepared the persistence layer to support collection group queries.
  While this feature is not yet available, all schema changes are included in
  this release.
- [changed] Added `@RestrictTo` annotations to discourage the use of APIs that
  are not public. This affects internal APIs that were previously obfuscated and
  are not mentioned in our documentation.
- [changed] Improved error messages for certain Number types that are not
  supported by our serialization layer (#272).

# 18.1.0
- [changed] Internal changes to ensure functionality alignment with other SDK
  releases.
- [fixed] Fixed calculation of SQLite database size on Android 9 Pie devices.
  On these devices, the previous method sometimes incorrectly calculated the
  size by a few MBs, potentially delaying garbage collection.

# 18.0.1
- [fixed] Fixed an issue where Firestore would crash if handling write batches
  larger than 2 MB in size (#208).
- [changed] Firestore now recovers more quickly from long periods without
  network access (#217).

# 18.0.0
- [changed] The `timestampsInSnapshotsEnabled` setting is now enabled by
  default. Timestamp fields that read from a `DocumentSnapshot` are now
  returned as `Timestamp` objects instead of `Date` objects. This is a breaking
  change; developers must update any code that expects to receive a `Date`
  object. See https://firebase.google.com/docs/reference/android/com/google/firebase/firestore/FirebaseFirestoreSettings.Builder.html#setTimestampsInSnapshotsEnabled(boolean) for more details.
- [feature] Custom objects (POJOs) can now be passed in several ways: as a
  field value in `update()`, within `Map<>` objects passed to `set()`, in array
  transform operations, and in query filters.
- [feature] `DocumentSnapshot.get()` now supports retrieving fields as
  custom objects (POJOs) by passing a `Class<T>` instance, e.g.,
  `snapshot.get("field", CustomType.class)`.
- [fixed] Fixed an issue where if an app sent a write to the server, but the
  app was shut down before a listener received the write, the app could crash.

# 17.1.5
- [changed] Firestore now recovers more quickly from bad network states.
- [changed] Improved performance for reading large collections.
- [fixed] Offline persistence now properly records schema downgrades. This is a
  forward-looking change that allows you to safely downgrade from future SDK
  versions to this version (v17.1.5). You can already safely downgrade versions
  now depending on the source version. For example, you can safely downgrade
  from v17.1.4 to v17.1.2 because there are no schema changes between those
  versions. (#134)

# 17.1.4
- [fixed] Fixed a SQLite transaction handling issue that occasionally masked
  exceptions when Firestore closed a transaction that was never started. For
  more information, see the issue report in GitHub (https://github.com/firebase/firebase-android-sdk/issues/115).
- [fixed] Fixed a race condition that caused a `SQLiteDatabaseLockedException`
  when an app attempted to access the SQLite database from multiple threads.

# 17.1.2
- [changed] Changed how the SDK handles locally-updated documents while syncing
  those updates with Cloud Firestore servers. This can lead to slight behavior
  changes and may affect the `SnapshotMetadata.hasPendingWrites()` metadata
  flag.
- [changed] Eliminated superfluous update events for locally cached documents
  that are known to lag behind the server version. Instead, the SDK buffers
  these events until the client has caught up with the server.

# 17.1.1
- [fixed] Fixed an issue where the first `get()` call made after being offline
  could incorrectly return cached data without attempting to reach the backend.
- [changed] Changed `get()` to only make one attempt to reach the backend before
  returning cached data, potentially reducing delays while offline.
- [fixed] Fixed an issue that caused Firebase to drop empty objects from calls
  to `set(..., SetOptions.merge())`.
- [fixed] Updated printf-style templates to ensure that they're compile time
  constants. Previously, some were influenced by error messages. When those
  error messages contained `%p` or other, related tokens, `String.format()`
  would throw an exception.
- [changed] Some SDK errors that represent common mistakes, like permission
  errors or missing indexes, are automatically be logged as warnings in addition
  to being surfaced via the API.

# 17.1.0
- [feature] Added `FieldValue.arrayUnion()` and `FieldValue.arrayRemove()` to
  atomically add and remove elements from an array field in a document.
- [feature] Added `Query.whereArrayContains()` query operator to find documents
  where an array field contains a specific element.

# 17.0.4
- [fixed] Fixed an issue where queries returned fewer results than they should,
  caused by documents that were cached as deleted when they should not have
  been (firebase/firebase-ios-sdk#1548). Some cache data is cleared and so
  clients may use extra bandwidth the first time they launch with this version
  of the SDK.

# 17.0.3
- [changed] The `Timestamp` class now implements `Parcelable` in addition to
  `Comparable`.<|MERGE_RESOLUTION|>--- conflicted
+++ resolved
@@ -1,17 +1,13 @@
-<<<<<<< HEAD
 # Unreleased (21.3.0)
-- [changed] Improved the performance of repeatedly executed queries. Recently
-  executed queries should see dramatic improvements. This benefit is reduced
-  if changes accumulate while the query is inactive. Queries that use the
-  `limit()` API may not always benefit, depending on the accumulated changes.
-=======
-# Unreleased
 - [feature] Added `Query.whereIn()` and `Query.whereArrayContainsAny()` query
   operators. `Query.whereIn()` finds documents where a specified field’s value
   is IN a specified array. `Query.whereArrayContainsAny()` finds documents
   where a specified field is an array and contains ANY element of a specified
   array.
->>>>>>> 405d287a
+- [changed] Improved the performance of repeatedly executed queries. Recently
+  executed queries should see dramatic improvements. This benefit is reduced
+  if changes accumulate while the query is inactive. Queries that use the
+  `limit()` API may not always benefit, depending on the accumulated changes.
 
 # 21.2.1
 - [fixed] Fixed an issue where Android API level 19 and earlier devices would
