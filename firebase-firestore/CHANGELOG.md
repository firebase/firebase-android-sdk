--- conflicted
+++ resolved
@@ -1,11 +1,8 @@
 # Unreleased
-<<<<<<< HEAD
+- [fixed] Fixed an internal assertion that was triggered when an update
+  with a `FieldValue.serverTimestamp()` and an update with a
+  `FieldValue.increment()` were pending for the same document (#491).
 - [changed] Improved performance of queries with large result sets.
-=======
-- [fixed] Fixed an internal assertion that was triggered when an
-  update with a `FieldValue.serverTimestamp()` and an update with a
-  `FieldValue.increment()` were pending for the same document (#491).
->>>>>>> bbd9b7d7
 - [changed] Improved performance for queries with filters that only return a
   small subset of the documents in a collection.
 - [changed] Instead of failing silently, Firestore now crashes the client app
