# Unreleased

- [changed] Bumped internal dependencies.
- [changed] Improve the performance of queries in collections that contain many deleted documents.
  [#7295](//github.com/firebase/firebase-android-sdk/issues/7295)
<<<<<<< HEAD
- [changed] Improve query performance via internal memoization of calculated document data.
  [#7370](//github.com/firebase/firebase-android-sdk/issues/7370)
=======
- [changed] Improve query performance in large result sets by replacing the deprecated AsyncTask
  thread pool with a self-managed thread pool.
  [#7376](//github.com/firebase/firebase-android-sdk/issues/7376)
>>>>>>> b6453e85

# 26.0.0

- [changed] **Breaking Change**: Updated minSdkVersion to API level 23 or higher.
- [removed] **Breaking Change**: Stopped releasing the deprecated Kotlin extensions (KTX) module and
  removed it from the Firebase Android BoM. Instead, use the KTX APIs from the main module. For
  details, see the
  [FAQ about this initiative](https://firebase.google.com/docs/android/kotlin-migration).
- [fixed] Further improved performance of UTF-8 string ordering logic, which had degraded in v25.1.2
  and received some improvements in v25.1.3.
  [#7053](//github.com/firebase/firebase-android-sdk/issues/7053)
- [changed] Use the `compare()` methods defined in standard `Integer`, `Long`, and `Character`
  classes instead of Firestore's bespoke implementations.
  [#7109](//github.com/firebase/firebase-android-sdk/pull/7109)

# 25.1.4

- [fixed] Fixed the `null` value handling in `whereNotEqualTo` and `whereNotIn` filters.
- [fixed] Catch exception when stream is already cancelled during close.
  [#6894](//github.com/firebase/firebase-android-sdk/pull/6894)

## Kotlin

The Kotlin extensions library transitively includes the updated `firebase-firestore` library. The
Kotlin extensions library has no additional updates.

# 25.1.3

- [fixed] Use lazy encoding in UTF-8 encoded byte comparison for strings to solve performance
  issues. [#6706](//github.com/firebase/firebase-android-sdk/pull/6706)
- [changed] Updated `protolite-well-known-types` dependency to `18.0.1`. [#6716]

## Kotlin

The Kotlin extensions library transitively includes the updated `firebase-firestore` library. The
Kotlin extensions library has no additional updates.

# 25.1.2

- [fixed] Fixed a server and sdk mismatch in unicode string sorting.
  [#6615](//github.com/firebase/firebase-android-sdk/pull/6615)

## Kotlin

The Kotlin extensions library transitively includes the updated `firebase-firestore` library. The
Kotlin extensions library has no additional updates.

# 25.1.1

- [changed] Update Firestore proto definitions.
  [#6369](//github.com/firebase/firebase-android-sdk/pull/6369)
- [changed] Updated protobuf dependency to `3.25.5` to fix
  [CVE-2024-7254](https://nvd.nist.gov/vuln/detail/CVE-2024-7254).

## Kotlin

The Kotlin extensions library transitively includes the updated `firebase-firestore` library. The
Kotlin extensions library has no additional updates.

# 25.1.0

- [feature] Add support for the VectorValue type.
  [#6154](//github.com/firebase/firebase-android-sdk/pull/6154)

## Kotlin

The Kotlin extensions library transitively includes the updated `firebase-firestore` library. The
Kotlin extensions library has no additional updates.

# 25.0.0

- [feature] Enable queries with range & inequality filters on multiple fields.
  [#5729](//github.com/firebase/firebase-android-sdk/pull/5729)
- [changed] Internal improvements.
- [feature] Support conversion between `java.time.Instant` and `Timestamp`
  [#5853](//github.com/firebase/firebase-android-sdk/pull/5853)

## Kotlin

The Kotlin extensions library transitively includes the updated `firebase-firestore` library. The
Kotlin extensions library has no additional updates.

# 24.11.0

- [feature] Enable snapshot listener option to retrieve data from local cache only.
  [#5690](//github.com/firebase/firebase-android-sdk/pull/5690)

## Kotlin

The Kotlin extensions library transitively includes the updated `firebase-firestore` library. The
Kotlin extensions library has no additional updates.

# 24.10.3

- [fixed] Fixed the missing handling setter annotations bug introduced by
  [#5626](//github.com/firebase/firebase-android-sdk/pull/5626).
  [#5706](//github.com/firebase/firebase-android-sdk/pull/5706)

## Kotlin

The Kotlin extensions library transitively includes the updated `firebase-firestore` library. The
Kotlin extensions library has no additional updates.

# 24.10.2

- [changed] Internal test improvements.
- [fixed] Fixed the `@Exclude` annotation doesn't been propagated to Kotlin's corresponding bridge
  methods. [#5626](//github.com/firebase/firebase-android-sdk/pull/5626)

## Kotlin

The Kotlin extensions library transitively includes the updated `firebase-firestore` library. The
Kotlin extensions library has no additional updates.

# 24.10.1

- [fixed] Fixed an issue caused by calling mutation on immutable map object.
  [#5573](//github.com/firebase/firebase-android-sdk/pull/5573)
- [fixed] Fixed an issue in the local cache synchronization logic where all locally-cached documents
  that matched a resumed query would be unnecessarily re-downloaded; with the fix it now only
  downloads the documents that are known to be out-of-sync.
  [#5506](//github.com/firebase/firebase-android-sdk/pull/5506)
- [fixed] Fixed an issue where GC runs into a infinite loop in a certain case.
  [#5417](https://github.com/firebase/firebase-android-sdk/issues/5417)

## Kotlin

The Kotlin extensions library transitively includes the updated `firebase-firestore` library. The
Kotlin extensions library has no additional updates.

# 24.10.0

- [fixed] Fixed the `DocumentSnapshot` equals method to not consider internal state when comparing
  snapshots.

# 24.9.1

- [feature] Expose Sum/Average aggregate query support in API.
  [#5217](//github.com/firebase/firebase-android-sdk/pull/5217)

## Kotlin

The Kotlin extensions library transitively includes the updated `firebase-firestore` library. The
Kotlin extensions library has no additional updates.

# 24.9.0

- [changed] Added Kotlin extensions (KTX) APIs from `com.google.firebase:firebase-firestore-ktx` to
  `com.google.firebase:firebase-firestore` under the `com.google.firebase.firestore` package. For
  details, see the
  [FAQ about this initiative](https://firebase.google.com/docs/android/kotlin-migration)
- [deprecated] All the APIs from `com.google.firebase:firebase-firestore-ktx` have been added to
  `com.google.firebase:firebase-firestore` under the `com.google.firebase.firestore` package, and
  all the Kotlin extensions (KTX) APIs in `com.google.firebase:firebase-firestore-ktx` are now
  deprecated. As early as April 2024, we'll no longer release KTX modules. For details, see the
  [FAQ about this initiative](https://firebase.google.com/docs/android/kotlin-migration)

## Kotlin

The Kotlin extensions library transitively includes the updated `firebase-firestore` library. The
Kotlin extensions library has no additional updates.

# 24.8.1

- [fixed] Disabled `GradleMetadataPublishing` to fix breakage of the Kotlin extensions library.
  [#5337]

## Kotlin

The Kotlin extensions library transitively includes the updated `firebase-firestore` library. The
Kotlin extensions library has no additional updates.

# 24.8.0

- [feature] Added the option to allow the SDK to create cache indexes automatically to improve query
  execution locally. See
  [`db.getPersistentCacheIndexManager().enableIndexAutoCreation()`](</docs/reference/android/com/google/firebase/firestore/PersistentCacheIndexManager#enableIndexAutoCreation()>)
  ([GitHub [#4987](//github.com/firebase/firebase-android-sdk/pull/4987){: .external}).

## Kotlin

The Kotlin extensions library transitively includes the updated `firebase-firestore` library. The
Kotlin extensions library has no additional updates.

# 24.7.1

- [fixed] Implement equals method on Filter class.
  [#5210](//github.com/firebase/firebase-android-sdk/issues/5210)

# 24.7.0

- [feature] Expose MultiDb support in API.
  [#4015](//github.com/firebase/firebase-android-sdk/issues/4015)
- [fixed] Fixed a thread interference issue that may lead to a ConcurrentModificationException.
  (GitHub [#5091](//github.com/firebase/firebase-android-sdk/issues/5091){: .external})

## Kotlin

The Kotlin extensions library transitively includes the updated `firebase-firestore` library. The
Kotlin extensions library has no additional updates.

# 24.6.1

- [feature] Implemented an optimization in the local cache synchronization logic that reduces the
  number of billed document reads when documents were deleted on the server while the client was not
  actively listening to the query (e.g. while the client was offline). (GitHub
  [#4982](//github.com/firebase/firebase-android-sdk/pull/4982){: .external})

## Kotlin

The Kotlin extensions library transitively includes the updated `firebase-firestore` library. The
Kotlin extensions library has no additional updates.

# 24.6.0

- [fixed] Fixed stack overflow caused by deeply nested server timestamps. (GitHub
  [#4702](//github.com/firebase/firebase-android-sdk/issues/4702){: .external})
- [feature] Added new
  [cache config APIs](</docs/reference/android/com/google/firebase/firestore/FirebaseFirestoreSettings.Builder#setLocalCacheSettings(com.google.firebase.firestore.LocalCacheSettings)>)
  to customize the SDK's cache setup.
- [feature] Added
  [LRU garbage collector](/docs/reference/android/com/google/firebase/firestore/MemoryLruGcSettings)
  to the SDK's memory cache.
- [deprecated] Deprecated the following APIs from
  [`FirebaseFirestoreSettings`](/docs/reference/android/com/google/firebase/firestore/FirebaseFirestoreSettings):<br>
  `isPersistenceEnabled` and `getCacheSizeBytes`.
- [deprecated] Deprecated the following APIs from
  [`FirebaseFirestoreSettings.Builder`](</docs/reference/android/com/google/firebase/firestore/FirebaseFirestoreSettings.Builder#setLocalCacheSettings(com.google.firebase.firestore.LocalCacheSettings)>):<br>
  `isPersistenceEnabled`, `getCacheSizeBytes`, `setPersistenceEnabled`, and `setCacheSizeBytes`.
- [changed] Internal changes to ensure alignment with other SDK releases.

## Kotlin

The Kotlin extensions library transitively includes the updated `firebase-firestore` library. The
Kotlin extensions library has no additional updates.

# 24.5.0

- [fixed] Fixed stack overflow caused by deeply nested server timestamps. (GitHub
  [#4702](//github.com/firebase/firebase-android-sdk/issues/4702){: .external})

## Kotlin

- [feature] Added
  [`Query.dataObjects<T>()`](/docs/reference/kotlin/com/google/firebase/firestore/ktx/package-summary#dataObjects)
  and
  [`DocumentReference.dataObjects<T>()`](/docs/reference/kotlin/com/google/firebase/firestore/ktx/package-summary#dataObjects_1)
  Kotlin Flows to listen for realtime updates and convert its values to a specific type.

# 24.4.5

- [feature] Added support for disjunctions in queries (`OR` queries).

## Kotlin

The Kotlin extensions library transitively includes the updated `firebase-firestore` library. The
Kotlin extensions library has no additional updates.

# 24.4.4

- [changed] Relaxed certain query validations performed by the SDK
  ([GitHub Issue #4231](//github.com/firebase/firebase-android-sdk/issues/4231)).
- [changed] Updated gRPC to 1.52.1, and updated JavaLite, protoc, and protobuf-java-util to 3.21.11.

## Kotlin

The Kotlin extensions library transitively includes the updated `firebase-firestore` library. The
Kotlin extensions library has no additional updates.

# 24.4.3

- [fixed] Fixed a potential high-memory usage issue.
- [fixed] Fixed an issue that stopped some performance optimization from being applied.

## Kotlin

The Kotlin extensions library transitively includes the updated `firebase-firestore` library. The
Kotlin extensions library has no additional updates.

# 24.4.2

- [fixed] Fixed an issue that stopped some performance optimization from being applied.

## Kotlin

The Kotlin extensions library transitively includes the updated `firebase-firestore` library. The
Kotlin extensions library has no additional updates.

# 24.4.1

- [fixed] Fix `FAILED_PRECONDITION` when writing to a deleted document in a transaction. (#5871)
- [fixed] Fixed [firestore] failing to raise initial snapshot from an empty local cache result.
  (#4207)
- [fixed] Removed invalid suggestions to use `GenericTypeIndicator` from error messages. (#222)
- [changed] Updated dependency of `io.grpc.*` to its latest version (v1.50.2).

## Kotlin

The Kotlin extensions library transitively includes the updated `firebase-firestore` library. The
Kotlin extensions library has no additional updates.

# 24.4.0

- [feature] Added
  [`Query.count()`](</docs/reference/android/com/google/firebase/firestore/Query#count()>), which
  fetches the number of documents in the result set without actually downloading the documents.

## Kotlin

The Kotlin extensions library transitively includes the updated `firebase-firestore` library. The
Kotlin extensions library has the following additional updates:

- [feature] Firebase now supports Kotlin coroutines. With this release, we added
  [`kotlinx-coroutines-play-services`](https://kotlinlang.org/api/kotlinx.coroutines/kotlinx-coroutines-play-services/){:
  .external} to `firebase-firestore-ktx` as a transitive dependency, which exposes the
  `Task<T>.await()` suspend function to convert a
  [`Task`](https://developers.google.com/android/guides/tasks) into a Kotlin coroutine.

# 24.3.1

- [changed] Updated dependency of `io.grpc.*` to its latest version (v1.48.1).

## Kotlin

The Kotlin extensions library transitively includes the updated `firebase-firestore` library.

# 24.3.0

- [changed] Updated dependency of `play-services-basement` to its latest version (v18.1.0).

## Kotlin

The Kotlin extensions library transitively includes the updated `firebase-firestore` library. The
Kotlin extensions library also has the following additional updates:

- [feature] Added
  [`Query.snapshots()`](/docs/reference/kotlin/com/google/firebase/firestore/ktx/package-summary#snapshots_1)
  and
  [`DocumentReference.snapshots()`](/docs/reference/kotlin/com/google/firebase/firestore/ktx/package-summary#snapshots)
  Kotlin Flows to listen for realtime updates.

# 24.2.2

- [fixed] Fixed an issue in `waitForPendingWrites()` that could lead to a `NullPointerException`.

## Kotlin

The Kotlin extensions library transitively includes the updated `firebase-firestore` library. The
Kotlin extensions library has no additional updates.

# 24.2.1

- [changed] Internal refactor and test improvements.

## Kotlin

The Kotlin extensions library transitively includes the updated `firebase-firestore` library. The
Kotlin extensions library has no additional updates.

# 24.2.0

- [feature] Added customization support for
  [`FirebaseFirestore.runTransaction`](</docs/reference/android/com/google/firebase/firestore/FirebaseFirestore#runTransaction(com.google.firebase.firestore.Transaction.Function%3CTResult%3E)>).

## Kotlin

The Kotlin extensions library transitively includes the updated `firebase-firestore` library. The
Kotlin extensions library has no additional updates.

# 24.1.2

- [fixed] Fixed an issue where patching multiple fields shadows each other. (#3528).

## Kotlin

The Kotlin extensions library transitively includes the updated `firebase-firestore` library. The
Kotlin extensions library has no additional updates.

# 24.1.1

- [fixed] Fixed an issue in the beta version of the index engine that might cause [firestore] to
  exclude document results for limit queries with local modifications.
- [changed] [firestore] can now serialize objects with `android.net.Uri`s.

## Kotlin

The Kotlin extensions library transitively includes the updated `firebase-firestore` library. The
Kotlin extensions library has no additional updates.

# 24.1.0

- [feature] Added beta support for indexed query execution. You can enable indexes by invoking
  `FirebaseFirestore.setIndexConfiguration()` with the JSON index definition exported by the
  [firebase_cli]. Queries against the cache are executed using an index once the asynchronous index
  generation completes.
- [fixed] Fixed missing document fields issue with offline overlays. (#3528).

## Kotlin

The Kotlin extensions library transitively includes the updated `firebase-firestore` library. The
Kotlin extensions library has no additional updates.

# 24.0.2

- [fixed] Fixed a [firebase_app_check] issue that caused [firestore] listeners to stop working and
  receive a `Permission Denied` error. This issue only occurred if the [app_check] expiration time
  was set to under an hour.
- [fixed] Fixed a potential problem during the shutdown of [firestore] that prevented the shutdown
  from proceeding if a network connection was opened right before.
- [fixed] Fixed an NPE issue where mutations with multiple documents were not handled correctly
  during previous mutation acknowledgement. (#3490).
- [changed] Queries are now sent to the backend before the SDK starts local processing, which
  reduces overall query latency.
- [changed] Updated dependencies of `play-services-basement`, `play-services-base`, and
  `play-services-tasks` to their latest versions (v18.0.0, v18.0.1, and v18.0.1, respectively). For
  more information, see the [note](#basement18-0-0_base18-0-1_tasks18-0-1) at the top of this
  release entry.

## Kotlin

The Kotlin extensions library transitively includes the updated `firebase-firestore` library. The
Kotlin extensions library has no additional updates.

# 24.0.1

- [changed] Optimized performance for offline usage.
- [changed] Optimized performance for queries with collections that contain subcollections.

## Kotlin

The Kotlin extensions library transitively includes the updated `firebase-firestore` library. The
Kotlin extensions library has no additional updates.

# 24.0.0

- [changed] This SDK now requires devices and emulators to target API level 19 (KitKat) or higher
  and to use Android 4.4 or higher. This is due to an update in its gRPC dependency version and to
  align with requirements of other Firebase libraries.
- [feature] Added support for [firebase_app_check].

## Kotlin

The Kotlin extensions library transitively includes the updated `firebase-firestore` library. The
Kotlin extensions library has no additional updates.

# 23.0.4

- [fixed] Fixed an issue where some fields were missed when copying in the
  `FirebaseFirestoreSettings.Builder` copy constructor.

## Kotlin

The Kotlin extensions library transitively includes the updated `firebase-firestore` library. The
Kotlin extensions library has no additional updates.

# 23.0.3

- [fixed] Fixed an issue that was causing failures when a data bundle with multi-byte Unicode
  characters was loaded.

## Kotlin

The Kotlin extensions library transitively includes the updated `firebase-firestore` library. The
Kotlin extensions library has no additional updates.

# 23.0.2

- [changed] Improved Firestore's network condition detection.

## Kotlin

The Kotlin extensions library transitively includes the updated `firebase-firestore` library. The
Kotlin extensions library has no additional updates.

# 23.0.1

- [changed] The SDK now tries to immediately establish a connection to the backend when the app
  enters the foreground.

## Kotlin

The Kotlin extensions library transitively includes the updated `firebase-firestore` library. The
Kotlin extensions library has no additional updates.

# 23.0.0

- [changed] Internal infrastructure improvements.
- [changed] Internal changes to support dynamic feature modules.

## Kotlin

The Kotlin extensions library transitively includes the updated `firebase-firestore` library. The
Kotlin extensions library has no additional updates.

# 22.1.2

- [changed] Internal changes in preparation for future support of dynamic feature modules.

## Kotlin

The Kotlin extensions library transitively includes the updated `firebase-firestore` library. The
Kotlin extensions library has no additional updates.

# 22.1.1

- [fixed] Fixed an issue that dropped the limit for queries loaded from [firestore] bundles that
  were generated by the NodeJS SDK.
- [fixed] Fixed a bug where local cache inconsistencies were unnecessarily being resolved, causing
  the `Task` objects returned from `get()` invocations to never complete. #2404

## Kotlin

The Kotlin extensions library transitively includes the updated `firebase-firestore` library. The
Kotlin extensions library has no additional updates.

# 22.1.0

- [feature] Added support for [firestore] bundles via
  [`FirebaseFirestore.loadBundle()`](</docs/reference/android/com/google/firebase/firestore/FirebaseFirestore#loadBundle(java.nio.ByteBuffer)>)
  and
  [`FirebaseFirestore.getNamedQuery()`](</docs/reference/android/com/google/firebase/firestore/FirebaseFirestore#getNamedQuery(java.lang.String)>).
  Bundles contain pre-packaged data produced with the Firebase Admin Node.js SDK and can be used to
  populate the cache for [firestore] without the need to read documents from the backend.

## Kotlin

The Kotlin extensions library transitively includes the updated `firebase-firestore` library. The
Kotlin extensions library has no additional updates.

# 22.0.2

- [changed] A write to a document that contains `FieldValue` transforms is no longer split into two
  separate operations. This reduces the number of writes that the backend performs and allows each
  `WriteBatch` to hold 500 writes regardless of how many `FieldValue` transformations are attached.

## Kotlin

The Kotlin extensions library transitively includes the updated `firebase-firestore` library. The
Kotlin extensions library has no additional updates.

# 22.0.1

- [changed] Removed excess validation of null and NaN values in query filters. This more closely
  aligns the SDK with the [firestore] backend, which has always accepted null and NaN for all
  operators.

## Kotlin

The Kotlin extensions library transitively includes the updated `firebase-firestore` library. The
Kotlin extensions library has no additional updates.

# 22.0.0

- [changed] Removed the deprecated `timestampsInSnapshotsEnabled` setting. Any timestamp in a
  [firestore] document is now returned as a `Timestamp`. To convert `Timestamp` classes to
  `java.util.Date`, use
  [`Timestamp.toDate()`](</docs/reference/android/com/google/firebase/Timestamp#toDate()>).

## Kotlin

The Kotlin extensions library transitively includes the updated `firebase-firestore` library. The
Kotlin extensions library has no additional updates.

# 21.7.1

- [changed] Added new internal HTTP headers to the gRPC connection.

## Kotlin

The Kotlin extensions library transitively includes the updated `firebase-firestore` library. The
Kotlin extensions library has no additional updates.

# 21.7.0

- [feature] Added
  [`Query.whereNotIn()`](</docs/reference/android/com/google/firebase/firestore/Query#whereNotIn(java.lang.String,%20java.util.List<?%20extends%20java.lang.Object)>>)
  and
  [`Query.whereNotEqualTo()`](</docs/reference/android/com/google/firebase/firestore/Query#whereNotEqualTo(java.lang.String,%20java.lang.Object)>)
  query operators.

  - `Query.whereNotIn()` finds documents where a specified field's value is not in a specified
    array.
  - `Query.whereNotEqualTo()` finds documents where a specified field's value does not equal the
    specified value.

  Neither query operator finds documents where the specified field isn't present.

- [fixed] Fixed an issue that caused poor performance for queries that filtered results using nested
  array values.

## Kotlin

The Kotlin extensions library transitively includes the updated `firebase-firestore` library. The
Kotlin extensions library has no additional updates.

# 21.6.0

- [fixed] Removed a delay that may have prevented [firestore] from immediately reestablishing a
  network connection if a connectivity change occurred while the app was in the background.
- [fixed] Fixed an issue that may have prevented the client from connecting to the backend
  immediately after a user signed in.
- [feature] Added support for connecting to the Firebase Emulator Suite via a new method,
  [`FirebaseFirestore#useEmulator()`](</docs/reference/android/com/google/firebase/firestore/FirebaseFirestore#useEmulator(java.lang.String,%20int)>).

## Kotlin

The Kotlin extensions library transitively includes the updated `firebase-firestore` library. The
Kotlin extensions library has no additional updates.

# 21.5.0

- [changed] Updated the protocol buffer dependency to the newer `protobuf-javalite` artifact. The
  new artifact is incompatible with the old one, so this library needed to be upgraded to avoid
  conflicts. No developer action is necessary.

## Kotlin

The Kotlin extensions library transitively includes the updated `firebase-firestore` library. The
Kotlin extensions library has no additional updates.

# 21.4.3

- [changed] [firestore] now limits the number of concurrent document lookups it will perform when
  resolving inconsistencies in the local cache.

## Kotlin

The Kotlin extensions library transitively includes the updated `firebase-firestore` library. The
Kotlin extensions library has no additional updates.

# 21.4.2

- [changed] Removed Guava dependency from the SDK. This change is the first step in eliminating
  crashes caused by apps that depend on the wrong flavor of Guava.
  ([Issue #1125](//github.com/firebase/firebase-android-sdk/issues/1125))

## Kotlin

The Kotlin extensions library transitively includes the updated `firebase-firestore` library. The
Kotlin extensions library has no additional updates.

# 21.4.1

- [fixed] Fixed a performance regression introduced by the addition of `Query.limitToLast(n: long)`
  in [firestore] v21.3.1.
- [changed] Changed the in-memory representation of [firestore] documents to reduce memory
  allocations and improve performance. Calls to `DocumentSnapshot.getData()` and
  `DocumentSnapshot.toObject()` will see the biggest improvement.

## Kotlin

The Kotlin extensions library transitively includes the updated `firebase-firestore` library. The
Kotlin extensions library has no additional updates.

# 21.4.0

- [feature] Cloud Firestore previously required that every document read in a transaction must also
  be written. This requirement has been removed, and you can now read a document in a transaction
  without writing to it.
- [changed] Cloud Firestore now recovers more quickly when connections suffering packet loss return
  to normal.

## Kotlin

The Kotlin extensions library transitively includes the updated `firebase-firestore` library. The
Kotlin extensions library has no additional updates.

# 21.3.1

- [feature] Added `Query.limitToLast(n: long)`, which returns the last `n` documents as the result.

## Kotlin

The Kotlin extensions library transitively includes the updated `firebase-firestore` library. The
Kotlin extensions library has no additional updates.

# 21.3.0

- [feature] Added `Query.whereIn()` and `Query.whereArrayContainsAny()` query operators.
  `Query.whereIn()` finds documents where a specified field’s value is IN a specified array.
  `Query.whereArrayContainsAny()` finds documents where a specified field is an array and contains
  ANY element of a specified array.
- [changed] Improved the performance of repeatedly executed queries. Recently executed queries
  should see dramatic improvements. This benefit is reduced if changes accumulate while the query is
  inactive. Queries that use the `limit()` API may not always benefit, depending on the accumulated
  changes.

## Kotlin

The Kotlin extensions library transitively includes the updated `firebase-firestore` library. The
Kotlin extensions library has no additional updates.

# 21.2.1

- [fixed] Fixed an issue where devices targeting Android API level 19 or earlier would crash when
  they were unable to connect to [firestore].
- [fixed] Fixed a race condition in Documents where access to `getData` and `getField` on the same
  document in different threads could cause a `NullPointerException`.
- [fixed] Fixed a race condition that could cause a `NullPointerException` during client
  initialization.

## Kotlin

The Kotlin extensions library transitively includes the updated `firebase-firestore` library. The
Kotlin extensions library has no additional updates.

# 21.2.0

- [feature] Added an
  [`addSnapshotsInSyncListener()`](</docs/reference/android/com/google/firebase/firestore/FirebaseFirestore#addSnapshotsInSyncListener(java.lang.Runnable)>)
  method to `FirebaseFirestore` that notifies you when all your snapshot listeners are in sync with
  each other.

## Kotlin

The Kotlin extensions library transitively includes the updated `firebase-firestore` library. The
Kotlin extensions library has no additional updates.

# 21.1.1

- [fixed] Addressed a regression in v21.1.0 that caused the crash: "Cannot add document to the
  RemoteDocumentCache with a read time of zero".

## Kotlin

The Kotlin extensions library transitively includes the updated `firebase-firestore` library. The
Kotlin extensions library has no additional updates.

# 21.1.0

Warning: We have received reports that this **v21.1.0 release** of the Firebase Android SDK for
[firestore] can trigger an uncaught exception. Make sure to update to the next version of the Cloud
Firestore SDK to get the fix.

- [feature] Added a
  [`FirebaseFirestore.terminate()`](</docs/reference/android/com/google/firebase/firestore/FirebaseFirestore#terminate()>)
  method which terminates the instance, releasing any held resources. Once it completes, you can
  optionally call `clearPersistence()` to wipe persisted [firestore] data from disk.
- [feature] Added a
  [`FirebaseFirestore.waitForPendingWrites()`](</docs/reference/android/com/google/firebase/firestore/FirebaseFirestore#waitForPendingWrites()>)
  method which allows users to wait on a promise that resolves when all pending writes are
  acknowledged by the [firestore] backend.
- [changed] Transactions now perform exponential backoff before retrying. This means transactions on
  highly contended documents are more likely to succeed.

## Kotlin

The Kotlin extensions library transitively includes the updated `firebase-firestore` library. The
Kotlin extensions library has no additional updates.

# 21.0.0

- [changed] Transactions are now more flexible. Some sequences of operations that were previously
  incorrectly disallowed are now allowed. For example, after reading a document that doesn't exist,
  you can now set it multiple times successfully in a transaction.
- [fixed] Fixed an issue where query results were temporarily missing documents that previously had
  not matched but had been updated to now match the query. Refer to this
  [GitHub issue](https://github.com/firebase/firebase-android-sdk/issues/155) for more details.
- [changed] Added nullability annotations to improve the Kotlin developer experience.

## Kotlin

The Kotlin extensions library transitively includes the updated `firebase-firestore` library. The
Kotlin extensions library has no additional updates.

# 20.2.0

- [feature] Added a `@DocumentId` annotation which can be used on a `DocumentReference` or `String`
  property in a POJO to indicate that the SDK should automatically populate it with the document's
  ID.
- [fixed] Fixed an internal assertion that was triggered when an update with a
  `FieldValue.serverTimestamp()` and an update with a `FieldValue.increment()` were pending for the
  same document. Refer to this
  [GitHub issue](https://github.com/firebase/firebase-android-sdk/issues/491) for more details.
- [changed] Improved performance of queries with large result sets.
- [changed] Improved performance for queries with filters that only return a small subset of the
  documents in a collection.
- [changed] Instead of failing silently, [firestore] now crashes the client app if it fails to load
  SSL Ciphers. To avoid these crashes, you must bundle Conscrypt to support non-GMSCore devices on
  Android API level 19 (KitKat) or earlier (for more information, refer to
  [TLS on Android](https://github.com/grpc/grpc-java/blob/master/SECURITY.md#tls-on-android)).

## Kotlin

The Kotlin extensions library transitively includes the updated `firebase-firestore` library. The
Kotlin extensions library has no additional updates.

# 20.1.0

- [changed] SSL and gRPC initialization now happens on a separate thread, which reduces the time
  taken to produce the first query result.
- [feature] Added `clearPersistence()`, which clears the persistent storage including pending writes
  and cached documents. This is intended to help write reliable tests. Refer to this
  [GitHub issue](https://github.com/firebase/firebase-js-sdk/issues/449) for more details.

## Kotlin

The Kotlin extensions library transitively includes the updated `firebase-firestore` library. The
Kotlin extensions library has no additional updates.

# 19.0.2

- [fixed] Updated gRPC to 1.21.0. A bug in the prior version would occasionally cause a crash if a
  network state change occurred concurrently with an RPC. Refer to
  [GitHub issue #428](https://github.com/firebase/firebase-android-sdk/issues/428) for more details.

## Kotlin

The Kotlin extensions library transitively includes the updated `firebase-firestore` library. The
Kotlin extensions library has no additional updates.

# 19.0.1

- [fixed] Fixed an issue that prevented schema migrations for clients with large offline datasets.
  Refer to this [GitHub issue](https://github.com/firebase/firebase-android-sdk/issues/370) for more
  details.

## Kotlin

The Kotlin extensions library transitively includes the updated `firebase-firestore` library. The
Kotlin extensions library has no additional updates.

# 19.0.0

- [feature] You can now query across all collections in your database with a given collection ID
  using the
  [`FirebaseFirestore.collectionGroup()`](/docs/reference/android/com/google/firebase/firestore/FirebaseFirestore#collectionGroup)
  method.
- [changed] The garbage collection process for on-disk persistence that removes older documents is
  now enabled by default. The SDK will attempt to periodically clean up older, unused documents once
  the on-disk cache passes a threshold size (default: 100 MB). See
  [Configure cache size](/docs/firestore/manage-data/enable-offline#configure_cache_size) for
  details on how to configure this.
- [changed] Internal changes that rely on an updated API to obtain authentication credentials. If
  you use [firebase_auth], update to `firebase-auth` v17.0.0 or later to ensure functionality
  alignment.

## Kotlin

The Kotlin extensions library transitively includes the updated `firebase-firestore` library. The
Kotlin extensions library has no additional updates.

# 18.2.0

- [unchanged] No changes to the base `firebase-firestore` library.

## Kotlin

- [feature] The beta release of a [firestore] Android library with Kotlin extensions is now
  available. The Kotlin extensions library transitively includes the base `firebase-firestore`
  library. To learn more, visit the
  [[firestore] KTX documentation](/docs/reference/kotlin/com/google/firebase/firestore/ktx/package-summary).

# 18.2.0

- [feature] Added
  [`FieldValue.increment()`](</docs/reference/android/com/google/firebase/firestore/FieldValue#increment(double)>),
  which can be used in `update()` and `set(..., SetOptions.merge())` to increment or decrement
  numeric field values safely without transactions.
- [feature] Added functional interface
  [`FirebaseFirestore.runBatch()`](/docs/reference/android/com/google/firebase/firestore/FirebaseFirestore#runBatch(
  com.google.firebase.firestore.WriteBatch.Function)), similar to
  [`FirebaseFirestore.runTransaction()`](</docs/reference/android/com/google/firebase/firestore/FirebaseFirestore#runTransaction(com.google.firebase.firestore.Transaction.Function%3CTResult%3E)>),
  which allows a developer to focus on the mutations of the batch rather than on creating and
  committing the batch.
- [changed] Prepared the persistence layer to support collection group queries. While this feature
  is not yet available, all schema changes are included in this release.
- [changed] Added `@RestrictTo` annotations to discourage the use of APIs that are not public. This
  affects internal APIs that were previously obfuscated and are not mentioned in our documentation.
- [changed] Improved error messages for certain Number types that are not supported by our
  serialization layer.

# 18.1.0

- [changed] Internal changes to ensure functionality alignment with other SDK releases.
- [fixed] Fixed calculation of SQLite database size on Android 9 Pie devices. On these devices, the
  previous method sometimes incorrectly calculated the size by a few MBs, potentially delaying
  garbage collection.

# 18.0.1

- [fixed] Fixed an issue where [firestore] would crash if handling write batches larger than 2 MB in
  size.
- [changed] [firestore] now recovers more quickly from long periods without network access.

# 18.0.0

- [changed] The `timestampsInSnapshotsEnabled` setting is now enabled by default. Timestamp fields
  that read from a `DocumentSnapshot` are now returned as `Timestamp` objects instead of `Date`
  objects. This is a breaking change; developers must update any code that expects to receive a
  `Date` object. See
  [`FirebaseFirestoreSettings.Builder.setTimestampsInSnapshotsEnabled()`](</docs/reference/android/com/google/firebase/firestore/FirebaseFirestoreSettings.Builder.html#setTimestampsInSnapshotsEnabled(boolean)>)
  for more details.
- [feature] Custom objects (POJOs) can now be passed in several ways: as a field value in
  `update()`, within `Map<>` objects passed to `set()`, in array transform operations, and in query
  filters.
- [feature] `DocumentSnapshot.get()` now supports retrieving fields as custom objects (POJOs) by
  passing a `Class<T>` instance, e.g., `snapshot.get("field", CustomType.class)`.
- [fixed] Fixed an issue where if an app sent a write to the server, but the app was shut down
  before a listener received the write, the app could crash.

# 17.1.5

- [changed] [firestore] now recovers more quickly from bad network states.
- [changed] Improved performance for reading large collections.
- [fixed] Offline persistence now properly records schema downgrades. This is a forward-looking
  change that allows you to safely downgrade from future SDK versions to this version (v17.1.5). You
  can already safely downgrade versions now depending on the source version. For example, you can
  safely downgrade from v17.1.4 to v17.1.2 because there are no schema changes between those
  versions. Related: https://github.com/firebase/firebase-android-sdk/issues/134

# 17.1.4

- [fixed] Fixed a SQLite transaction-handling issue that occasionally masked exceptions when
  Firestore closed a transaction that was never started. For more information, see the
  [issue report in GitHub](https://github.com/firebase/firebase-android-sdk/issues/115).
- [fixed] Fixed a race condition that caused a `SQLiteDatabaseLockedException` when an app attempted
  to access the SQLite database from multiple threads.

# 17.1.2

- [changed] Changed how the SDK handles locally-updated documents while syncing those updates with
  Cloud Firestore servers. This can lead to slight behavior changes and may affect the
  [`SnapshotMetadata.hasPendingWrites()`](</docs/reference/android/com/google/firebase/firestore/SnapshotMetadata.html#hasPendingWrites()>)
  metadata flag.
- [changed] Eliminated superfluous update events for locally cached documents that are known to lag
  behind the server version. Instead, the SDK buffers these events until the client has caught up
  with the server.

# 17.1.1

- [fixed] Fixed an issue where the first `get()` call made after being offline could incorrectly
  return cached data without attempting to reach the backend.
- [changed] Changed `get()` to only make one attempt to reach the backend before returning cached
  data, potentially reducing delays while offline.
- [fixed] Fixed an issue that caused Firebase to drop empty objects from calls to
  `set(..., SetOptions.merge())`.
- [fixed] Updated printf-style templates to ensure that they're compile time constants. Previously,
  some were influenced by error messages. When those error messages contained `%p` or other, related
  tokens, `String.format()` would throw an exception.
- [changed] Some SDK errors that represent common mistakes, like permission errors or missing
  indexes, are automatically logged as warnings in addition to being surfaced via the API.

# 17.1.0

- [fixed] Corrected an issue with methods in the Cloud Firestore v17.0.5 release. To avoid potential
  errors, don't use v17.0.5.

# 17.0.5

- [feature] Added
  [`FieldValue.arrayUnion()`](</docs/reference/android/com/google/firebase/firestore/FieldValue.html#arrayUnion(Object...)>)
  and
  [`FieldValue.arrayRemove()`](</docs/reference/android/com/google/firebase/firestore/FieldValue.html#arrayRemove(Object...)>)
  to atomically add and remove elements from an array field in a document.
- [feature] Added
  [`Query.whereArrayContains()`](/docs/reference/android/com/google/firebase/firestore/Query.html#whereArrayContains(com.google.firebase.firestore.FieldPath,
  java.lang.Object)) query operator to find documents where an array field contains a specific
  element.
- [changed] Improved offline performance with many outstanding writes.
- [fixed] Firestore will now recover from auth token expiration when the system clock is wrong.

# 17.0.4

- [fixed] Fixed an issue where queries returned fewer results than they should. The issue related to
  [improper caching](https://github.com/firebase/firebase-ios-sdk/issues/1548), so clients may use
  extra bandwidth the first time they launch with this version of the SDK, as they re-download
  cleared cached data.

# 17.0.3

- [changed] The [`Timestamp`](/docs/reference/android/com/google/firebase/Timestamp) class now
  implements [`Parcelable`](//developer.android.com/reference/android/os/Parcelable) in addition to
  [`Comparable`](//developer.android.com/reference/java/lang/Comparable).

# 17.0.2

- [changed] gRPC requirement updated from 1.8.0 to 1.12.0. This allows quicker failover between
  Wi-Fi and cellular networks.

# 17.0.1

- [fixed] Fixed an issue where `set()` didn't correctly respect
  [`SetOptions.mergeFields()`](</docs/reference/android/com/google/firebase/firestore/SetOptions.html#mergeFields(java.util.List<java.lang.String)>>)
  for data containing
  [`FieldValue.delete()`](</docs/reference/android/com/google/firebase/firestore/FieldValue.html#delete()>)
  or
  [`FieldValue.serverTimestamp()`](</docs/reference/android/com/google/firebase/firestore/FieldValue.html#serverTimestamp()>)
  values.<|MERGE_RESOLUTION|>--- conflicted
+++ resolved
@@ -3,14 +3,11 @@
 - [changed] Bumped internal dependencies.
 - [changed] Improve the performance of queries in collections that contain many deleted documents.
   [#7295](//github.com/firebase/firebase-android-sdk/issues/7295)
-<<<<<<< HEAD
-- [changed] Improve query performance via internal memoization of calculated document data.
-  [#7370](//github.com/firebase/firebase-android-sdk/issues/7370)
-=======
 - [changed] Improve query performance in large result sets by replacing the deprecated AsyncTask
   thread pool with a self-managed thread pool.
   [#7376](//github.com/firebase/firebase-android-sdk/issues/7376)
->>>>>>> b6453e85
+- [changed] Improve query performance via internal memoization of calculated document data.
+  [#7370](//github.com/firebase/firebase-android-sdk/issues/7370)
 
 # 26.0.0
 
