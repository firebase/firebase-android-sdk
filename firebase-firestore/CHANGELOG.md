# Unreleased
<<<<<<< HEAD
- [feature] Custom objects (POJOs) can now be passed as a field value in
  update(), within `Map<>` objects passed to set(), in array transform
  operations, and in query filters.
- [feature] DocumentSnapshot.get() now supports retrieving fields as
  custom objects (POJOs) by passing a Class<T> instance, e.g.
  `snapshot.get("field", CustomType.class)`.
=======
- [changed] The `timestampsInSnapshotsEnabled` setting is now enabled by
  default so timestamp fields read from a `DocumentSnapshot` will be returned
  as `Timestamp` objects instead of `Date`. Any code expecting to receive a
  `Date` object must be updated.
>>>>>>> a167c2af

# 17.1.5
- [changed] Firestore now recovers more quickly from bad network states.
- [changed] Improved performance for reading large collections.
- [fixed] Offline persistence now properly records schema downgrades. This is a
  forward-looking change that allows you to safely downgrade from future SDK
  versions to this version (v17.1.5). You can already safely downgrade versions
  now depending on the source version. For example, you can safely downgrade
  from v17.1.4 to v17.1.2 because there are no schema changes between those
  versions. (#134)

# 17.1.4
- [fixed] Fixed a SQLite transaction handling issue that occasionally masked
  exceptions when Firestore closed a transaction that was never started. For
  more information, see the issue report in GitHub (https://github.com/firebase/firebase-android-sdk/issues/115).
- [fixed] Fixed a race condition that caused a `SQLiteDatabaseLockedException`
  when an app attempted to access the SQLite database from multiple threads.

# 17.1.2
- [changed] Changed how the SDK handles locally-updated documents while syncing
  those updates with Cloud Firestore servers. This can lead to slight behavior
  changes and may affect the `SnapshotMetadata.hasPendingWrites()` metadata
  flag.
- [changed] Eliminated superfluous update events for locally cached documents
  that are known to lag behind the server version. Instead, the SDK buffers
  these events until the client has caught up with the server.

# 17.1.1
- [fixed] Fixed an issue where the first `get()` call made after being offline
  could incorrectly return cached data without attempting to reach the backend.
- [changed] Changed `get()` to only make one attempt to reach the backend before
  returning cached data, potentially reducing delays while offline.
- [fixed] Fixed an issue that caused Firebase to drop empty objects from calls
  to `set(..., SetOptions.merge())`.
- [fixed] Updated printf-style templates to ensure that they're compile time
  constants. Previously, some were influenced by error messages. When those
  error messages contained `%p` or other, related tokens, `String.format()`
  would throw an exception.
- [changed] Some SDK errors that represent common mistakes, like permission
  errors or missing indexes, are automatically be logged as warnings in addition
  to being surfaced via the API.

# 17.1.0
- [feature] Added `FieldValue.arrayUnion()` and `FieldValue.arrayRemove()` to
  atomically add and remove elements from an array field in a document.
- [feature] Added `Query.whereArrayContains()` query operator to find documents
  where an array field contains a specific element.

# 17.0.4
- [fixed] Fixed an issue where queries returned fewer results than they should,
  caused by documents that were cached as deleted when they should not have
  been (firebase/firebase-ios-sdk#1548). Some cache data is cleared and so
  clients may use extra bandwidth the first time they launch with this version
  of the SDK.

# 17.0.3
- [changed] The `Timestamp` class now implements `Parcelable` in addition to
  `Comparable`.<|MERGE_RESOLUTION|>--- conflicted
+++ resolved
@@ -1,17 +1,14 @@
 # Unreleased
-<<<<<<< HEAD
+- [changed] The `timestampsInSnapshotsEnabled` setting is now enabled by
+  default so timestamp fields read from a `DocumentSnapshot` will be returned
+  as `Timestamp` objects instead of `Date`. Any code expecting to receive a
+  `Date` object must be updated.
 - [feature] Custom objects (POJOs) can now be passed as a field value in
   update(), within `Map<>` objects passed to set(), in array transform
   operations, and in query filters.
 - [feature] DocumentSnapshot.get() now supports retrieving fields as
   custom objects (POJOs) by passing a Class<T> instance, e.g.
   `snapshot.get("field", CustomType.class)`.
-=======
-- [changed] The `timestampsInSnapshotsEnabled` setting is now enabled by
-  default so timestamp fields read from a `DocumentSnapshot` will be returned
-  as `Timestamp` objects instead of `Date`. Any code expecting to receive a
-  `Date` object must be updated.
->>>>>>> a167c2af
 
 # 17.1.5
 - [changed] Firestore now recovers more quickly from bad network states.
