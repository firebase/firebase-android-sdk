# Unreleased

# 20.1.0
- [changed] SSL and gRPC initialization now happens on a separate thread, which
  reduces the time taken to produce the first query result.
- [feature] Added `clearPersistence()`, which clears the persistent storage
  including pending writes and cached documents. This is intended to help
  write reliable tests (https://github.com/firebase/firebase-js-sdk/issues/449).
<<<<<<< HEAD
- [changed] Instead of failing silently, Firestore now crashes the client app
  if it fails to load SSL Ciphers. To avoid these crashes, you must bundle 
  Conscrypt to support non-GMSCore devices on Android KitKat or JellyBean (see
  https://github.com/grpc/grpc-java/blob/master/SECURITY.md#tls-on-android).
=======

# 20.0.0
- [changed] Migrated from the Android Support Libraries to the Jetpack
  (AndroidX) Libraries.

# 19.0.2
- [fixed] Updated gRPC to 1.21.0. A bug in the prior version would occasionally
  cause a crash if a network state change occurred concurrently with an RPC.
  (#428)
>>>>>>> 44d0645a

# 19.0.1
- [fixed] Fixed an issue that prevented schema migrations for clients with
  large offline datasets (#370).

# 19.0.0
- [feature] You can now query across all collections in your database with a
  given collection ID using the `FirebaseFirestore.collectionGroup()` method.
- [changed] The garbage collection process for on-disk persistence that
  removes older documents is now enabled by default. The SDK will attempt to
  periodically clean up older, unused documents once the on-disk cache passes a
  threshold size (default: 100 MB). This threshold can be configured by setting
  `FirebaseFirestoreSettings.Builder.setCacheSizeBytes`. It must be set to a
  minimum of 1 MB. The garbage collection process can be disabled entirely by
  setting `FirebaseFirestoreSettings.setCacheSizeBytes` to
  `FirebaseFirestoreSettings.CACHE_SIZE_UNLIMITED`.

# 18.2.0
- [feature] Added `FieldValue.increment()`, which can be used in `update()` and
  `set(..., SetOptions.merge())` to increment or decrement numeric field values
  safely without transactions.
- [feature] Added functional interface `FirebaseFirestore.runBatch()`, similar
  to `FirebaseFirestore.runTransaction()`, which allows a developer to focus on
  the mutations of the batch rather than on creating and committing the batch.
- [changed] Prepared the persistence layer to support collection group queries.
  While this feature is not yet available, all schema changes are included in
  this release.
- [changed] Added `@RestrictTo` annotations to discourage the use of APIs that
  are not public. This affects internal APIs that were previously obfuscated and
  are not mentioned in our documentation.
- [changed] Improved error messages for certain Number types that are not
  supported by our serialization layer (#272).

# 18.1.0
- [changed] Internal changes to ensure functionality alignment with other SDK
  releases.
- [fixed] Fixed calculation of SQLite database size on Android 9 Pie devices.
  On these devices, the previous method sometimes incorrectly calculated the
  size by a few MBs, potentially delaying garbage collection.

# 18.0.1
- [fixed] Fixed an issue where Firestore would crash if handling write batches
  larger than 2 MB in size (#208).
- [changed] Firestore now recovers more quickly from long periods without
  network access (#217).

# 18.0.0
- [changed] The `timestampsInSnapshotsEnabled` setting is now enabled by
  default. Timestamp fields that read from a `DocumentSnapshot` are now
  returned as `Timestamp` objects instead of `Date` objects. This is a breaking
  change; developers must update any code that expects to receive a `Date`
  object. See https://firebase.google.com/docs/reference/android/com/google/firebase/firestore/FirebaseFirestoreSettings.Builder.html#setTimestampsInSnapshotsEnabled(boolean) for more details.
- [feature] Custom objects (POJOs) can now be passed in several ways: as a
  field value in `update()`, within `Map<>` objects passed to `set()`, in array
  transform operations, and in query filters.
- [feature] `DocumentSnapshot.get()` now supports retrieving fields as
  custom objects (POJOs) by passing a `Class<T>` instance, e.g.,
  `snapshot.get("field", CustomType.class)`.
- [fixed] Fixed an issue where if an app sent a write to the server, but the
  app was shut down before a listener received the write, the app could crash.

# 17.1.5
- [changed] Firestore now recovers more quickly from bad network states.
- [changed] Improved performance for reading large collections.
- [fixed] Offline persistence now properly records schema downgrades. This is a
  forward-looking change that allows you to safely downgrade from future SDK
  versions to this version (v17.1.5). You can already safely downgrade versions
  now depending on the source version. For example, you can safely downgrade
  from v17.1.4 to v17.1.2 because there are no schema changes between those
  versions. (#134)

# 17.1.4
- [fixed] Fixed a SQLite transaction handling issue that occasionally masked
  exceptions when Firestore closed a transaction that was never started. For
  more information, see the issue report in GitHub (https://github.com/firebase/firebase-android-sdk/issues/115).
- [fixed] Fixed a race condition that caused a `SQLiteDatabaseLockedException`
  when an app attempted to access the SQLite database from multiple threads.

# 17.1.2
- [changed] Changed how the SDK handles locally-updated documents while syncing
  those updates with Cloud Firestore servers. This can lead to slight behavior
  changes and may affect the `SnapshotMetadata.hasPendingWrites()` metadata
  flag.
- [changed] Eliminated superfluous update events for locally cached documents
  that are known to lag behind the server version. Instead, the SDK buffers
  these events until the client has caught up with the server.

# 17.1.1
- [fixed] Fixed an issue where the first `get()` call made after being offline
  could incorrectly return cached data without attempting to reach the backend.
- [changed] Changed `get()` to only make one attempt to reach the backend before
  returning cached data, potentially reducing delays while offline.
- [fixed] Fixed an issue that caused Firebase to drop empty objects from calls
  to `set(..., SetOptions.merge())`.
- [fixed] Updated printf-style templates to ensure that they're compile time
  constants. Previously, some were influenced by error messages. When those
  error messages contained `%p` or other, related tokens, `String.format()`
  would throw an exception.
- [changed] Some SDK errors that represent common mistakes, like permission
  errors or missing indexes, are automatically be logged as warnings in addition
  to being surfaced via the API.

# 17.1.0
- [feature] Added `FieldValue.arrayUnion()` and `FieldValue.arrayRemove()` to
  atomically add and remove elements from an array field in a document.
- [feature] Added `Query.whereArrayContains()` query operator to find documents
  where an array field contains a specific element.

# 17.0.4
- [fixed] Fixed an issue where queries returned fewer results than they should,
  caused by documents that were cached as deleted when they should not have
  been (firebase/firebase-ios-sdk#1548). Some cache data is cleared and so
  clients may use extra bandwidth the first time they launch with this version
  of the SDK.

# 17.0.3
- [changed] The `Timestamp` class now implements `Parcelable` in addition to
  `Comparable`.<|MERGE_RESOLUTION|>--- conflicted
+++ resolved
@@ -1,4 +1,8 @@
 # Unreleased
+- [changed] Instead of failing silently, Firestore now crashes the client app
+  if it fails to load SSL Ciphers. To avoid these crashes, you must bundle 
+  Conscrypt to support non-GMSCore devices on Android KitKat or JellyBean (see
+  https://github.com/grpc/grpc-java/blob/master/SECURITY.md#tls-on-android).
 
 # 20.1.0
 - [changed] SSL and gRPC initialization now happens on a separate thread, which
@@ -6,12 +10,6 @@
 - [feature] Added `clearPersistence()`, which clears the persistent storage
   including pending writes and cached documents. This is intended to help
   write reliable tests (https://github.com/firebase/firebase-js-sdk/issues/449).
-<<<<<<< HEAD
-- [changed] Instead of failing silently, Firestore now crashes the client app
-  if it fails to load SSL Ciphers. To avoid these crashes, you must bundle 
-  Conscrypt to support non-GMSCore devices on Android KitKat or JellyBean (see
-  https://github.com/grpc/grpc-java/blob/master/SECURITY.md#tls-on-android).
-=======
 
 # 20.0.0
 - [changed] Migrated from the Android Support Libraries to the Jetpack
@@ -21,7 +19,6 @@
 - [fixed] Updated gRPC to 1.21.0. A bug in the prior version would occasionally
   cause a crash if a network state change occurred concurrently with an RPC.
   (#428)
->>>>>>> 44d0645a
 
 # 19.0.1
 - [fixed] Fixed an issue that prevented schema migrations for clients with
