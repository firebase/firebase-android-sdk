--- conflicted
+++ resolved
@@ -152,15 +152,9 @@
 
       @Override
       public Map<DocumentKey, MutableDocument> getAll(
-<<<<<<< HEAD
-          String collectionGroup, IndexOffset offset, int count) {
-        Map<DocumentKey, MutableDocument> result = subject.getAll(collectionGroup, offset, count);
-        documentsReadByCollection[0] += result.size();
-=======
           String collectionGroup, IndexOffset offset, int limit) {
         Map<DocumentKey, MutableDocument> result = subject.getAll(collectionGroup, offset, limit);
-        documentsReadByQuery[0] += result.size();
->>>>>>> a3a03b19
+        documentsReadByCollection[0] += result.size();
         return result;
       }
 
