--- conflicted
+++ resolved
@@ -335,11 +335,7 @@
    * Asserts the expected numbers of documents read by the RemoteDocumentCache since the last call
    * to `resetPersistenceStats()`.
    */
-<<<<<<< HEAD
-  protected void assertRemoteDocumentsRead(int byKey, int byQuery) {
-=======
-  private void assertRemoteDocumentsRead(int byKey, int byCollection) {
->>>>>>> dfa2231d
+  protected void assertRemoteDocumentsRead(int byKey, int byCollection) {
     assertEquals(
         "Remote documents read (by collection)",
         byCollection,
