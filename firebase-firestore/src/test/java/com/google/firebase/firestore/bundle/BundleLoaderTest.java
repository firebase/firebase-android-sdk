// Copyright 2021 Google LLC
//
// Licensed under the Apache License, Version 2.0 (the "License");
// you may not use this file except in compliance with the License.
// You may obtain a copy of the License at
//
//      http://www.apache.org/licenses/LICENSE-2.0
//
// Unless required by applicable law or agreed to in writing, software
// distributed under the License is distributed on an "AS IS" BASIS,
// WITHOUT WARRANTIES OR CONDITIONS OF ANY KIND, either express or implied.
// See the License for the specific language governing permissions and
// limitations under the License.

package com.google.firebase.firestore.bundle;

import static com.google.firebase.firestore.model.DocumentCollections.emptyMaybeDocumentMap;
import static com.google.firebase.firestore.testutil.TestUtil.doc;
import static com.google.firebase.firestore.testutil.TestUtil.key;
import static com.google.firebase.firestore.testutil.TestUtil.keySet;
import static com.google.firebase.firestore.testutil.TestUtil.map;
import static com.google.firebase.firestore.testutil.TestUtil.query;
import static org.junit.Assert.assertEquals;
import static org.junit.Assert.assertNull;
import static org.junit.Assert.fail;

import com.google.firebase.Timestamp;
import com.google.firebase.database.collection.ImmutableSortedMap;
import com.google.firebase.database.collection.ImmutableSortedSet;
import com.google.firebase.firestore.LoadBundleTaskProgress;
import com.google.firebase.firestore.core.Query;
import com.google.firebase.firestore.model.DocumentKey;
import com.google.firebase.firestore.model.MaybeDocument;
import com.google.firebase.firestore.model.SnapshotVersion;
import java.util.Collections;
import java.util.HashMap;
import java.util.HashSet;
import java.util.Map;
import java.util.Set;
import org.junit.Before;
import org.junit.Test;
import org.junit.runner.RunWith;
import org.robolectric.RobolectricTestRunner;
import org.robolectric.annotation.Config;

@RunWith(RobolectricTestRunner.class)
@Config(manifest = Config.NONE)
public class BundleLoaderTest {
<<<<<<< HEAD
  private static final SnapshotVersion CREATE_TIME = new SnapshotVersion(Timestamp.now());

  private final BundleListener bundleListener;
=======
  public static final BundleMetadata BUNDLE_METADATA =
      new BundleMetadata("bundle-1", /* schemaVersion= */ 1, new SnapshotVersion(Timestamp.now()));
  private final BundleCallback bundleCallback;
>>>>>>> 264dd8ac

  private final Set<DocumentKey> lastDocuments;
  private final Map<String, ImmutableSortedSet<DocumentKey>> lastQueries;
  private final Map<String, BundleMetadata> lastBundles;

  public BundleLoaderTest() {
    lastDocuments = new HashSet<>();
    lastQueries = new HashMap<>();
    lastBundles = new HashMap<>();

    bundleCallback =
        new BundleCallback() {

          @Override
          public ImmutableSortedMap<DocumentKey, MaybeDocument> applyBundledDocuments(
              ImmutableSortedMap<DocumentKey, MaybeDocument> documents, String bundleId) {
            documents.forEach(entry -> lastDocuments.add(entry.getKey()));
            return emptyMaybeDocumentMap();
          }

          @Override
          public void saveNamedQuery(
              NamedQuery namedQuery, ImmutableSortedSet<DocumentKey> documentKeys) {
            lastQueries.put(namedQuery.getName(), documentKeys);
          }

          @Override
          public void saveBundle(BundleMetadata bundleMetadata) {
            lastBundles.put(bundleMetadata.getBundleId(), bundleMetadata);
          }
        };
  }

  @Before
  public void before() {
    lastDocuments.clear();
    lastQueries.clear();
    lastBundles.clear();
  }

  @Test
  public void testLoadsDocuments() {
    BundleLoader bundleLoader =
<<<<<<< HEAD
        new BundleLoader(bundleListener, createMetadata(/* documents= */ 2));
=======
        new BundleLoader(
            bundleCallback, BUNDLE_METADATA, /* totalDocuments= */ 2, /* totalBytes= */ 10);
>>>>>>> 264dd8ac

    LoadBundleTaskProgress progress =
        bundleLoader.addElement(
            new BundledDocumentMetadata(
                key("coll/doc1"), CREATE_TIME, /* exists= */ true, Collections.emptyList()),
            1);
    assertNull(progress);

    progress =
        bundleLoader.addElement(new BundleDocument(doc("coll/doc1", 1, map())), /* byteSize= */ 4);
    assertProgress(
        progress,
        /* documentsLoaded= */ 1,
        /* totalDocuments= */ 2,
        /* bytesLoaded= */ 5,
        /* totalBytes= */ 10);

    progress =
        bundleLoader.addElement(
            new BundledDocumentMetadata(
                key("coll/doc2"), CREATE_TIME, /* exists= */ true, Collections.emptyList()),
            1);
    assertNull(progress);

    progress =
        bundleLoader.addElement(new BundleDocument(doc("coll/doc2", 1, map())), /* byteSize= */ 4);
    assertProgress(
        progress,
        /* documentsLoaded= */ 2,
        /* totalDocuments= */ 2,
        /* bytesLoaded= */ 10,
        /* totalBytes= */ 10);
  }

  @Test
  public void testLoadsDeletedDocuments() {
    BundleLoader bundleLoader =
<<<<<<< HEAD
        new BundleLoader(bundleListener, createMetadata(/* documents= */ 1));
=======
        new BundleLoader(
            bundleCallback, BUNDLE_METADATA, /* totalDocuments= */ 1, /* totalBytes= */ 10);
>>>>>>> 264dd8ac

    LoadBundleTaskProgress progress =
        bundleLoader.addElement(
            new BundledDocumentMetadata(
                key("coll/doc1"), CREATE_TIME, /* exists= */ false, Collections.emptyList()),
            10);
    assertProgress(
        progress,
        /* documentsLoaded= */ 1,
        /* totalDocuments= */ 1,
        /* bytesLoaded= */ 10,
        /* totalBytes= */ 10);
  }

  @Test
  public void testAppliesDocumentChanges() {
    BundleLoader bundleLoader =
<<<<<<< HEAD
        new BundleLoader(bundleListener, createMetadata(/* documents= */ 1));
=======
        new BundleLoader(
            bundleCallback, BUNDLE_METADATA, /* totalDocuments= */ 1, /* totalBytes= */ 5);
>>>>>>> 264dd8ac

    bundleLoader.addElement(
        new BundledDocumentMetadata(
            key("coll/doc1"), CREATE_TIME, /* exists= */ true, Collections.emptyList()),
        1);
    bundleLoader.addElement(new BundleDocument(doc("coll/doc1", 1, map())), /* byteSize= */ 9);

    bundleLoader.applyChanges();

    assertEquals(lastDocuments, Collections.singleton(key("coll/doc1")));
    assertEquals(lastBundles.get("bundle-1"), createMetadata(/* documents= */ 1));
  }

  @Test
  public void testAppliesNamedQueries() {
    BundleLoader bundleLoader =
<<<<<<< HEAD
        new BundleLoader(bundleListener, createMetadata(/* documents= */ 2));
=======
        new BundleLoader(
            bundleCallback, BUNDLE_METADATA, /* totalDocuments= */ 2, /* totalBytes= */ 4);
>>>>>>> 264dd8ac

    bundleLoader.addElement(
        new BundledDocumentMetadata(
            key("coll/doc1"),
            CREATE_TIME,
            /* exists= */ false,
            Collections.singletonList("query-1")),
        2);
    bundleLoader.addElement(
        new BundledDocumentMetadata(
            key("coll/doc2"),
            CREATE_TIME,
            /* exists= */ false,
            Collections.singletonList("query-2")),
        2);
    bundleLoader.addElement(
        new NamedQuery(
            "query-1",
            new BundledQuery(query("foo").toTarget(), Query.LimitType.LIMIT_TO_FIRST),
            CREATE_TIME),
        2);
    bundleLoader.addElement(
        new NamedQuery(
            "query-2",
            new BundledQuery(query("foo").toTarget(), Query.LimitType.LIMIT_TO_FIRST),
            CREATE_TIME),
        4);

    bundleLoader.applyChanges();

    assertEquals(lastQueries.get("query-1"), keySet(key("coll/doc1")));
    assertEquals(lastQueries.get("query-2"), keySet(key("coll/doc2")));
  }

  @Test
  public void testVerifiesBundledDocumentMetadataSent() {
    BundleLoader bundleLoader =
<<<<<<< HEAD
        new BundleLoader(bundleListener, createMetadata(/* documents= */ 1));

=======
        new BundleLoader(
            bundleCallback, BUNDLE_METADATA, /* totalDocuments= */ 1, /* totalBytes= */ 5);
>>>>>>> 264dd8ac
    try {
      bundleLoader.addElement(new BundleDocument(doc("coll/doc1", 1, map())), /* byteSize= */ 10);
      fail();
    } catch (IllegalArgumentException e) {
      assertEquals("The document being added does not match the stored metadata.", e.getMessage());
    }
  }

  @Test
  public void testVerifiesBundledDocumentMetadataMatches() {
    BundleLoader bundleLoader =
<<<<<<< HEAD
        new BundleLoader(bundleListener, createMetadata(/* documents= */ 1));
=======
        new BundleLoader(
            bundleCallback, BUNDLE_METADATA, /* totalDocuments= */ 1, /* totalBytes= */ 5);
>>>>>>> 264dd8ac

    bundleLoader.addElement(
        new BundledDocumentMetadata(
            key("coll/doc1"), CREATE_TIME, /* exists= */ true, Collections.emptyList()),
        1);

    try {
      bundleLoader.addElement(new BundleDocument(doc("coll/do2", 1, map())), /* byteSize= */ 9);
      fail();
    } catch (IllegalArgumentException e) {
      assertEquals("The document being added does not match the stored metadata.", e.getMessage());
    }
  }

  @Test
  public void testVerifiesDocumentFollowsMetadata() {
    BundleLoader bundleLoader =
<<<<<<< HEAD
        new BundleLoader(bundleListener, createMetadata(/* documents= */ 0));
=======
        new BundleLoader(
            bundleCallback, BUNDLE_METADATA, /* totalDocuments= */ 0, /* totalBytes= */ 10);
>>>>>>> 264dd8ac

    bundleLoader.addElement(
        new BundledDocumentMetadata(
            key("coll/doc1"), CREATE_TIME, /* exists= */ true, Collections.emptyList()),
        10);

    try {
      bundleLoader.applyChanges();
      fail();
    } catch (IllegalArgumentException e) {
      assertEquals(
          "Bundled documents end with a document metadata element instead of a document.",
          e.getMessage());
    }
  }

  @Test
  public void testVerifiesDocumentCount() {
    BundleLoader bundleLoader =
<<<<<<< HEAD
        new BundleLoader(bundleListener, createMetadata(/* documents= */ 2));
=======
        new BundleLoader(
            bundleCallback, BUNDLE_METADATA, /* totalDocuments= */ 2, /* totalBytes= */ 10);
>>>>>>> 264dd8ac

    bundleLoader.addElement(
        new BundledDocumentMetadata(
            key("coll/doc1"), CREATE_TIME, /* exists= */ false, Collections.emptyList()),
        10);

    try {
      bundleLoader.applyChanges();
      fail();
    } catch (IllegalArgumentException e) {
      assertEquals("Expected 2 documents, but loaded 1.", e.getMessage());
    }
  }

  private BundleMetadata createMetadata(int documents) {
    return new BundleMetadata(
        "bundle-1", /* schemaVersion= */ 1, CREATE_TIME, documents, /* totalBytes= */ 10);
  }

  private void assertProgress(
      LoadBundleTaskProgress loadBundleTaskProgress,
      int documentsLoaded,
      int totalDocuments,
      int bytesLoaded,
      int totalBytes) {
    assertEquals(documentsLoaded, loadBundleTaskProgress.getDocumentsLoaded());
    assertEquals(totalDocuments, loadBundleTaskProgress.getTotalDocuments());
    assertEquals(bytesLoaded, loadBundleTaskProgress.getBytesLoaded());
    assertEquals(totalBytes, loadBundleTaskProgress.getTotalBytes());
  }
}<|MERGE_RESOLUTION|>--- conflicted
+++ resolved
@@ -46,15 +46,9 @@
 @RunWith(RobolectricTestRunner.class)
 @Config(manifest = Config.NONE)
 public class BundleLoaderTest {
-<<<<<<< HEAD
   private static final SnapshotVersion CREATE_TIME = new SnapshotVersion(Timestamp.now());
 
-  private final BundleListener bundleListener;
-=======
-  public static final BundleMetadata BUNDLE_METADATA =
-      new BundleMetadata("bundle-1", /* schemaVersion= */ 1, new SnapshotVersion(Timestamp.now()));
   private final BundleCallback bundleCallback;
->>>>>>> 264dd8ac
 
   private final Set<DocumentKey> lastDocuments;
   private final Map<String, ImmutableSortedSet<DocumentKey>> lastQueries;
@@ -98,12 +92,7 @@
   @Test
   public void testLoadsDocuments() {
     BundleLoader bundleLoader =
-<<<<<<< HEAD
-        new BundleLoader(bundleListener, createMetadata(/* documents= */ 2));
-=======
-        new BundleLoader(
-            bundleCallback, BUNDLE_METADATA, /* totalDocuments= */ 2, /* totalBytes= */ 10);
->>>>>>> 264dd8ac
+        new BundleLoader(bundleCallback, createMetadata(/* documents= */ 2));
 
     LoadBundleTaskProgress progress =
         bundleLoader.addElement(
@@ -141,12 +130,7 @@
   @Test
   public void testLoadsDeletedDocuments() {
     BundleLoader bundleLoader =
-<<<<<<< HEAD
-        new BundleLoader(bundleListener, createMetadata(/* documents= */ 1));
-=======
-        new BundleLoader(
-            bundleCallback, BUNDLE_METADATA, /* totalDocuments= */ 1, /* totalBytes= */ 10);
->>>>>>> 264dd8ac
+        new BundleLoader(bundleCallback, createMetadata(/* documents= */ 1));
 
     LoadBundleTaskProgress progress =
         bundleLoader.addElement(
@@ -164,12 +148,7 @@
   @Test
   public void testAppliesDocumentChanges() {
     BundleLoader bundleLoader =
-<<<<<<< HEAD
-        new BundleLoader(bundleListener, createMetadata(/* documents= */ 1));
-=======
-        new BundleLoader(
-            bundleCallback, BUNDLE_METADATA, /* totalDocuments= */ 1, /* totalBytes= */ 5);
->>>>>>> 264dd8ac
+        new BundleLoader(bundleCallback, createMetadata(/* documents= */ 1));
 
     bundleLoader.addElement(
         new BundledDocumentMetadata(
@@ -186,12 +165,7 @@
   @Test
   public void testAppliesNamedQueries() {
     BundleLoader bundleLoader =
-<<<<<<< HEAD
-        new BundleLoader(bundleListener, createMetadata(/* documents= */ 2));
-=======
-        new BundleLoader(
-            bundleCallback, BUNDLE_METADATA, /* totalDocuments= */ 2, /* totalBytes= */ 4);
->>>>>>> 264dd8ac
+        new BundleLoader(bundleCallback, createMetadata(/* documents= */ 2));
 
     bundleLoader.addElement(
         new BundledDocumentMetadata(
@@ -229,13 +203,8 @@
   @Test
   public void testVerifiesBundledDocumentMetadataSent() {
     BundleLoader bundleLoader =
-<<<<<<< HEAD
-        new BundleLoader(bundleListener, createMetadata(/* documents= */ 1));
-
-=======
-        new BundleLoader(
-            bundleCallback, BUNDLE_METADATA, /* totalDocuments= */ 1, /* totalBytes= */ 5);
->>>>>>> 264dd8ac
+        new BundleLoader(bundleCallback, createMetadata(/* documents= */ 1));
+
     try {
       bundleLoader.addElement(new BundleDocument(doc("coll/doc1", 1, map())), /* byteSize= */ 10);
       fail();
@@ -247,13 +216,7 @@
   @Test
   public void testVerifiesBundledDocumentMetadataMatches() {
     BundleLoader bundleLoader =
-<<<<<<< HEAD
-        new BundleLoader(bundleListener, createMetadata(/* documents= */ 1));
-=======
-        new BundleLoader(
-            bundleCallback, BUNDLE_METADATA, /* totalDocuments= */ 1, /* totalBytes= */ 5);
->>>>>>> 264dd8ac
-
+        new BundleLoader(bundleCallback, createMetadata(/* documents= */ 1));
     bundleLoader.addElement(
         new BundledDocumentMetadata(
             key("coll/doc1"), CREATE_TIME, /* exists= */ true, Collections.emptyList()),
@@ -270,12 +233,7 @@
   @Test
   public void testVerifiesDocumentFollowsMetadata() {
     BundleLoader bundleLoader =
-<<<<<<< HEAD
-        new BundleLoader(bundleListener, createMetadata(/* documents= */ 0));
-=======
-        new BundleLoader(
-            bundleCallback, BUNDLE_METADATA, /* totalDocuments= */ 0, /* totalBytes= */ 10);
->>>>>>> 264dd8ac
+        new BundleLoader(bundleCallback, createMetadata(/* documents= */ 0));
 
     bundleLoader.addElement(
         new BundledDocumentMetadata(
@@ -295,12 +253,7 @@
   @Test
   public void testVerifiesDocumentCount() {
     BundleLoader bundleLoader =
-<<<<<<< HEAD
-        new BundleLoader(bundleListener, createMetadata(/* documents= */ 2));
-=======
-        new BundleLoader(
-            bundleCallback, BUNDLE_METADATA, /* totalDocuments= */ 2, /* totalBytes= */ 10);
->>>>>>> 264dd8ac
+        new BundleLoader(bundleCallback, createMetadata(/* documents= */ 2));
 
     bundleLoader.addElement(
         new BundledDocumentMetadata(
