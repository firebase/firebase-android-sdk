// Copyright 2018 Google LLC
//
// Licensed under the Apache License, Version 2.0 (the "License");
// you may not use this file except in compliance with the License.
// You may obtain a copy of the License at
//
//      http://www.apache.org/licenses/LICENSE-2.0
//
// Unless required by applicable law or agreed to in writing, software
// distributed under the License is distributed on an "AS IS" BASIS,
// WITHOUT WARRANTIES OR CONDITIONS OF ANY KIND, either express or implied.
// See the License for the specific language governing permissions and
// limitations under the License.

package com.google.firebase.firestore.local;

import static com.google.common.truth.Truth.assertWithMessage;
import static com.google.firebase.firestore.testutil.TestUtil.bound;
import static com.google.firebase.firestore.testutil.TestUtil.doc;
import static com.google.firebase.firestore.testutil.TestUtil.fieldIndex;
import static com.google.firebase.firestore.testutil.TestUtil.filter;
import static com.google.firebase.firestore.testutil.TestUtil.key;
import static com.google.firebase.firestore.testutil.TestUtil.map;
import static com.google.firebase.firestore.testutil.TestUtil.orderBy;
import static com.google.firebase.firestore.testutil.TestUtil.path;
import static com.google.firebase.firestore.testutil.TestUtil.query;
import static com.google.firebase.firestore.testutil.TestUtil.version;
import static com.google.firebase.firestore.testutil.TestUtil.wrap;
import static org.junit.Assert.assertEquals;
import static org.junit.Assert.assertNotNull;
import static org.junit.Assert.assertNull;

import com.google.firebase.Timestamp;
import com.google.firebase.firestore.core.Query;
import com.google.firebase.firestore.core.Target;
import com.google.firebase.firestore.model.Document;
import com.google.firebase.firestore.model.DocumentKey;
import com.google.firebase.firestore.model.FieldIndex;
import com.google.firebase.firestore.model.MutableDocument;
import com.google.firebase.firestore.model.SnapshotVersion;
import com.google.firebase.firestore.model.Values;
import java.util.ArrayList;
import java.util.Arrays;
import java.util.Collection;
import java.util.Collections;
import java.util.Iterator;
import java.util.List;
import java.util.Map;
import java.util.stream.Collectors;
import org.junit.BeforeClass;
import org.junit.Test;
import org.junit.runner.RunWith;
import org.robolectric.RobolectricTestRunner;
import org.robolectric.annotation.Config;

@RunWith(RobolectricTestRunner.class)
@Config(manifest = Config.NONE)
public class SQLiteIndexManagerTest extends IndexManagerTestCase {
  /** Current state of indexing support. Used for restoring after test run. */
  private static final boolean supportsIndexing = Persistence.INDEXING_SUPPORT_ENABLED;

  @BeforeClass
  public static void beforeClass() {
    Persistence.INDEXING_SUPPORT_ENABLED = true;
  }

  @BeforeClass
  public static void afterClass() {
    Persistence.INDEXING_SUPPORT_ENABLED = supportsIndexing;
  }

  private void setUpSingleValueFilter() {
<<<<<<< HEAD
    indexManager.addFieldIndex(
        new FieldIndex("coll").withAddedField(field("count"), FieldIndex.Segment.Kind.ASCENDING));
    addDoc("coll/val1", map("count", 1));
    addDoc("coll/val2", map("count", 2));
    addDoc("coll/val3", map("count", 3));
  }

  private void setUpArrayValueFilter() {
    indexManager.addFieldIndex(
        new FieldIndex("coll").withAddedField(field("values"), FieldIndex.Segment.Kind.CONTAINS));
    addDoc("coll/arr1", map("values", Arrays.asList(1, 2, 3)));
    addDoc("coll/arr2", map("values", Arrays.asList(4, 5, 6)));
    addDoc("coll/arr3", map("values", Arrays.asList(7, 8, 9)));
=======
    indexManager.addFieldIndex(fieldIndex("coll", "count", FieldIndex.Segment.Kind.ASCENDING));
    addDoc("coll/doc1", map("count", 1));
    addDoc("coll/doc2", map("count", 2));
    addDoc("coll/doc3", map("count", 3));
  }

  private void setUpArrayValueFilter() {
    indexManager.addFieldIndex(fieldIndex("coll", "values", FieldIndex.Segment.Kind.CONTAINS));
    addDoc("coll/doc1", map("values", Arrays.asList(1, 2, 3)));
    addDoc("coll/doc2", map("values", Arrays.asList(4, 5, 6)));
    addDoc("coll/doc3", map("values", Arrays.asList(7, 8, 9)));
>>>>>>> 5bc0fefb
  }

  @Override
  Persistence getPersistence() {
    if (persistence == null) {
      persistence = PersistenceTestHelpers.createSQLitePersistence();
    }
    return persistence;
  }

  @Test
  public void addsDocuments() {
    indexManager.addFieldIndex(fieldIndex("coll", "exists", FieldIndex.Segment.Kind.ASCENDING));
    addDoc("coll/doc1", map("exists", 1));
    addDoc("coll/doc2", map());
  }

  @Test
  public void testEqualityFilter() {
    setUpSingleValueFilter();
    Query query = query("coll").filter(filter("count", "==", 2));
    verifyResults(query, "coll/val2");
  }

  @Test
  public void testNestedFieldEqualityFilter() {
    indexManager.addFieldIndex(fieldIndex("coll", "a.b", FieldIndex.Segment.Kind.ASCENDING));
    addDoc("coll/doc1", map("a", map("b", 1)));
    addDoc("coll/doc2", map("a", map("b", 2)));
    Query query = query("coll").filter(filter("a.b", "==", 2));
    verifyResults(query, "coll/doc2");
  }

  @Test
  public void testNotEqualsFilter() {
    setUpSingleValueFilter();
    Query query = query("coll").filter(filter("count", "!=", 2));
    verifyResults(query, "coll/val1", "coll/val3");
  }

  @Test
  public void testLessThanFilter() {
    setUpSingleValueFilter();
    Query query = query("coll").filter(filter("count", "<", 2));
    verifyResults(query, "coll/val1");
  }

  @Test
  public void testLessThanOrEqualsFilter() {
    setUpSingleValueFilter();
    Query query = query("coll").filter(filter("count", "<=", 2));
    verifyResults(query, "coll/val1", "coll/val2");
  }

  @Test
  public void testGreaterThanOrEqualsFilter() {
    setUpSingleValueFilter();
    Query query = query("coll").filter(filter("count", ">=", 2));
    verifyResults(query, "coll/val2", "coll/val3");
  }

  @Test
  public void testGreaterThanFilter() {
    setUpSingleValueFilter();
    Query query = query("coll").filter(filter("count", ">", 2));
    verifyResults(query, "coll/val3");
  }

  @Test
  public void testRangeFilter() {
    setUpSingleValueFilter();
    Query query = query("coll").filter(filter("count", ">", 1)).filter(filter("count", "<", 3));
    verifyResults(query, "coll/val2");
  }

  @Test
  public void testStartAtFilter() {
    setUpSingleValueFilter();
    Query query = query("coll").orderBy(orderBy("count")).startAt(bound(/* inclusive= */ true, 2));
    verifyResults(query, "coll/val2", "coll/val3");
  }

  @Test
  public void testStartAfterFilter() {
    setUpSingleValueFilter();
    Query query = query("coll").orderBy(orderBy("count")).startAt(bound(/* inclusive= */ false, 2));
    verifyResults(query, "coll/val3");
  }

  @Test
  public void testEndAtFilter() {
    setUpSingleValueFilter();
    Query query = query("coll").orderBy(orderBy("count")).endAt(bound(/* inclusive= */ true, 2));
    verifyResults(query, "coll/val1", "coll/val2");
  }

  @Test
  public void testEndBeforeFilter() {
    setUpSingleValueFilter();
    Query query = query("coll").orderBy(orderBy("count")).endAt(bound(/* inclusive= */ false, 2));
    verifyResults(query, "coll/val1");
  }

  @Test
  public void testRangeWithBoundFilter() {
    setUpSingleValueFilter();
    Query startAt =
        query("coll")
            .filter(filter("count", ">=", 1))
            .filter(filter("count", "<=", 3))
            .orderBy(orderBy("count"))
            .startAt(bound(/* inclusive= */ false, 1))
            .endAt(bound(/* inclusive= */ true, 2));
    verifyResults(startAt, "coll/val2");
  }

  @Test
  public void testInFilter() {
    setUpSingleValueFilter();
    Query query = query("coll").filter(filter("count", "in", Arrays.asList(1, 3)));
    verifyResults(query, "coll/val1", "coll/val3");
  }

  @Test
  public void testNotInFilter() {
    setUpSingleValueFilter();
    Query query = query("coll").filter(filter("count", "not-in", Arrays.asList(1, 2)));
    verifyResults(query, "coll/val3");
  }

  @Test
  public void testArrayContainsFilter() {
    setUpArrayValueFilter();
    Query query = query("coll").filter(filter("values", "array-contains", 1));
    verifyResults(query, "coll/arr1");
  }

  @Test
  public void testArrayContainsAnyFilter() {
    setUpArrayValueFilter();
    Query query =
        query("coll").filter(filter("values", "array-contains-any", Arrays.asList(1, 2, 4)));
    verifyResults(query, "coll/arr1", "coll/arr2");
  }

  @Test
  public void testArrayContainsDoesNotMatchNonArray() {
    // Set up two field indices. This causes two index entries to be written, but our query should
    // only use one index.
    setUpArrayValueFilter();
    setUpSingleValueFilter();
    addDoc("coll/nonmatching", map("values", 1));
    Query query = query("coll").filter(filter("values", "array-contains-any", Arrays.asList(1)));
    verifyResults(query, "coll/arr1");
  }

  @Test
  public void testNoMatchingFilter() {
    setUpSingleValueFilter();
    Query query = query("coll").filter(filter("unknown", "==", true));
    assertNull(indexManager.getFieldIndex(query.toTarget()));
  }

  @Test
  public void testNoMatchingDocs() {
    setUpSingleValueFilter();
    Query query = query("coll").filter(filter("count", "==", -1));
    verifyResults(query);
  }

  @Test
  public void testEqualityFilterWithNonMatchingType() {
    indexManager.addFieldIndex(fieldIndex("coll", "value", FieldIndex.Segment.Kind.ASCENDING));
    addDoc("coll/boolean", map("value", true));
    addDoc("coll/string", map("value", "true"));
    addDoc("coll/number", map("value", 1));
    Query query = query("coll").filter(filter("value", "==", true));
    verifyResults(query, "coll/boolean");
  }

  @Test
  public void testCollectionGroup() {
    indexManager.addFieldIndex(fieldIndex("coll1", "value", FieldIndex.Segment.Kind.ASCENDING));
    addDoc("coll1/doc1", map("value", true));
    addDoc("coll2/doc2/coll1/doc1", map("value", true));
    addDoc("coll2/doc2", map("value", true));
    Query query = new Query(path(""), "coll1").filter(filter("value", "==", true));
    verifyResults(query, "coll1/doc1", "coll2/doc2/coll1/doc1");
  }

  @Test
  public void testLimitFilter() {
    indexManager.addFieldIndex(fieldIndex("coll", "value", FieldIndex.Segment.Kind.ASCENDING));
    addDoc("coll/doc1", map("value", 1));
    addDoc("coll/doc2", map("value", 1));
    addDoc("coll/doc3", map("value", 1));
    Query query = query("coll").filter(filter("value", "==", 1)).limitToFirst(2);
    verifyResults(query, "coll/doc1", "coll/doc2");
  }

  @Test
  public void testLimitAppliesOrdering() {
    indexManager.addFieldIndex(
        fieldIndex(
            "coll",
            "value",
            FieldIndex.Segment.Kind.CONTAINS,
            "value",
            FieldIndex.Segment.Kind.ASCENDING));
    addDoc("coll/doc1", map("value", Arrays.asList(1, "foo")));
    addDoc("coll/doc2", map("value", Arrays.asList(3, "foo")));
    addDoc("coll/doc3", map("value", Arrays.asList(2, "foo")));
    Query query =
        query("coll")
            .filter(filter("value", "array-contains", "foo"))
            .orderBy(orderBy("value"))
            .limitToFirst(2);
    verifyResults(query, "coll/doc1", "coll/doc3");
  }

  @Test
  public void testIndexEntriesAreUpdated() {
    SQLiteIndexManager sqLiteIndexManager = (SQLiteIndexManager) indexManager;
    sqLiteIndexManager.addFieldIndex(
        new FieldIndex("coll").withAddedField(field("value"), FieldIndex.Segment.Kind.ASCENDING));
    Query query = query("coll").orderBy(orderBy("value"));

    addDoc("coll/doc1", map("value", true));
    verifyResults(query, "coll/doc1");

    addDocs(doc("coll/doc1", 1, map()), doc("coll/doc2", 1, map("value", true)));
    verifyResults(query, "coll/doc2");
  }

  @Test
  public void testAdvancedQueries() {
    // This test compares local query results with those received from the Java Server SDK.

    indexManager.addFieldIndex(fieldIndex("coll", "null", FieldIndex.Segment.Kind.ASCENDING));
    indexManager.addFieldIndex(fieldIndex("coll", "int", FieldIndex.Segment.Kind.ASCENDING));
    indexManager.addFieldIndex(fieldIndex("coll", "float", FieldIndex.Segment.Kind.ASCENDING));
    indexManager.addFieldIndex(fieldIndex("coll", "string", FieldIndex.Segment.Kind.ASCENDING));
    indexManager.addFieldIndex(fieldIndex("coll", "multi", FieldIndex.Segment.Kind.ASCENDING));
    indexManager.addFieldIndex(fieldIndex("coll", "array", FieldIndex.Segment.Kind.ASCENDING));
    indexManager.addFieldIndex(fieldIndex("coll", "array", FieldIndex.Segment.Kind.DESCENDING));
    indexManager.addFieldIndex(fieldIndex("coll", "array", FieldIndex.Segment.Kind.CONTAINS));
    indexManager.addFieldIndex(fieldIndex("coll", "map", FieldIndex.Segment.Kind.ASCENDING));
    indexManager.addFieldIndex(fieldIndex("coll", "map.field", FieldIndex.Segment.Kind.ASCENDING));
    indexManager.addFieldIndex(fieldIndex("coll", "prefix", FieldIndex.Segment.Kind.ASCENDING));
    indexManager.addFieldIndex(
        fieldIndex(
            "coll",
            "prefix",
            FieldIndex.Segment.Kind.ASCENDING,
            "suffix",
            FieldIndex.Segment.Kind.ASCENDING));
    indexManager.addFieldIndex(fieldIndex("coll", "a", FieldIndex.Segment.Kind.ASCENDING));
    indexManager.addFieldIndex(
        fieldIndex(
            "coll",
            "a",
            FieldIndex.Segment.Kind.ASCENDING,
            "b",
            FieldIndex.Segment.Kind.ASCENDING));
    indexManager.addFieldIndex(
        fieldIndex(
            "coll",
            "a",
            FieldIndex.Segment.Kind.DESCENDING,
            "b",
            FieldIndex.Segment.Kind.ASCENDING));
    indexManager.addFieldIndex(
        fieldIndex(
            "coll",
            "a",
            FieldIndex.Segment.Kind.ASCENDING,
            "b",
            FieldIndex.Segment.Kind.DESCENDING));
    indexManager.addFieldIndex(
        fieldIndex(
            "coll",
            "a",
            FieldIndex.Segment.Kind.DESCENDING,
            "b",
            FieldIndex.Segment.Kind.DESCENDING));
    indexManager.addFieldIndex(
        fieldIndex(
            "coll",
            "b",
            FieldIndex.Segment.Kind.ASCENDING,
            "a",
            FieldIndex.Segment.Kind.ASCENDING));

    List<Map<String, Object>> data =
        new ArrayList<Map<String, Object>>() {
          {
            add(map());
            add(map("int", 1, "array", Arrays.asList(1, "foo")));
            add(map("array", Arrays.asList(2, "foo")));
            add(map("int", 3, "array", Arrays.asList(3, "foo")));
            add(map("array", "foo"));
            add(map("array", Collections.singletonList(1)));
            add(map("float", -0.0, "string", "a"));
            add(map("float", 0, "string", "ab"));
            add(map("float", 0.0, "string", "b"));
            add(map("float", Double.NaN));
            add(map("multi", true));
            add(map("multi", 1));
            add(map("multi", "string"));
            add(map("multi", Collections.emptyList()));
            add(map("null", null));
            add(map("prefix", Arrays.asList(1, 2), "suffix", null));
            add(map("prefix", Collections.singletonList(1), "suffix", 2));
            add(map("map", map()));
            add(map("map", map("field", true)));
            add(map("map", map("field", false)));
            add(map("a", 0, "b", 0));
            add(map("a", 0, "b", 1));
            add(map("a", 1, "b", 0));
            add(map("a", 1, "b", 1));
            add(map("a", 2, "b", 0));
            add(map("a", 2, "b", 1));
          }
        };

    for (int i = 0; i < data.size(); ++i) {
      addDoc("coll/" + Values.canonicalId(wrap(data.get(i))), data.get(i));
    }

    Query q = query("coll");

    verifyResults(
        q.orderBy(orderBy("int")), "coll/{array:[1,foo],int:1}", "coll/{array:[3,foo],int:3}");
    verifyResults(q.filter(filter("float", "==", Double.NaN)), "coll/{float:NaN}");
    verifyResults(
        q.filter(filter("float", "==", -0.0)),
        "coll/{float:-0.0,string:a}",
        "coll/{float:0,string:ab}",
        "coll/{float:0.0,string:b}");
    verifyResults(
        q.filter(filter("float", "==", 0)),
        "coll/{float:-0.0,string:a}",
        "coll/{float:0,string:ab}",
        "coll/{float:0.0,string:b}");
    verifyResults(
        q.filter(filter("float", "==", 0.0)),
        "coll/{float:-0.0,string:a}",
        "coll/{float:0,string:ab}",
        "coll/{float:0.0,string:b}");
    verifyResults(q.filter(filter("string", "==", "a")), "coll/{float:-0.0,string:a}");
    verifyResults(
        q.filter(filter("string", ">", "a")),
        "coll/{float:0,string:ab}",
        "coll/{float:0.0,string:b}");
    verifyResults(
        q.filter(filter("string", ">=", "a")),
        "coll/{float:-0.0,string:a}",
        "coll/{float:0,string:ab}",
        "coll/{float:0.0,string:b}");
    verifyResults(
        q.filter(filter("string", "<", "b")),
        "coll/{float:-0.0,string:a}",
        "coll/{float:0,string:ab}");
    verifyResults(
        q.filter(filter("string", "<", "coll")),
        "coll/{float:-0.0,string:a}",
        "coll/{float:0,string:ab}",
        "coll/{float:0.0,string:b}");
    verifyResults(
        q.filter(filter("string", ">", "a")).filter(filter("string", "<", "b")),
        "coll/{float:0,string:ab}");
    verifyResults(
        q.filter(filter("array", "array-contains", "foo")),
        "coll/{array:[1,foo],int:1}",
        "coll/{array:[2,foo]}",
        "coll/{array:[3,foo],int:3}");
    verifyResults(
        q.filter(filter("array", "array-contains-any", Arrays.asList(1, "foo"))),
        "coll/{array:[1,foo],int:1}",
        "coll/{array:[2,foo]}",
        "coll/{array:[3,foo],int:3}",
        "coll/{array:[1]}");
    verifyResults(q.filter(filter("multi", ">=", true)), "coll/{multi:true}");
    verifyResults(q.filter(filter("multi", ">=", 0)), "coll/{multi:1}");
    verifyResults(q.filter(filter("multi", ">=", "")), "coll/{multi:string}");
    verifyResults(q.filter(filter("multi", ">=", Collections.emptyList())), "coll/{multi:[]}");
    verifyResults(
        q.filter(filter("multi", "!=", true)),
        "coll/{multi:1}",
        "coll/{multi:string}",
        "coll/{multi:[]}");
    verifyResults(
        q.filter(filter("multi", "in", Arrays.asList(true, 1))),
        "coll/{multi:true}",
        "coll/{multi:1}");
    verifyResults(
        q.filter(filter("multi", "not-in", Arrays.asList(true, 1))),
        "coll/{multi:string}",
        "coll/{multi:[]}");
    verifyResults(
        q.orderBy(orderBy("array")).startAt(bound(true, Collections.singletonList(2))),
        "coll/{array:[2,foo]}",
        "coll/{array:[3,foo],int:3}");
    verifyResults(
        q.orderBy(orderBy("array", "desc")).startAt(bound(true, Collections.singletonList(2))),
        "coll/{array:[1,foo],int:1}",
        "coll/{array:foo}",
        "coll/{array:[1]}");
    verifyResults(
        q.orderBy(orderBy("array", "desc"))
            .startAt(bound(true, Collections.singletonList(2)))
            .limitToFirst(2),
        "coll/{array:[1,foo],int:1}",
        "coll/{array:[1]}");
    verifyResults(
        q.orderBy(orderBy("array")).startAt(bound(false, Collections.singletonList(2))),
        "coll/{array:[2,foo]}",
        "coll/{array:[3,foo],int:3}");
    verifyResults(
        q.orderBy(orderBy("array", "desc")).startAt(bound(false, Collections.singletonList(2))),
        "coll/{array:[1,foo],int:1}",
        "coll/{array:foo}",
        "coll/{array:[1]}");
    verifyResults(
        q.orderBy(orderBy("array", "desc"))
            .startAt(bound(false, Collections.singletonList(2)))
            .limitToFirst(2),
        "coll/{array:[1,foo],int:1}",
        "coll/{array:[1]}");
    verifyResults(
        q.orderBy(orderBy("array")).startAt(bound(false, Arrays.asList(2, "foo"))),
        "coll/{array:[3,foo],int:3}");
    verifyResults(
        q.orderBy(orderBy("array", "desc")).startAt(bound(false, Arrays.asList(2, "foo"))),
        "coll/{array:[1,foo],int:1}",
        "coll/{array:foo}",
        "coll/{array:[1]}");
    verifyResults(
        q.orderBy(orderBy("array", "desc"))
            .startAt(bound(false, Arrays.asList(2, "foo")))
            .limitToFirst(2),
        "coll/{array:[1,foo],int:1}",
        "coll/{array:[1]}");
    verifyResults(
        q.orderBy(orderBy("array")).endAt(bound(true, Collections.singletonList(2))),
        "coll/{array:[1,foo],int:1}",
        "coll/{array:foo}",
        "coll/{array:[1]}");
    verifyResults(
        q.orderBy(orderBy("array", "desc")).endAt(bound(true, Collections.singletonList(2))),
        "coll/{array:[2,foo]}",
        "coll/{array:[3,foo],int:3}");
    verifyResults(
        q.orderBy(orderBy("array")).endAt(bound(false, Collections.singletonList(2))),
        "coll/{array:[1,foo],int:1}",
        "coll/{array:foo}",
        "coll/{array:[1]}");
    verifyResults(
        q.orderBy(orderBy("array"))
            .endAt(bound(false, Collections.singletonList(2)))
            .limitToFirst(2),
        "coll/{array:foo}",
        "coll/{array:[1]}");
    verifyResults(
        q.orderBy(orderBy("array", "desc")).endAt(bound(false, Collections.singletonList(2))),
        "coll/{array:[2,foo]}",
        "coll/{array:[3,foo],int:3}");
    verifyResults(
        q.orderBy(orderBy("array")).endAt(bound(false, Arrays.asList(2, "foo"))),
        "coll/{array:[1,foo],int:1}",
        "coll/{array:foo}",
        "coll/{array:[1]}");
    verifyResults(
        q.orderBy(orderBy("array")).endAt(bound(false, Arrays.asList(2, "foo"))).limitToFirst(2),
        "coll/{array:foo}",
        "coll/{array:[1]}");
    verifyResults(
        q.orderBy(orderBy("array", "desc")).endAt(bound(false, Arrays.asList(2, "foo"))),
        "coll/{array:[3,foo],int:3}");
    verifyResults(q.orderBy(orderBy("a")).orderBy(orderBy("b")).limitToFirst(1), "coll/{a:0,b:0}");
    verifyResults(
        q.orderBy(orderBy("a", "desc")).orderBy(orderBy("b")).limitToFirst(1), "coll/{a:2,b:0}");
    verifyResults(
        q.orderBy(orderBy("a")).orderBy(orderBy("b", "desc")).limitToFirst(1), "coll/{a:0,b:1}");
    verifyResults(
        q.orderBy(orderBy("a", "desc")).orderBy(orderBy("b", "desc")).limitToFirst(1),
        "coll/{a:2,b:1}");
    verifyResults(
        q.filter(filter("a", ">", 0)).filter(filter("b", "==", 1)),
        "coll/{a:1,b:1}",
        "coll/{a:2,b:1}");
    verifyResults(q.filter(filter("a", "==", 1)).filter(filter("b", "==", 1)), "coll/{a:1,b:1}");
    verifyResults(
        q.filter(filter("a", "!=", 0)).filter(filter("b", "==", 1)),
        "coll/{a:1,b:1}",
        "coll/{a:2,b:1}");
    verifyResults(
        q.filter(filter("b", "==", 1)).filter(filter("a", "!=", 0)),
        "coll/{a:1,b:1}",
        "coll/{a:2,b:1}");
    verifyResults(
        q.filter(filter("a", "not-in", Arrays.asList(0, 1))), "coll/{a:2,b:0}", "coll/{a:2,b:1}");
    verifyResults(
        q.filter(filter("a", "not-in", Arrays.asList(0, 1))).filter(filter("b", "==", 1)),
        "coll/{a:2,b:1}");
    verifyResults(
        q.filter(filter("b", "==", 1)).filter(filter("a", "not-in", Arrays.asList(0, 1))),
        "coll/{a:2,b:1}");
    verifyResults(q.filter(filter("null", "==", null)), "coll/{null:null}");
    verifyResults(q.orderBy(orderBy("null")), "coll/{null:null}");
    verifyResults(
        q.filter(filter("prefix", "==", Arrays.asList(1, 2))), "coll/{prefix:[1,2],suffix:null}");
    verifyResults(
        q.filter(filter("prefix", "==", Collections.singletonList(1)))
            .filter(filter("suffix", "==", 2)),
        "coll/{prefix:[1],suffix:2}");
    verifyResults(q.filter(filter("map", "==", map())), "coll/{map:{}}");
    verifyResults(q.filter(filter("map", "==", map("field", true))), "coll/{map:{field:true}}");
    verifyResults(q.filter(filter("map.field", "==", true)), "coll/{map:{field:true}}");
    verifyResults(
        q.orderBy(orderBy("map")),
        "coll/{map:{}}",
        "coll/{map:{field:true}}",
        "coll/{map:{field:false}}");
    verifyResults(
        q.orderBy(orderBy("map.field")), "coll/{map:{field:true}}", "coll/{map:{field:false}}");
  }

  @Test
  public void testUpdateTime() {
    indexManager.addFieldIndex(
        fieldIndex("coll1", -1, version(20), "value", FieldIndex.Segment.Kind.ASCENDING));

    Collection<FieldIndex> indexes = indexManager.getFieldIndexes("coll1");
    assertEquals(indexes.size(), 1);
    FieldIndex index = indexes.iterator().next();
    assertEquals(index.getUpdateTime(), version(20));
  }

  @Test
  public void testCollectionGroupUpdateTimesCanBeUpdated() {
    SQLiteIndexManager sqLiteIndexManager = (SQLiteIndexManager) indexManager;
    sqLiteIndexManager.setCollectionGroupUpdateTime("coll1", new Timestamp(30, 0));
    sqLiteIndexManager.setCollectionGroupUpdateTime("coll2", new Timestamp(30, 50));
    List<String> orderedCollectionGroups =
        getCollectionGroupsOrderByUpdateTime((SQLitePersistence) getPersistence());
    List<String> expected = Arrays.asList("coll1", "coll2");
    assertEquals(expected, orderedCollectionGroups);

    sqLiteIndexManager.setCollectionGroupUpdateTime("coll1", new Timestamp(50, 0));
    orderedCollectionGroups =
        getCollectionGroupsOrderByUpdateTime((SQLitePersistence) getPersistence());
    expected = Arrays.asList("coll2", "coll1");
    assertEquals(expected, orderedCollectionGroups);
  }

  @Test
  public void testGetFieldIndexes() {
    SQLiteIndexManager sqLiteIndexManager = (SQLiteIndexManager) indexManager;
    sqLiteIndexManager.addFieldIndex(
        fieldIndex("coll1", 1, version(30), "value", FieldIndex.Segment.Kind.ASCENDING));
    sqLiteIndexManager.addFieldIndex(
        fieldIndex("coll2", 2, SnapshotVersion.NONE, "value", FieldIndex.Segment.Kind.CONTAINS));

    Collection<FieldIndex> indexes = sqLiteIndexManager.getFieldIndexes("coll1");
    assertEquals(indexes.size(), 1);
    Iterator<FieldIndex> it = indexes.iterator();
    assertEquals(it.next().getCollectionGroup(), "coll1");
    sqLiteIndexManager.addFieldIndex(
        fieldIndex("coll1", 3, version(20), "newValue", FieldIndex.Segment.Kind.CONTAINS));

    indexes = sqLiteIndexManager.getFieldIndexes("coll1");
    assertEquals(indexes.size(), 2);
    it = indexes.iterator();
    assertEquals(it.next().getCollectionGroup(), "coll1");
    assertEquals(it.next().getCollectionGroup(), "coll1");
  }

  @Test
  public void testAddFieldIndexWritesToCollectionGroup() {
    SQLiteIndexManager sqLiteIndexManager = (SQLiteIndexManager) indexManager;
    sqLiteIndexManager.addFieldIndex(
        fieldIndex("coll1", 1, version(30), "value", FieldIndex.Segment.Kind.ASCENDING));
    sqLiteIndexManager.addFieldIndex(
        fieldIndex("coll2", 2, SnapshotVersion.NONE, "value", FieldIndex.Segment.Kind.CONTAINS));
    List<String> collectionGroups =
        getCollectionGroupsOrderByUpdateTime((SQLitePersistence) getPersistence());
    assertEquals(2, collectionGroups.size());
    assertEquals("coll1", collectionGroups.get(0));
    assertEquals("coll2", collectionGroups.get(1));
  }

  private void addDoc(String key, Map<String, Object> data) {
    MutableDocument doc = doc(key, 1, data);
    indexManager.updateIndexEntries(Collections.singletonList(doc));
  }

  private void addDocs(Document... docs) {
    indexManager.updateIndexEntries(Arrays.asList(docs));
  }

  private void verifyResults(Query query, String... documents) {
    Target target = query.toTarget();
    FieldIndex fieldIndex = indexManager.getFieldIndex(target);
    assertNotNull("Target not found", fieldIndex);
    Iterable<DocumentKey> results = indexManager.getDocumentsMatchingTarget(fieldIndex, target);
    List<DocumentKey> keys = Arrays.stream(documents).map(s -> key(s)).collect(Collectors.toList());
    assertWithMessage("Result for %s", query).that(results).containsExactlyElementsIn(keys);
  }

  public static List<String> getCollectionGroupsOrderByUpdateTime(SQLitePersistence persistence) {
    List<String> orderedCollectionGroups = new ArrayList<>();
    persistence
        .query(
            "SELECT collection_group "
                + "FROM collection_group_update_times "
                + "ORDER BY update_time_seconds, update_time_nanos")
        .forEach(
            row -> {
              orderedCollectionGroups.add(row.getString(0));
            });
    return orderedCollectionGroups;
  }
}<|MERGE_RESOLUTION|>--- conflicted
+++ resolved
@@ -70,33 +70,17 @@
   }
 
   private void setUpSingleValueFilter() {
-<<<<<<< HEAD
-    indexManager.addFieldIndex(
-        new FieldIndex("coll").withAddedField(field("count"), FieldIndex.Segment.Kind.ASCENDING));
+    indexManager.addFieldIndex(fieldIndex("coll", "count", FieldIndex.Segment.Kind.ASCENDING));
     addDoc("coll/val1", map("count", 1));
     addDoc("coll/val2", map("count", 2));
     addDoc("coll/val3", map("count", 3));
   }
 
   private void setUpArrayValueFilter() {
-    indexManager.addFieldIndex(
-        new FieldIndex("coll").withAddedField(field("values"), FieldIndex.Segment.Kind.CONTAINS));
+    indexManager.addFieldIndex(fieldIndex("coll", "values", FieldIndex.Segment.Kind.CONTAINS));
     addDoc("coll/arr1", map("values", Arrays.asList(1, 2, 3)));
     addDoc("coll/arr2", map("values", Arrays.asList(4, 5, 6)));
     addDoc("coll/arr3", map("values", Arrays.asList(7, 8, 9)));
-=======
-    indexManager.addFieldIndex(fieldIndex("coll", "count", FieldIndex.Segment.Kind.ASCENDING));
-    addDoc("coll/doc1", map("count", 1));
-    addDoc("coll/doc2", map("count", 2));
-    addDoc("coll/doc3", map("count", 3));
-  }
-
-  private void setUpArrayValueFilter() {
-    indexManager.addFieldIndex(fieldIndex("coll", "values", FieldIndex.Segment.Kind.CONTAINS));
-    addDoc("coll/doc1", map("values", Arrays.asList(1, 2, 3)));
-    addDoc("coll/doc2", map("values", Arrays.asList(4, 5, 6)));
-    addDoc("coll/doc3", map("values", Arrays.asList(7, 8, 9)));
->>>>>>> 5bc0fefb
   }
 
   @Override
@@ -321,7 +305,7 @@
   public void testIndexEntriesAreUpdated() {
     SQLiteIndexManager sqLiteIndexManager = (SQLiteIndexManager) indexManager;
     sqLiteIndexManager.addFieldIndex(
-        new FieldIndex("coll").withAddedField(field("value"), FieldIndex.Segment.Kind.ASCENDING));
+        fieldIndex("coll", "value", FieldIndex.Segment.Kind.ASCENDING));
     Query query = query("coll").orderBy(orderBy("value"));
 
     addDoc("coll/doc1", map("value", true));
