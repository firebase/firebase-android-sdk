--- conflicted
+++ resolved
@@ -24,11 +24,8 @@
 import static com.google.firebase.firestore.testutil.TestUtil.orderBy;
 import static com.google.firebase.firestore.testutil.TestUtil.path;
 import static com.google.firebase.firestore.testutil.TestUtil.query;
-<<<<<<< HEAD
+import static com.google.firebase.firestore.testutil.TestUtil.version;
 import static com.google.firebase.firestore.testutil.TestUtil.wrap;
-=======
-import static com.google.firebase.firestore.testutil.TestUtil.version;
->>>>>>> d3e80266
 import static org.junit.Assert.assertEquals;
 import static org.junit.Assert.assertNull;
 
@@ -38,10 +35,7 @@
 import com.google.firebase.firestore.model.FieldIndex;
 import com.google.firebase.firestore.model.MutableDocument;
 import com.google.firebase.firestore.model.SnapshotVersion;
-<<<<<<< HEAD
 import com.google.firebase.firestore.model.Values;
-=======
->>>>>>> d3e80266
 import java.util.ArrayList;
 import java.util.Arrays;
 import java.util.Collections;
@@ -592,7 +586,7 @@
     SQLiteIndexManager sqLiteIndexManager = (SQLiteIndexManager) indexManager;
     sqLiteIndexManager.addFieldIndex(
         new FieldIndex("coll1")
-            .withAddedField(field("value"), FieldIndex.Segment.Kind.ORDERED)
+            .withAddedField(field("value"), FieldIndex.Segment.Kind.ASCENDING)
             .withVersion(version(30, 0)));
     sqLiteIndexManager.addFieldIndex(
         new FieldIndex("coll2")
@@ -619,7 +613,7 @@
     SQLiteIndexManager sqLiteIndexManager = (SQLiteIndexManager) indexManager;
     sqLiteIndexManager.addFieldIndex(
         new FieldIndex("coll1")
-            .withAddedField(field("value"), FieldIndex.Segment.Kind.ORDERED)
+            .withAddedField(field("value"), FieldIndex.Segment.Kind.ASCENDING)
             .withVersion(version(30, 0)));
     sqLiteIndexManager.addFieldIndex(
         new FieldIndex("coll2")
