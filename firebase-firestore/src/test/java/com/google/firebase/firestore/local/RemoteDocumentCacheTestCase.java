--- conflicted
+++ resolved
@@ -197,17 +197,12 @@
   }
 
   private Document addTestDocumentAtPath(String path) {
-<<<<<<< HEAD
     return addTestDocumentAtPath(path, /* version= */ 42);
   }
 
   private Document addTestDocumentAtPath(String path, int version) {
     Document doc = doc(path, version, map("data", 2));
-    add(doc);
-=======
-    Document doc = doc(path, 42, map("data", 2));
-    add(doc, version(42));
->>>>>>> a022a79c
+    add(doc, version(version));
     return doc;
   }
 
