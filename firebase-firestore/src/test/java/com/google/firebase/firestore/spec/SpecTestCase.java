// Copyright 2018 Google LLC
//
// Licensed under the Apache License, Version 2.0 (the "License");
// you may not use this file except in compliance with the License.
// You may obtain a copy of the License at
//
//      http://www.apache.org/licenses/LICENSE-2.0
//
// Unless required by applicable law or agreed to in writing, software
// distributed under the License is distributed on an "AS IS" BASIS,
// WITHOUT WARRANTIES OR CONDITIONS OF ANY KIND, either express or implied.
// See the License for the specific language governing permissions and
// limitations under the License.

package com.google.firebase.firestore.spec;

import static com.google.common.base.Strings.emptyToNull;
import static com.google.firebase.firestore.TestUtil.waitFor;
import static com.google.firebase.firestore.testutil.TestUtil.ARBITRARY_SEQUENCE_NUMBER;
import static com.google.firebase.firestore.testutil.TestUtil.deleteMutation;
import static com.google.firebase.firestore.testutil.TestUtil.deletedDoc;
import static com.google.firebase.firestore.testutil.TestUtil.doc;
import static com.google.firebase.firestore.testutil.TestUtil.key;
import static com.google.firebase.firestore.testutil.TestUtil.patchMutation;
import static com.google.firebase.firestore.testutil.TestUtil.setMutation;
import static com.google.firebase.firestore.testutil.TestUtil.version;
import static java.util.Collections.singletonList;
import static org.junit.Assert.assertEquals;
import static org.junit.Assert.assertFalse;
import static org.junit.Assert.assertNotNull;
import static org.junit.Assert.assertTrue;
import static org.junit.Assert.fail;

import android.util.Base64;
import android.util.Pair;
import androidx.test.core.app.ApplicationProvider;
import com.google.android.gms.tasks.Task;
import com.google.android.gms.tasks.TaskCompletionSource;
import com.google.common.collect.Sets;
import com.google.firebase.database.collection.ImmutableSortedSet;
import com.google.firebase.firestore.EventListener;
import com.google.firebase.firestore.FirebaseFirestore;
import com.google.firebase.firestore.FirebaseFirestoreException;
import com.google.firebase.firestore.FirebaseFirestoreSettings;
import com.google.firebase.firestore.LoadBundleTask;
import com.google.firebase.firestore.auth.User;
import com.google.firebase.firestore.bundle.BundleReader;
import com.google.firebase.firestore.bundle.BundleSerializer;
import com.google.firebase.firestore.core.ComponentProvider;
import com.google.firebase.firestore.core.DatabaseInfo;
import com.google.firebase.firestore.core.DocumentViewChange;
import com.google.firebase.firestore.core.DocumentViewChange.Type;
import com.google.firebase.firestore.core.EventManager;
import com.google.firebase.firestore.core.EventManager.ListenOptions;
import com.google.firebase.firestore.core.OnlineState;
import com.google.firebase.firestore.core.Query;
import com.google.firebase.firestore.core.QueryListener;
import com.google.firebase.firestore.core.SyncEngine;
import com.google.firebase.firestore.local.LocalStore;
import com.google.firebase.firestore.local.LruDelegate;
import com.google.firebase.firestore.local.LruGarbageCollector;
import com.google.firebase.firestore.local.Persistence;
import com.google.firebase.firestore.local.PersistenceTestHelpers;
import com.google.firebase.firestore.local.QueryPurpose;
import com.google.firebase.firestore.local.TargetData;
import com.google.firebase.firestore.model.DocumentKey;
import com.google.firebase.firestore.model.MutableDocument;
import com.google.firebase.firestore.model.ResourcePath;
import com.google.firebase.firestore.model.SnapshotVersion;
import com.google.firebase.firestore.model.mutation.Mutation;
import com.google.firebase.firestore.model.mutation.MutationBatchResult;
import com.google.firebase.firestore.model.mutation.MutationResult;
import com.google.firebase.firestore.remote.ExistenceFilter;
import com.google.firebase.firestore.remote.MockDatastore;
import com.google.firebase.firestore.remote.RemoteEvent;
import com.google.firebase.firestore.remote.RemoteSerializer;
import com.google.firebase.firestore.remote.RemoteStore;
import com.google.firebase.firestore.remote.RemoteStore.RemoteStoreCallback;
import com.google.firebase.firestore.remote.WatchChange;
import com.google.firebase.firestore.remote.WatchChange.DocumentChange;
import com.google.firebase.firestore.remote.WatchChange.ExistenceFilterWatchChange;
import com.google.firebase.firestore.remote.WatchChange.WatchTargetChange;
import com.google.firebase.firestore.remote.WatchChange.WatchTargetChangeType;
import com.google.firebase.firestore.remote.WatchStream;
import com.google.firebase.firestore.testutil.TestUtil;
import com.google.firebase.firestore.util.Assert;
import com.google.firebase.firestore.util.AsyncQueue;
import com.google.firebase.firestore.util.AsyncQueue.TimerId;
import com.google.firestore.v1.BitSequence;
import com.google.firestore.v1.BloomFilter;
import com.google.protobuf.ByteString;
import io.grpc.Status;
import java.io.BufferedReader;
import java.io.ByteArrayInputStream;
import java.io.File;
import java.io.FileReader;
import java.nio.charset.StandardCharsets;
import java.util.ArrayList;
import java.util.Arrays;
import java.util.Collections;
import java.util.HashMap;
import java.util.HashSet;
import java.util.Iterator;
import java.util.List;
import java.util.Map;
import java.util.Set;
import java.util.concurrent.ExecutorService;
import java.util.logging.Logger;
import java.util.regex.Pattern;
import java.util.stream.Collectors;
import java.util.stream.Stream;
import javax.annotation.Nullable;
import org.json.JSONArray;
import org.json.JSONException;
import org.json.JSONObject;
import org.junit.Test;
import org.robolectric.android.util.concurrent.InlineExecutorService;

/**
 * Subclasses of SpecTestCase run a set of portable event specifications from JSON spec files
 * against a special isolated version of the Firestore client that allows precise control over when
 * events are delivered. This allows us to test client behavior in a very reliable, deterministic
 * way, including edge cases that would be difficult to reliably reproduce in a full integration
 * test.
 *
 * <p>Both events from user code (adding/removing listens, performing mutations) and events from the
 * Datastore are simulated, while installing as much of the system in between as possible.
 *
 * <p>SpecTestCase is an abstract base class that must be subclassed to test against a specific
 * local store implementation. To create a new variant of SpecTestCase:
 *
 * <ol>
 *   <li>Subclass SpecTestCase.
 *   <li>override {@link #initializeComponentProvider(ComponentProvider.Configuration, boolean)} to
 *       return appropriate components.
 * </ol>
 */
public abstract class SpecTestCase implements RemoteStoreCallback {
  /** Set this to true when debugging test failures. */
  private static final boolean DEBUG = false;

  // TODO: Make this configurable with JUnit options.
  private static final boolean RUN_BENCHMARK_TESTS = false;
  private static final String BENCHMARK_TAG = "benchmark";

  // Disables all other tests; useful for debugging. Multiple tests can have
  // this tag and they'll all be run (but all others won't).
  private static final String EXCLUSIVE_TAG = "exclusive";

  // The name of a Java system property ({@link System#getProperty(String)}) whose value is a filter
  // that specifies which tests to execute. The value of this property is a regular expression that
  // is matched against the name of each test. Using this property is an alternative to setting the
  // {@link #EXCLUSIVE_TAG} tag, which requires modifying the JSON file. To use this property,
  // specify -DspecTestFilter=<Regex> to the Java runtime, replacing <Regex> with a regular
  // expression; a test will be executed if and only if its name matches this regular expression.
  // In this context, a test's "name" is the result of appending its "itName" to its "describeName",
  // separated by a space character.
  private static final String TEST_FILTER_PROPERTY = "specTestFilter";

  // Tags on tests that should be excluded from execution, useful to allow the platforms to
  // temporarily diverge or for features that are designed to be platform specific (such as
  // 'multi-client').
  private static final Set<String> DISABLED_TAGS =
      RUN_BENCHMARK_TESTS
          ? Sets.newHashSet("no-android", "multi-client")
          : Sets.newHashSet("no-android", BENCHMARK_TAG, "multi-client");

  private boolean useEagerGcForMemory;
  private int maxConcurrentLimboResolutions;
  private boolean networkEnabled = true;

  //
  // Parts of the Firestore system that the spec tests need to control.
  //
  private Persistence localPersistence;

  private AsyncQueue queue;
  private MockDatastore datastore;
  private RemoteStore remoteStore;
  private LocalStore localStore;
  private SyncEngine syncEngine;
  private LruGarbageCollector lruGarbageCollector;
  private EventManager eventManager;
  private DatabaseInfo databaseInfo;

  /** Events to be checked by the expectations. */
  private List<QueryEvent> events;

  /**
   * A dictionary for tracking the listens on queries. Note that the identity of the listeners is
   * used to remove them.
   */
  private Map<Query, QueryListener> queryListeners;

  /**
   * Set of documents that are expected to be in limbo with an active target. Verified at every
   * step.
   */
  private Set<DocumentKey> expectedActiveLimboDocs;

  /**
   * Set of documents that are expected to be in limbo, enqueued for resolution and, therefore,
   * without an active target. Verified at every step.
   */
  private Set<DocumentKey> expectedEnqueuedLimboDocs;

  /** Set of expected active targets, keyed by target ID. */
  private Map<Integer, List<TargetData>> expectedActiveTargets;

  /**
   * The writes that have been sent to the SyncEngine via {@link SyncEngine#writeMutations} but not
   * yet acknowledged by calling receiveWriteAck/Error. They are tracked per-user.
   *
   * <p>It is mostly an implementation detail used internally to validate that the writes sent to
   * the mock backend by the SyncEngine match the user mutations that initiated them.
   *
   * <p>It is exposed specifically for use doRestart to test persistence scenarios where the
   * SyncEngine is restarted while the Persistence implementation still has outstanding persisted
   * mutations.
   *
   * <p>Note: The size of the list for the current user will generally be the same as {@link
   * #writesSent}, but not necessarily, since the RemoteStore limits the number of outstanding
   * writes to the backend at a given time.
   */
  private Map<User, List<Pair<Mutation, Task<Void>>>> outstandingWrites;

  private final List<DocumentKey> acknowledgedDocs =
      Collections.synchronizedList(new ArrayList<>());
  private final List<DocumentKey> rejectedDocs = Collections.synchronizedList(new ArrayList<>());
  private List<EventListener<Void>> snapshotsInSyncListeners;
  private int waitForPendingWriteEvents = 0;
  private int snapshotsInSyncEvents = 0;

  /** An executor to use for test callbacks. */
  private final ExecutorService backgroundExecutor = new InlineExecutorService();

  /** The current user for the SyncEngine. Determines which mutation queue is active. */
  private User currentUser;

  public static void info(String line) {
    if (DEBUG) {
      // Print log information out directly to cut down on logger-related cruft like the extra
      // line for the date and class method which are always SpecTestCase+info
      System.err.println(line);
    } else {
      Logger.getLogger(SpecTestCase.class.getSimpleName()).info(line);
    }
  }

  public static void log(String line) {
    if (DEBUG) {
      info(line);
    }
  }

  //
  // Methods for tracking state of writes.
  //

  protected abstract ComponentProvider initializeComponentProvider(
      ComponentProvider.Configuration configuration, boolean garbageCollectionEnabled);

  private boolean shouldRun(Set<String> tags) {
    for (String tag : tags) {
      if (DISABLED_TAGS.contains(tag)) {
        return false;
      }
    }

    return !isExcluded(tags);
  }

  protected abstract boolean isExcluded(Set<String> tags);

  protected void specSetUp(JSONObject config) {
    log("    Clearing all state.");

    outstandingWrites = new HashMap<>();

    this.useEagerGcForMemory = config.optBoolean("useEagerGCForMemory", true);
    this.maxConcurrentLimboResolutions =
        config.optInt("maxConcurrentLimboResolutions", Integer.MAX_VALUE);

    currentUser = User.UNAUTHENTICATED;
    databaseInfo = PersistenceTestHelpers.nextDatabaseInfo();

    if (config.optInt("numClients", 1) != 1) {
      throw Assert.fail("The Android client does not support multi-client tests");
    }

    initClient();

    // Set up internal event tracking for the spec tests.
    events = new ArrayList<>();
    queryListeners = new HashMap<>();

    expectedActiveLimboDocs = new HashSet<>();
    expectedEnqueuedLimboDocs = new HashSet<>();
    expectedActiveTargets = new HashMap<>();

    snapshotsInSyncListeners = Collections.synchronizedList(new ArrayList<>());
  }

  protected void specTearDown() throws Exception {
    queue.runSync(
        () -> {
          remoteStore.shutdown();
          localPersistence.shutdown();
        });
  }

  /**
   * Sets up a new client. Is used to initially setup the client initially and after every restart.
   */
  private void initClient() {
    queue = new AsyncQueue();
    datastore = new MockDatastore(databaseInfo, queue, ApplicationProvider.getApplicationContext());

    ComponentProvider.Configuration configuration =
        new ComponentProvider.Configuration(
            ApplicationProvider.getApplicationContext(),
            queue,
            databaseInfo,
            datastore,
            currentUser,
            maxConcurrentLimboResolutions,
            new FirebaseFirestoreSettings.Builder().build());

    ComponentProvider provider = initializeComponentProvider(configuration, useEagerGcForMemory);
    localPersistence = provider.getPersistence();
    if (localPersistence.getReferenceDelegate() instanceof LruDelegate) {
      lruGarbageCollector =
          ((LruDelegate) localPersistence.getReferenceDelegate()).getGarbageCollector();
    }
    remoteStore = provider.getRemoteStore();
    localStore = provider.getLocalStore();
    syncEngine = provider.getSyncEngine();
    eventManager = provider.getEventManager();
  }

  @Override
  public void handleOnlineStateChange(OnlineState onlineState) {
    syncEngine.handleOnlineStateChange(onlineState);
  }

  private List<Pair<Mutation, Task<Void>>> getCurrentOutstandingWrites() {
    List<Pair<Mutation, Task<Void>>> writes = outstandingWrites.get(currentUser);
    if (writes == null) {
      writes = new ArrayList<>();
      outstandingWrites.put(currentUser, writes);
    }
    return writes;
  }

  //
  // Methods for mocking out the grpc streams.
  //

  /** Validates that a write was sent and matches the expected write. */
  private void validateNextWriteSent(Mutation expectedWrite) {
    List<Mutation> request = datastore.waitForWriteSend();
    // TODO: Batch writes not supported yet
    assertEquals(1, request.size());
    Mutation actualWrite = request.get(0);
    assertEquals(expectedWrite, actualWrite);
    log("      This write was sent: " + actualWrite);
  }

  private int writesSent() {
    return datastore.writesSent();
  }

  //
  // Methods for constructing objects from specs.
  //

  /**
   * The format for a query is string|{path, limit?}.
   * https://github.com/firebase/firebase-js-sdk/blob/master/packages/firestore/test/unit/specs/spec_test_runner.ts#L1115
   */
  private Query parseQuery(Object querySpec) throws JSONException {
    if (querySpec instanceof String) {
      return Query.atPath(ResourcePath.fromString((String) querySpec));
    } else if (querySpec instanceof JSONObject) {
      JSONObject queryDict = (JSONObject) querySpec;
      String path = queryDict.getString("path");
      String collectionGroup =
          queryDict.has("collectionGroup") ? queryDict.getString("collectionGroup") : null;
      Query query = new Query(ResourcePath.fromString(path), collectionGroup);

      if (queryDict.has("limit")) {
        if (queryDict.getString("limitType").equals("LimitToFirst")) {
          query = query.limitToFirst(queryDict.getLong("limit"));
        } else {
          query = query.limitToLast(queryDict.getLong("limit"));
        }
      }

      if (queryDict.has("filters")) {
        JSONArray array = queryDict.getJSONArray("filters");
        for (int i = 0; i < array.length(); i++) {
          JSONArray filter = array.getJSONArray(i);
          String field = filter.getString(0);
          String op = filter.getString(1);
          Object value = filter.get(2);
          query = query.filter(TestUtil.filter(field, op, value));
        }
      }

      if (queryDict.has("orderBys")) {
        JSONArray array = queryDict.getJSONArray("orderBys");
        for (int i = 0; i < array.length(); i++) {
          JSONArray orderBy = array.getJSONArray(i);
          String field = orderBy.getString(0);
          String direction = orderBy.getString(1);
          query = query.orderBy(TestUtil.orderBy(field, direction));
        }
      }

      return query;
    } else {
      throw Assert.fail("Invalid query: %s", querySpec);
    }
  }

  private static QueryPurpose parseQueryPurpose(Object value) {
    if (!(value instanceof String)) {
      throw new IllegalArgumentException("invalid query purpose: " + value);
    }
    switch ((String) value) {
      case "TargetPurposeListen":
        return QueryPurpose.LISTEN;
      case "TargetPurposeExistenceFilterMismatch":
        return QueryPurpose.EXISTENCE_FILTER_MISMATCH;
      case "TargetPurposeLimboResolution":
        return QueryPurpose.LIMBO_RESOLUTION;
      default:
        throw new IllegalArgumentException("unknown query purpose value: " + value);
    }
  }

  private DocumentViewChange parseChange(JSONObject jsonDoc, DocumentViewChange.Type type)
      throws JSONException {
    long version = jsonDoc.getLong("version");
    JSONObject options = jsonDoc.getJSONObject("options");
    Map<String, Object> values = parseMap(jsonDoc.getJSONObject("value"));
    MutableDocument doc = doc(jsonDoc.getString("key"), version, values);
    if (options.optBoolean("hasLocalMutations")) {
      doc.setHasLocalMutations();
    }
    if (options.optBoolean("hasCommittedMutations")) {
      doc.setHasCommittedMutations();
    }
    return DocumentViewChange.create(type, doc);
  }

  /** Deeply parses a JSONObject or JSONArray into a Map or List. */
  private Object parseObject(Object obj) throws JSONException {
    if (obj instanceof JSONArray) {
      return parseList((JSONArray) obj);
    } else if (obj instanceof JSONObject) {
      return parseMap((JSONObject) obj);
    } else {
      return obj;
    }
  }

  /** Deeply parses a JSONArray into a List, recursively parsing its children. */
  private List<Object> parseList(JSONArray arr) throws JSONException {
    List<Object> result = new ArrayList<>(arr.length());
    for (int i = 0; i < arr.length(); ++i) {
      result.add(parseObject(arr.get(i)));
    }
    return result;
  }

  /** Deeply parses a JSONObject into a Map, recursively parsing its children. */
  private Map<String, Object> parseMap(JSONObject obj) throws JSONException {
    Map<String, Object> values = new HashMap<>();
    Iterator<String> keys = obj.keys();
    while (keys.hasNext()) {
      String key = keys.next();
      values.put(key, parseObject(obj.get(key)));
    }
    return values;
  }

  /** Deeply parses a JSONArray into a List<Integer>. */
  private List<Integer> parseIntList(@Nullable JSONArray arr) throws JSONException {
    List<Integer> result = new ArrayList<>();
    if (arr == null) {
      return result;
    }
    for (int i = 0; i < arr.length(); ++i) {
      result.add(arr.getInt(i));
    }
    return result;
  }

<<<<<<< HEAD
  /** Deeply parses a JSONObject into a bloom filter proto type. */
  private BloomFilter parseBloomFilter(JSONObject obj) throws JSONException {
    BitSequence.Builder bitSequence = BitSequence.newBuilder();
    JSONObject bits = obj.getJSONObject("bits");
    if (bits.has("padding")) {
      bitSequence.setPadding(bits.getInt("padding"));
    }
    bitSequence.setBitmap(
        ByteString.copyFrom(Base64.decode(bits.getString("bitmap"), Base64.DEFAULT)));

    BloomFilter.Builder bloomFilter = BloomFilter.newBuilder();
    bloomFilter.setBits(bitSequence);
    if (obj.has("hashCount")) {
      bloomFilter.setHashCount(obj.getInt("hashCount"));
    }
    return bloomFilter.build();
=======
  /** Deeply parses a JSONArray into a List<String>. */
  private List<String> parseStringList(@Nullable JSONArray arr) throws JSONException {
    List<String> result = new ArrayList<>();
    if (arr == null) {
      return result;
    }
    for (int i = 0; i < arr.length(); ++i) {
      result.add(arr.getString(i));
    }
    return result;
>>>>>>> 766f99a7
  }

  //
  // Methods for doing the steps of the spec test.
  //

  private void doListen(JSONObject listenSpec) throws Exception {
    FirebaseFirestore.setLoggingEnabled(true);
    int expectedId = listenSpec.getInt("targetId");
    Query query = parseQuery(listenSpec.getJSONObject("query"));
    // TODO: Allow customizing listen options in spec tests
    ListenOptions options = new ListenOptions();
    options.includeDocumentMetadataChanges = true;
    options.includeQueryMetadataChanges = true;
    QueryListener listener =
        new QueryListener(
            query,
            options,
            (value, error) -> {
              QueryEvent event = new QueryEvent();
              event.query = query;
              if (value != null) {
                event.view = value;
              } else {
                event.error = error;
              }
              events.add(event);
            });
    queryListeners.put(query, listener);
    queue.runSync(
        () -> {
          int actualId = eventManager.addQueryListener(listener);
          assertEquals(expectedId, actualId);
        });
  }

  private void doUnlisten(JSONArray unlistenSpec) throws Exception {
    Query query = parseQuery(unlistenSpec.get(1));
    QueryListener listener = queryListeners.remove(query);
    queue.runSync(() -> eventManager.removeQueryListener(listener));
  }

  private void doLoadBundle(String json) throws Exception {
    BundleReader bundleReader =
        new BundleReader(
            new BundleSerializer(new RemoteSerializer(databaseInfo.getDatabaseId())),
            new ByteArrayInputStream(json.getBytes(StandardCharsets.UTF_8)));
    LoadBundleTask bundleTask = new LoadBundleTask();
    queue.runSync(
        () -> {
          syncEngine.loadBundle(bundleReader, bundleTask);
          bundleTask.addOnFailureListener(e -> log("Loading bundle failed with " + e));
        });
    assertTrue(bundleTask.isSuccessful());
  }

  private void doMutation(Mutation mutation) throws Exception {
    DocumentKey documentKey = mutation.getKey();
    TaskCompletionSource<Void> callback = new TaskCompletionSource<>();
    Task<Void> writeProcessed =
        callback
            .getTask()
            .continueWith(
                backgroundExecutor,
                task -> {
                  if (task.isSuccessful()) {
                    SpecTestCase.this.acknowledgedDocs.add(documentKey);
                  } else {
                    SpecTestCase.this.rejectedDocs.add(documentKey);
                  }
                  return null;
                });

    getCurrentOutstandingWrites().add(new Pair<>(mutation, writeProcessed));
    log("      Sending this write: " + mutation);
    queue.runSync(() -> syncEngine.writeMutations(singletonList(mutation), callback));
  }

  private void doSet(JSONArray setSpec) throws Exception {
    doMutation(setMutation(setSpec.getString(0), parseMap(setSpec.getJSONObject(1))));
  }

  private void doPatch(JSONArray patchSpec) throws Exception {
    doMutation(patchMutation(patchSpec.getString(0), parseMap(patchSpec.getJSONObject(1))));
  }

  private void doDelete(String key) throws Exception {
    doMutation(deleteMutation(key));
  }

  private void doWaitForPendingWrites() {
    final TaskCompletionSource<Void> source = new TaskCompletionSource<>();
    source
        .getTask()
        .addOnSuccessListener(backgroundExecutor, result -> waitForPendingWriteEvents += 1);
    syncEngine.registerPendingWritesTask(source);
  }

  private void doAddSnapshotsInSyncListener() {
    EventListener<Void> eventListener =
        (Void v, FirebaseFirestoreException error) -> snapshotsInSyncEvents += 1;
    snapshotsInSyncListeners.add(eventListener);
    eventManager.addSnapshotsInSyncListener(eventListener);
  }

  private void doRemoveSnapshotsInSyncListener() throws Exception {
    if (snapshotsInSyncListeners.size() == 0) {
      throw Assert.fail("There must be a listener to unlisten to");
    } else {
      EventListener<Void> listenerToRemove = snapshotsInSyncListeners.remove(0);
      eventManager.removeSnapshotsInSyncListener(listenerToRemove);
    }
  }

  // Helper for calling datastore.writeWatchChange() on the AsyncQueue.
  private void writeWatchChange(WatchChange change, SnapshotVersion version) throws Exception {
    queue.runSync(() -> datastore.writeWatchChange(change, version));
  }

  private void doWatchAck(JSONArray ackedTargets) throws Exception {
    WatchTargetChange change =
        new WatchTargetChange(WatchTargetChangeType.Added, parseIntList(ackedTargets));
    writeWatchChange(change, SnapshotVersion.NONE);
  }

  private void doWatchCurrent(JSONArray currentSpec) throws Exception {
    List<Integer> currentTargets = parseIntList(currentSpec.getJSONArray(0));
    ByteString resumeToken = ByteString.copyFromUtf8(currentSpec.getString(1));
    WatchTargetChange change =
        new WatchTargetChange(WatchTargetChangeType.Current, currentTargets, resumeToken);
    writeWatchChange(change, SnapshotVersion.NONE);
  }

  private void doWatchRemove(JSONObject watchRemoveSpec) throws Exception {
    Status error = null;
    JSONObject cause = watchRemoveSpec.optJSONObject("cause");
    if (cause != null) {
      int code = cause.optInt("code");
      if (code != 0) {
        error = Status.fromCodeValue(code);
      }
    }
    List<Integer> targetIds = parseIntList(watchRemoveSpec.getJSONArray("targetIds"));
    WatchTargetChange change =
        new WatchTargetChange(
            WatchTargetChangeType.Removed, targetIds, WatchStream.EMPTY_RESUME_TOKEN, error);
    writeWatchChange(change, SnapshotVersion.NONE);
    // Unlike web, the MockDatastore detects a watch removal with cause and will remove active
    // targets
  }

  private void doWatchEntity(JSONObject watchEntity) throws Exception {
    if (watchEntity.has("docs")) {
      Assert.hardAssert(!watchEntity.has("doc"), "Exactly one of |doc| or |docs| needs to be set.");
      JSONArray docs = watchEntity.getJSONArray("docs");
      for (int i = 0; i < docs.length(); ++i) {
        JSONObject doc = docs.getJSONObject(i);
        JSONObject watchSpec = new JSONObject();
        watchSpec.put("doc", doc);
        if (watchEntity.has("targets")) {
          watchSpec.put("targets", watchEntity.get("targets"));
        }
        if (watchEntity.has("removedTargets")) {
          watchSpec.put("removedTargets", watchEntity.get("removedTargets"));
        }
        doWatchEntity(watchSpec);
      }
    } else if (watchEntity.has("doc")) {
      JSONObject docSpec = watchEntity.getJSONObject("doc");
      String key = docSpec.getString("key");
      @Nullable
      Map<String, Object> value =
          !docSpec.isNull("value") ? parseMap(docSpec.getJSONObject("value")) : null;
      long version = docSpec.getLong("version");
      MutableDocument doc = value != null ? doc(key, version, value) : deletedDoc(key, version);
      List<Integer> updated = parseIntList(watchEntity.optJSONArray("targets"));
      List<Integer> removed = parseIntList(watchEntity.optJSONArray("removedTargets"));
      WatchChange change = new DocumentChange(updated, removed, doc.getKey(), doc);
      writeWatchChange(change, SnapshotVersion.NONE);
    } else if (watchEntity.has("key")) {
      String key = watchEntity.getString("key");
      List<Integer> removed = parseIntList(watchEntity.optJSONArray("removedTargets"));
      WatchChange change = new DocumentChange(Collections.emptyList(), removed, key(key), null);
      writeWatchChange(change, SnapshotVersion.NONE);
    } else {
      throw Assert.fail("Either key, doc or docs must be set.");
    }
  }

  private void doWatchFilter(JSONObject watchFilter) throws Exception {
<<<<<<< HEAD
    List<Integer> targets = parseIntList(watchFilter.getJSONArray("targetIds"));

    Assert.hardAssert(
        targets.size() == 1, "ExistenceFilters currently support exactly one target only.");

    int keyCount = watchFilter.getJSONArray("keys").length();
    BloomFilter bloomFilterProto =
        watchFilter.has("bloomFilter")
            ? parseBloomFilter(watchFilter.getJSONObject("bloomFilter"))
            : null;

    ExistenceFilter filter = new ExistenceFilter(keyCount, bloomFilterProto);
=======
    List<String> keys = parseStringList(watchFilter.getJSONArray("keys"));
    List<Integer> targets = parseIntList(watchFilter.getJSONArray("targetIds"));
    Assert.hardAssert(
        targets.size() == 1, "ExistenceFilters currently support exactly one target only.");

    // TODO: extend this with different existence filters over time.
    ExistenceFilter filter = new ExistenceFilter(keys.size());
>>>>>>> 766f99a7
    ExistenceFilterWatchChange change = new ExistenceFilterWatchChange(targets.get(0), filter);
    writeWatchChange(change, SnapshotVersion.NONE);
  }

  private void doWatchReset(JSONArray targetIds) throws Exception {
    List<Integer> targets = parseIntList(targetIds);
    WatchChange change = new WatchTargetChange(WatchTargetChangeType.Reset, targets);
    writeWatchChange(change, SnapshotVersion.NONE);
  }

  private void doWatchSnapshot(JSONObject watchSnapshot) throws Exception {
    // The client will only respond to watchSnapshots if they are on a target change with an empty
    // set of target IDs.
    List<Integer> targets =
        watchSnapshot.has("targetIds")
            ? parseIntList(watchSnapshot.getJSONArray("targetIds"))
            : Collections.emptyList();
    String resumeToken = watchSnapshot.optString("resumeToken");
    WatchChange change =
        new WatchTargetChange(
            WatchTargetChangeType.NoChange, targets, ByteString.copyFromUtf8(resumeToken));
    writeWatchChange(change, version(watchSnapshot.getLong("version")));
  }

  private void doWatchStreamClose(JSONObject spec) throws Exception {
    JSONObject error = spec.getJSONObject("error");

    boolean runBackoffTimer = spec.getBoolean("runBackoffTimer");
    // TODO: Incorporate backoff in Android Spec Tests.
    assertTrue(runBackoffTimer);

    Status status =
        Status.fromCodeValue(error.getInt("code")).withDescription(error.getString("message"));
    queue.runSync(() -> datastore.failWatchStream(status));
    // Unlike web, stream should re-open synchronously (if we have active listeners).
    if (!this.queryListeners.isEmpty()) {
      assertTrue("Watch stream is open", datastore.isWatchStreamOpen());
    }
  }

  private void doWriteAck(JSONObject writeAckSpec) throws Exception {
    long version = writeAckSpec.getLong("version");
    boolean keepInQueue = writeAckSpec.optBoolean("keepInQueue", false);
    assertFalse(
        "'keepInQueue=true' is not supported on Android and should only be set in multi-client tests",
        keepInQueue);
    Pair<Mutation, Task<Void>> write = getCurrentOutstandingWrites().remove(0);
    validateNextWriteSent(write.first);

    MutationResult mutationResult =
        new MutationResult(version(version), /* transformResults= */ Collections.emptyList());
    queue.runSync(() -> datastore.ackWrite(version(version), singletonList(mutationResult)));
  }

  private void doFailWrite(JSONObject writeFailureSpec) throws Exception {
    JSONObject errorSpec = writeFailureSpec.getJSONObject("error");
    boolean keepInQueue = writeFailureSpec.optBoolean("keepInQueue", false);

    int code = errorSpec.getInt("code");
    Status error = Status.fromCodeValue(code);

    Pair<Mutation, Task<Void>> write = getCurrentOutstandingWrites().get(0);
    validateNextWriteSent(write.first);

    // If this is a permanent error, the write is not expected to be sent again.
    if (!keepInQueue) {
      getCurrentOutstandingWrites().remove(0);
    }

    log("      Failing a write.");
    queue.runSync(() -> datastore.failWrite(error));
  }

  private void doRunTimer(String timer) throws Exception {
    TimerId timerId;
    switch (timer) {
      case "all":
        timerId = TimerId.ALL;
        break;
      case "listen_stream_idle":
        timerId = TimerId.LISTEN_STREAM_IDLE;
        break;
      case "listen_stream_connection_backoff":
        timerId = TimerId.LISTEN_STREAM_CONNECTION_BACKOFF;
        break;
      case "write_stream_idle":
        timerId = TimerId.WRITE_STREAM_IDLE;
        break;
      case "write_stream_connection_backoff":
        timerId = TimerId.WRITE_STREAM_CONNECTION_BACKOFF;
        break;
      case "online_state_timeout":
        timerId = TimerId.ONLINE_STATE_TIMEOUT;
        break;
      default:
        throw Assert.fail("runTimer spec step specified unknown timer: %s", timer);
    }

    queue.runDelayedTasksUntil(timerId);
  }

  private void doDrainQueue() throws Exception {
    queue.runSync(() -> {});
  }

  private void doDisableNetwork() throws Exception {
    networkEnabled = false;
    queue.runSync(
        () -> {
          // Make sure to execute all writes that are currently queued. This allows us
          // to assert on the total number of requests sent before shutdown.
          remoteStore.fillWritePipeline();
          remoteStore.disableNetwork();
        });
  }

  private void doEnableNetwork() throws Exception {
    networkEnabled = true;
    queue.runSync(() -> remoteStore.enableNetwork());
  }

  private void doChangeUser(@Nullable String uid) throws Exception {
    currentUser = new User(uid);
    queue.runSync(() -> syncEngine.handleCredentialChange(currentUser));
  }

  private void doTriggerLruGc(long cacheThreshold) throws Exception {
    queue.runSync(
        () -> {
          if (lruGarbageCollector != null) {
            localStore.collectGarbage(lruGarbageCollector.withNewThreshold(cacheThreshold));
          }
        });
  }

  private void doRestart() throws Exception {
    queue.runSync(
        () -> {
          remoteStore.shutdown();
          localPersistence.shutdown();
          initClient();
        });
  }

  private void doStep(JSONObject step) throws Exception {
    if (step.optInt("clientIndex", 0) != 0) {
      throw Assert.fail("The Android client does not support switching clients");
    }

    if (step.has("userListen")) {
      doListen(step.getJSONObject("userListen"));
    } else if (step.has("userUnlisten")) {
      doUnlisten(step.getJSONArray("userUnlisten"));
    } else if (step.has("userSet")) {
      doSet(step.getJSONArray("userSet"));
    } else if (step.has("userPatch")) {
      doPatch(step.getJSONArray("userPatch"));
    } else if (step.has("userDelete")) {
      doDelete(step.getString("userDelete"));
    } else if (step.has("addSnapshotsInSyncListener")) {
      doAddSnapshotsInSyncListener();
    } else if (step.has("removeSnapshotsInSyncListener")) {
      doRemoveSnapshotsInSyncListener();
    } else if (step.has("drainQueue")) {
      doDrainQueue();
    } else if (step.has("loadBundle")) {
      doLoadBundle(step.getString("loadBundle"));
    } else if (step.has("watchAck")) {
      doWatchAck(step.getJSONArray("watchAck"));
    } else if (step.has("watchCurrent")) {
      doWatchCurrent(step.getJSONArray("watchCurrent"));
    } else if (step.has("watchRemove")) {
      doWatchRemove(step.getJSONObject("watchRemove"));
    } else if (step.has("watchEntity")) {
      doWatchEntity(step.getJSONObject("watchEntity"));
    } else if (step.has("watchFilter")) {
      doWatchFilter(step.getJSONObject("watchFilter"));
    } else if (step.has("watchReset")) {
      doWatchReset(step.getJSONArray("watchReset"));
    } else if (step.has("watchSnapshot")) {
      doWatchSnapshot(step.getJSONObject("watchSnapshot"));
    } else if (step.has("watchStreamClose")) {
      doWatchStreamClose(step.getJSONObject("watchStreamClose"));
    } else if (step.has("watchProto")) {
      // watchProto isn't yet used, and it's unclear how to create arbitrary protos from JSON.
      throw Assert.fail("watchProto is not yet supported.");
    } else if (step.has("writeAck")) {
      doWriteAck(step.getJSONObject("writeAck"));
    } else if (step.has("failWrite")) {
      doFailWrite(step.getJSONObject("failWrite"));
    } else if (step.has("waitForPendingWrites")) {
      doWaitForPendingWrites();
    } else if (step.has("runTimer")) {
      doRunTimer(step.getString("runTimer"));
    } else if (step.has("enableNetwork")) {
      if (step.getBoolean("enableNetwork")) {
        doEnableNetwork();
      } else {
        doDisableNetwork();
      }
    } else if (step.has("changeUser")) {
      // NOTE: JSONObject.getString("foo") where "foo" is mapped to null will return "null".
      // Explicitly testing for isNull here allows the null value to be preserved. This is important
      // because the unauthenticated user is represented as having a null uid as a value for
      // "changeUser".
      String uid = step.isNull("changeUser") ? null : step.getString("changeUser");
      doChangeUser(uid);
    } else if (step.has("triggerLruGC")) {
      long cacheThreshold = step.getLong("triggerLruGC");
      doTriggerLruGc(cacheThreshold);
    } else if (step.has("restart")) {
      doRestart();
    } else if (step.has("applyClientState")) {
      throw Assert.fail(
          "'applyClientState' is not supported on Android and should only be used in multi-client tests");
    } else {
      throw Assert.fail("Unknown step: %s", step);
    }
  }

  //
  // Methods for validating expectations.
  //

  private void assertEventMatches(JSONObject expected, QueryEvent actual) throws JSONException {
    Query expectedQuery = parseQuery(expected.get("query"));
    assertEquals(expectedQuery, actual.query);
    if (expected.has("errorCode") && !Status.fromCodeValue(expected.getInt("errorCode")).isOk()) {
      assertNotNull(actual.error);
      assertEquals(expected.getInt("errorCode"), actual.error.getCode().value());
    } else {
      List<DocumentViewChange> expectedChanges = new ArrayList<>();
      JSONArray removed = expected.optJSONArray("removed");
      for (int i = 0; removed != null && i < removed.length(); ++i) {
        expectedChanges.add(parseChange(removed.getJSONObject(i), Type.REMOVED));
      }
      JSONArray added = expected.optJSONArray("added");
      for (int i = 0; added != null && i < added.length(); ++i) {
        expectedChanges.add(parseChange(added.getJSONObject(i), Type.ADDED));
      }
      JSONArray modified = expected.optJSONArray("modified");
      for (int i = 0; modified != null && i < modified.length(); ++i) {
        expectedChanges.add(parseChange(modified.getJSONObject(i), Type.MODIFIED));
      }
      JSONArray metadata = expected.optJSONArray("metadata");
      for (int i = 0; metadata != null && i < metadata.length(); ++i) {
        expectedChanges.add(parseChange(metadata.getJSONObject(i), Type.METADATA));
      }

      List<DocumentViewChange> sortedActualChanges =
          actual.view.getChanges().stream()
              .sorted((a, b) -> a.getDocument().getKey().compareTo(b.getDocument().getKey()))
              .collect(Collectors.toList());
      List<DocumentViewChange> sortedExpectedChanges =
          expectedChanges.stream()
              .sorted((a, b) -> a.getDocument().getKey().compareTo(b.getDocument().getKey()))
              .collect(Collectors.toList());

      assertEquals(sortedExpectedChanges, sortedActualChanges);

      boolean expectedHasPendingWrites = expected.optBoolean("hasPendingWrites", false);
      boolean expectedFromCache = expected.optBoolean("fromCache", false);
      assertEquals("hasPendingWrites", expectedHasPendingWrites, actual.view.hasPendingWrites());
      assertEquals("fromCache", expectedFromCache, actual.view.isFromCache());
    }
  }

  private void validateExpectedSnapshotEvents(@Nullable JSONArray expectedEventsJson)
      throws JSONException {
    if (expectedEventsJson == null) {
      for (QueryEvent event : events) {
        fail("Unexpected event: " + event);
      }
      return;
    }

    // Sort both the expected and actual events by the query's canonical ID.
    events.sort((q1, q2) -> q1.query.getCanonicalId().compareTo(q2.query.getCanonicalId()));

    List<JSONObject> expectedEvents = new ArrayList<>();
    for (int i = 0; i < expectedEventsJson.length(); ++i) {
      expectedEvents.add(expectedEventsJson.getJSONObject(i));
    }
    expectedEvents.sort(
        (left, right) -> {
          try {
            Query leftQuery = parseQuery(left.get("query"));
            Query rightQuery = parseQuery(right.get("query"));
            return leftQuery.getCanonicalId().compareTo(rightQuery.getCanonicalId());
          } catch (JSONException e) {
            throw new RuntimeException("Failed to parse JSON during event sorting", e);
          }
        });

    int i = 0;
    for (; i < expectedEvents.size() && i < events.size(); ++i) {
      assertEventMatches(expectedEvents.get(i), events.get(i));
    }
    for (; i < expectedEventsJson.length(); ++i) {
      fail("Missing event: " + expectedEventsJson.get(i));
    }
    for (; i < events.size(); ++i) {
      fail("Unexpected event: " + events.get(i));
    }
  }

  private void validateExpectedState(@Nullable JSONObject expectedState) throws JSONException {
    if (expectedState != null) {
      if (expectedState.has("numOutstandingWrites")) {
        assertEquals(expectedState.getInt("numOutstandingWrites"), writesSent());
      }
      if (expectedState.has("writeStreamRequestCount")) {
        assertEquals(
            expectedState.getInt("writeStreamRequestCount"),
            datastore.getWriteStreamRequestCount());
      }
      if (expectedState.has("watchStreamRequestCount")) {
        assertEquals(
            expectedState.getInt("watchStreamRequestCount"),
            datastore.getWatchStreamRequestCount());
      }
      if (expectedState.has("activeLimboDocs")) {
        expectedActiveLimboDocs = new HashSet<>();
        JSONArray limboDocs = expectedState.getJSONArray("activeLimboDocs");
        for (int i = 0; i < limboDocs.length(); i++) {
          expectedActiveLimboDocs.add(key((String) limboDocs.get(i)));
        }
      }
      if (expectedState.has("enqueuedLimboDocs")) {
        expectedEnqueuedLimboDocs = new HashSet<>();
        JSONArray limboDocs = expectedState.getJSONArray("enqueuedLimboDocs");
        for (int i = 0; i < limboDocs.length(); i++) {
          expectedEnqueuedLimboDocs.add(key((String) limboDocs.get(i)));
        }
      }
      if (expectedState.has("activeTargets")) {
        expectedActiveTargets = new HashMap<>();
        JSONObject activeTargets = expectedState.getJSONObject("activeTargets");
        Iterator<String> keys = activeTargets.keys();
        while (keys.hasNext()) {
          String targetIdString = keys.next();
          int targetId = Integer.parseInt(targetIdString);

          JSONObject queryDataJson = activeTargets.getJSONObject(targetIdString);
          JSONArray queryArrayJson = queryDataJson.getJSONArray("queries");

          expectedActiveTargets.put(targetId, new ArrayList<>());
          for (int i = 0; i < queryArrayJson.length(); i++) {
            Query query = parseQuery(queryArrayJson.getJSONObject(i));

            QueryPurpose purpose = QueryPurpose.LISTEN;
            if (queryDataJson.has("targetPurpose")) {
              purpose = parseQueryPurpose(queryDataJson.get("targetPurpose"));
            }

            TargetData targetData =
                new TargetData(query.toTarget(), targetId, ARBITRARY_SEQUENCE_NUMBER, purpose);
            if (queryDataJson.has("resumeToken")) {
              targetData =
                  targetData.withResumeToken(
                      ByteString.copyFromUtf8(queryDataJson.getString("resumeToken")),
                      SnapshotVersion.NONE);
            } else {
              targetData =
                  targetData.withResumeToken(
                      ByteString.EMPTY, version(queryDataJson.getInt("readTime")));
            }
            if (queryDataJson.has("expectedCount")) {
              targetData = targetData.withExpectedCount(queryDataJson.getInt("expectedCount"));
            }

            expectedActiveTargets.get(targetId).add(targetData);
          }
        }
      }
    }

    // Always validate the we received the expected number of events.
    validateUserCallbacks(expectedState);
    // Always validate that the expected limbo docs match the actual limbo docs.
    validateActiveLimboDocs();
    validateEnqueuedLimboDocs();
    // Always validate that the expected active targets match the actual active targets.
    validateActiveTargets();
  }

  private void validateSnapshotsInSyncEvents(int expectedCount) {
    assertEquals(expectedCount, snapshotsInSyncEvents);
    snapshotsInSyncEvents = 0;
  }

  private void validateWaitForPendingWritesEvents(int expectedCount) {
    assertEquals(expectedCount, waitForPendingWriteEvents);
    waitForPendingWriteEvents = 0;
  }

  private void validateUserCallbacks(@Nullable JSONObject expected) throws JSONException {
    if (expected != null && expected.has("userCallbacks")) {
      JSONObject userCallbacks = expected.getJSONObject("userCallbacks");

      JSONArray expectedAcknowledgedDocs = userCallbacks.optJSONArray("acknowledgedDocs");
      for (int i = 0; i < expectedAcknowledgedDocs.length(); i++) {
        String documentKey = (String) expectedAcknowledgedDocs.get(i);
        assertTrue(
            "Expected acknowledgment for " + documentKey,
            this.acknowledgedDocs.contains(key(documentKey)));
      }

      JSONArray expectedRejectedDocs = userCallbacks.optJSONArray("rejectedDocs");
      for (int i = 0; i < expectedRejectedDocs.length(); i++) {
        String documentKey = (String) expectedRejectedDocs.get(i);
        assertTrue(
            "Expected rejection for " + documentKey, this.rejectedDocs.contains(key(documentKey)));
      }
    } else {
      assertTrue(this.acknowledgedDocs.isEmpty());
      assertTrue(this.rejectedDocs.isEmpty());
    }
  }

  private void validateActiveLimboDocs() {
    // Make a copy so it can modified while checking against the expected limbo docs.
    @SuppressWarnings("VisibleForTests")
    Map<DocumentKey, Integer> actualLimboDocs =
        new HashMap<>(syncEngine.getActiveLimboDocumentResolutions());

    // Validate that each active limbo doc has an expected active target
    for (Map.Entry<DocumentKey, Integer> limboDoc : actualLimboDocs.entrySet()) {
      assertTrue(
          "Found limbo doc "
              + limboDoc.getKey()
              + ", but its target ID "
              + limboDoc.getValue()
              + " was not in the set of expected active target IDs "
              + expectedActiveTargets.keySet().stream()
                  .sorted()
                  .map(String::valueOf)
                  .collect(Collectors.joining(", ")),
          expectedActiveTargets.containsKey(limboDoc.getValue()));
    }

    for (DocumentKey expectedLimboDoc : expectedActiveLimboDocs) {
      assertTrue(
          "Expected doc to be in limbo, but was not: " + expectedLimboDoc,
          actualLimboDocs.containsKey(expectedLimboDoc));
      actualLimboDocs.remove(expectedLimboDoc);
    }
    assertTrue("Unexpected active docs in limbo: " + actualLimboDocs, actualLimboDocs.isEmpty());
  }

  private void validateEnqueuedLimboDocs() {
    Set<DocumentKey> actualLimboDocs =
        new HashSet<>(syncEngine.getEnqueuedLimboDocumentResolutions());

    for (DocumentKey key : actualLimboDocs) {
      assertTrue(
          "Found enqueued limbo doc "
              + key.getPath().canonicalString()
              + ", but it was not in the set of expected enqueued limbo documents ("
              + expectedEnqueuedLimboDocs.stream()
                  .sorted()
                  .map(String::valueOf)
                  .collect(Collectors.joining(", "))
              + ")",
          expectedEnqueuedLimboDocs.contains(key));
    }

    for (DocumentKey key : expectedEnqueuedLimboDocs) {
      assertTrue(
          "Expected doc "
              + key.getPath().canonicalString()
              + " to be enqueued for limbo resolution, but it was not in the queue ("
              + actualLimboDocs.stream()
                  .sorted()
                  .map(String::valueOf)
                  .collect(Collectors.joining(", "))
              + ")",
          actualLimboDocs.contains(key));
    }
  }

  private void validateActiveTargets() {
    if (!networkEnabled) {
      return;
    }

    // Create a copy so we can modify it in tests
    Map<Integer, TargetData> actualTargets = new HashMap<>(datastore.activeTargets());

    for (Map.Entry<Integer, List<TargetData>> expected : expectedActiveTargets.entrySet()) {
      assertTrue(
          "Expected active target not found: " + expected.getValue(),
          actualTargets.containsKey(expected.getKey()));

      List<TargetData> expectedQueries = expected.getValue();
      TargetData expectedTarget = expectedQueries.get(0);
      TargetData actualTarget = actualTargets.get(expected.getKey());

      // TODO: Replace the assertEquals() checks on the individual properties of TargetData below
      // with the single assertEquals on the TargetData objects themselves if the sequenceNumber is
      // ever made to be consistent.
      // assertEquals(expectedTarget, actualTarget);

      assertEquals(expectedTarget.getPurpose(), actualTarget.getPurpose());
      assertEquals(expectedTarget.getTarget(), actualTarget.getTarget());
      assertEquals(expectedTarget.getTargetId(), actualTarget.getTargetId());
      assertEquals(expectedTarget.getSnapshotVersion(), actualTarget.getSnapshotVersion());
      assertEquals(
          expectedTarget.getResumeToken().toStringUtf8(),
          actualTarget.getResumeToken().toStringUtf8());

      if (expectedTarget.getExpectedCount() != null) {
        assertEquals(expectedTarget.getExpectedCount(), actualTarget.getExpectedCount());
      }

      actualTargets.remove(expected.getKey());
    }

    assertTrue("Unexpected active targets: " + actualTargets, actualTargets.isEmpty());
  }

  private void runSteps(JSONArray steps, JSONObject config) throws Exception {
    try {
      specSetUp(config);
      for (int i = 0; i < steps.length(); ++i) {
        JSONObject step = steps.getJSONObject(i);
        @Nullable JSONArray expectedSnapshotEvents = step.optJSONArray("expectedSnapshotEvents");
        step.remove("expectedSnapshotEvents");
        @Nullable JSONObject expectedState = step.optJSONObject("expectedState");
        step.remove("expectedState");
        int expectedSnapshotsInSyncEvents = step.optInt("expectedSnapshotsInSyncEvents");
        step.remove("expectedSnapshotsInSyncEvents");
        int expectedWaitForPendingWritesEvents = step.optInt("expectedWaitForPendingWritesEvents");
        step.remove("expectedWaitForPendingWritesEvents");

        log("    Doing step " + step);
        doStep(step);

        TaskCompletionSource<Void> drainBackgroundQueue = new TaskCompletionSource<>();
        backgroundExecutor.execute(() -> drainBackgroundQueue.setResult(null));
        waitFor(drainBackgroundQueue.getTask());

        if (expectedSnapshotEvents != null) {
          log("      Validating expected snapshot events " + expectedSnapshotEvents);
        }
        validateExpectedSnapshotEvents(expectedSnapshotEvents);
        if (expectedState != null) {
          log("      Validating state expectations " + expectedState);
        }
        validateExpectedState(expectedState);
        validateSnapshotsInSyncEvents(expectedSnapshotsInSyncEvents);
        validateWaitForPendingWritesEvents(expectedWaitForPendingWritesEvents);
        events.clear();
        acknowledgedDocs.clear();
        rejectedDocs.clear();
      }
    } catch (Exception e) {
      throw Assert.fail("Spec test failed with %s", e);
    } finally {
      // Ensure that Persistence is torn down even if the test is failing due to a thrown exception
      // so that any open databases are closed. This is important when the LocalStore is backed by
      // SQLite because SQLite opens databases in exclusive mode. If tearDownForSpec were not called
      // after an exception then subsequent attempts to open the SQLite database will fail, making
      // it harder to zero in on the spec tests as a culprit.
      specTearDown();
    }
  }

  @Test
  @SuppressWarnings("DefaultCharset")
  public void testSpecTests() throws Exception {
    boolean ranAtLeastOneTest = false;

    // Enumerate the .json files containing the spec tests.
    List<Pair<String, JSONObject>> parsedSpecFiles = new ArrayList<>();
    File jsonDir = new File("src/test/resources/json");
    File[] jsonFiles = jsonDir.listFiles();
    Arrays.sort(jsonFiles);
    boolean exclusiveMode = false;
    for (File f : jsonFiles) {
      if (!f.toString().endsWith(".json")) {
        continue;
      }

      // Read the file into a string.
      StringBuilder builder = new StringBuilder();
      FileReader fr = new FileReader(f);
      BufferedReader reader = new BufferedReader(fr);
      Stream<String> lines = reader.lines();
      lines.forEach(builder::append);
      String json = builder.toString();
      JSONObject fileJSON = new JSONObject(json);
      exclusiveMode = exclusiveMode || anyTestsAreMarkedExclusive(fileJSON);
      parsedSpecFiles.add(new Pair<>(f.getName(), fileJSON));
    }

    String testNameFilterFromSystemProperty = emptyToNull(System.getProperty(TEST_FILTER_PROPERTY));
    Pattern testNameFilter;
    if (testNameFilterFromSystemProperty == null) {
      testNameFilter = null;
    } else {
      exclusiveMode = true;
      testNameFilter = Pattern.compile(testNameFilterFromSystemProperty);
    }

    int testPassCount = 0;
    int testSkipCount = 0;

    for (Pair<String, JSONObject> parsedSpecFile : parsedSpecFiles) {
      String fileName = parsedSpecFile.first;
      JSONObject fileJSON = parsedSpecFile.second;

      // Print the names of the files and tests regardless of whether verbose logging is enabled.
      info("Spec test file: " + fileName);

      // Iterate over the tests in the file and run them.
      Iterator<String> keys = fileJSON.keys();
      while (keys.hasNext()) {
        JSONObject testJSON = fileJSON.getJSONObject(keys.next());
        String describeName = testJSON.getString("describeName");
        String itName = testJSON.getString("itName");
        String name = describeName + " " + itName;
        JSONObject config = testJSON.getJSONObject("config");
        JSONArray steps = testJSON.getJSONArray("steps");
        Set<String> tags = getTestTags(testJSON);

        boolean runTest;
        if (!shouldRunTest(tags)) {
          runTest = false;
        } else if (!exclusiveMode) {
          runTest = true;
        } else if (tags.contains(EXCLUSIVE_TAG)) {
          runTest = true;
        } else if (testNameFilter != null) {
          runTest = testNameFilter.matcher(name).find();
        } else {
          runTest = false;
        }

        boolean measureRuntime = tags.contains(BENCHMARK_TAG);
        if (runTest) {
          long start = System.currentTimeMillis();
          try {
            info("Spec test: " + name);
            runSteps(steps, config);
            ranAtLeastOneTest = true;
            testPassCount++;
          } catch (AssertionError e) {
            throw new AssertionError("Spec test failure: " + name + " (" + fileName + ")", e);
          }
          long end = System.currentTimeMillis();
          if (measureRuntime) {
            info("Runtime: " + (end - start) + " ms");
          }
        } else {
          testSkipCount++;
          info("  [SKIPPED] Spec test: " + name);
        }
      }
    }
    info(getClass().getName() + " completed; pass=" + testPassCount + " skip=" + testSkipCount);
    assertTrue(ranAtLeastOneTest);
  }

  private static boolean anyTestsAreMarkedExclusive(JSONObject fileJSON) throws JSONException {
    Iterator<String> keys = fileJSON.keys();
    while (keys.hasNext()) {
      JSONObject testJSON = fileJSON.getJSONObject(keys.next());
      if (getTestTags(testJSON).contains(EXCLUSIVE_TAG)) {
        return true;
      }
    }
    return false;
  }

  /** Called before executing each test to see if it should be run. */
  private boolean shouldRunTest(Set<String> tags) {
    return shouldRun(tags);
  }

  private static Set<String> getTestTags(JSONObject testJSON) throws JSONException {
    JSONArray tagsJSON = testJSON.getJSONArray("tags");
    HashSet<String> tags = new HashSet<>();
    for (int i = 0; i < tagsJSON.length(); i++) {
      tags.add(tagsJSON.getString(i));
    }
    return tags;
  }

  //
  // RemoteStoreCallback Methods
  //

  @Override
  public void handleRemoteEvent(RemoteEvent remoteEvent) {
    syncEngine.handleRemoteEvent(remoteEvent);
  }

  @Override
  public void handleRejectedListen(int targetId, Status error) {
    syncEngine.handleRejectedListen(targetId, error);
  }

  @Override
  public void handleSuccessfulWrite(MutationBatchResult mutationBatchResult) {
    syncEngine.handleSuccessfulWrite(mutationBatchResult);
  }

  @Override
  public void handleRejectedWrite(int batchId, Status error) {
    syncEngine.handleRejectedWrite(batchId, error);
  }

  @Override
  public ImmutableSortedSet<DocumentKey> getRemoteKeysForTarget(int targetId) {
    return syncEngine.getRemoteKeysForTarget(targetId);
  }
}<|MERGE_RESOLUTION|>--- conflicted
+++ resolved
@@ -432,6 +432,8 @@
         return QueryPurpose.LISTEN;
       case "TargetPurposeExistenceFilterMismatch":
         return QueryPurpose.EXISTENCE_FILTER_MISMATCH;
+      case "TargetPurposeExistenceFilterMismatchBloom":
+        return QueryPurpose.EXISTENCE_FILTER_MISMATCH_BLOOM;
       case "TargetPurposeLimboResolution":
         return QueryPurpose.LIMBO_RESOLUTION;
       default:
@@ -497,7 +499,18 @@
     return result;
   }
 
-<<<<<<< HEAD
+  /** Deeply parses a JSONArray into a List<String>. */
+  private List<String> parseStringList(@Nullable JSONArray arr) throws JSONException {
+    List<String> result = new ArrayList<>();
+    if (arr == null) {
+      return result;
+    }
+    for (int i = 0; i < arr.length(); ++i) {
+      result.add(arr.getString(i));
+    }
+    return result;
+  }
+
   /** Deeply parses a JSONObject into a bloom filter proto type. */
   private BloomFilter parseBloomFilter(JSONObject obj) throws JSONException {
     BitSequence.Builder bitSequence = BitSequence.newBuilder();
@@ -514,18 +527,6 @@
       bloomFilter.setHashCount(obj.getInt("hashCount"));
     }
     return bloomFilter.build();
-=======
-  /** Deeply parses a JSONArray into a List<String>. */
-  private List<String> parseStringList(@Nullable JSONArray arr) throws JSONException {
-    List<String> result = new ArrayList<>();
-    if (arr == null) {
-      return result;
-    }
-    for (int i = 0; i < arr.length(); ++i) {
-      result.add(arr.getString(i));
-    }
-    return result;
->>>>>>> 766f99a7
   }
 
   //
@@ -716,28 +717,17 @@
   }
 
   private void doWatchFilter(JSONObject watchFilter) throws Exception {
-<<<<<<< HEAD
+    List<String> keys = parseStringList(watchFilter.getJSONArray("keys"));
     List<Integer> targets = parseIntList(watchFilter.getJSONArray("targetIds"));
-
     Assert.hardAssert(
         targets.size() == 1, "ExistenceFilters currently support exactly one target only.");
 
-    int keyCount = watchFilter.getJSONArray("keys").length();
     BloomFilter bloomFilterProto =
         watchFilter.has("bloomFilter")
             ? parseBloomFilter(watchFilter.getJSONObject("bloomFilter"))
             : null;
 
-    ExistenceFilter filter = new ExistenceFilter(keyCount, bloomFilterProto);
-=======
-    List<String> keys = parseStringList(watchFilter.getJSONArray("keys"));
-    List<Integer> targets = parseIntList(watchFilter.getJSONArray("targetIds"));
-    Assert.hardAssert(
-        targets.size() == 1, "ExistenceFilters currently support exactly one target only.");
-
-    // TODO: extend this with different existence filters over time.
-    ExistenceFilter filter = new ExistenceFilter(keys.size());
->>>>>>> 766f99a7
+    ExistenceFilter filter = new ExistenceFilter(keys.size(), bloomFilterProto);
     ExistenceFilterWatchChange change = new ExistenceFilterWatchChange(targets.get(0), filter);
     writeWatchChange(change, SnapshotVersion.NONE);
   }
@@ -1294,8 +1284,6 @@
         acknowledgedDocs.clear();
         rejectedDocs.clear();
       }
-    } catch (Exception e) {
-      throw Assert.fail("Spec test failed with %s", e);
     } finally {
       // Ensure that Persistence is torn down even if the test is failing due to a thrown exception
       // so that any open databases are closed. This is important when the LocalStore is backed by
