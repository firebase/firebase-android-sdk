--- conflicted
+++ resolved
@@ -24,7 +24,8 @@
 /** Settings used to configure a {@link FirebaseFirestore} instance. */
 public final class FirebaseFirestoreSettings {
   /**
-   * Constant to use with {@link FirebaseFirestoreSettings.Builder#setCacheSizeBytes(long)} to
+   * Constant to use with
+   * {@link FirebaseFirestoreSettings.Builder#setCacheSizeBytes(long)} to
    * disable garbage collection.
    */
   public static final long CACHE_SIZE_UNLIMITED = -1;
@@ -57,7 +58,8 @@
     }
 
     /**
-     * Constructs a new {@code FirebaseFirestoreSettings} Builder based on an existing {@code
+     * Constructs a new {@code FirebaseFirestoreSettings} Builder based on an
+     * existing {@code
      * FirebaseFirestoreSettings} object.
      */
     public Builder(@NonNull FirebaseFirestoreSettings settings) {
@@ -66,9 +68,6 @@
       sslEnabled = settings.sslEnabled;
       persistenceEnabled = settings.persistenceEnabled;
       cacheSizeBytes = settings.cacheSizeBytes;
-<<<<<<< HEAD
-      memoryLruGcEnabled = settings.memoryLruGcEnabled;
-=======
       if (!persistenceEnabled || cacheSizeBytes != DEFAULT_CACHE_SIZE_BYTES) {
         usedLegacyCacheSettings = true;
       }
@@ -80,7 +79,6 @@
             settings.cacheSettings == null,
             "Given settings object mixes both cache config APIs, which is impossible.");
       }
->>>>>>> 24197b5e
     }
 
     /**
@@ -107,13 +105,16 @@
     }
 
     /**
-     * Enables or disables local persistent storage. The default is to use local persistent storage.
-     *
-     * @return A settings object that uses local persistent storage as specified by the given
-     *     <tt>value</tt>.
+     * Enables or disables local persistent storage. The default is to use local
+     * persistent storage.
+     *
+     * @return A settings object that uses local persistent storage as specified by
+     *         the given
+     *         <tt>value</tt>.
      * @deprecated Use {@link
-     *     FirebaseFirestoreSettings.Builder#setLocalCacheSettings(LocalCacheSettings)} to configure
-     *     SDK cache instead.
+     *             FirebaseFirestoreSettings.Builder#setLocalCacheSettings(LocalCacheSettings)}
+     *             to configure
+     *             SDK cache instead.
      */
     @NonNull
     @Deprecated
@@ -134,18 +135,25 @@
     }
 
     /**
-     * Sets an approximate cache size threshold for the on-disk data. If the cache grows beyond this
-     * size, Cloud Firestore will start removing data that hasn't been recently used. The size is
-     * not a guarantee that the cache will stay below that size, only that if the cache exceeds the
+     * Sets an approximate cache size threshold for the on-disk data. If the cache
+     * grows beyond this
+     * size, Cloud Firestore will start removing data that hasn't been recently
+     * used. The size is
+     * not a guarantee that the cache will stay below that size, only that if the
+     * cache exceeds the
      * given size, cleanup will be attempted.
      *
-     * <p>By default, collection is enabled with a cache size of 100 MB. The minimum value is 1 MB.
-     *
-     * @return A settings object on which the cache size is configured as specified by the given
-     *     {@code value}.
+     * <p>
+     * By default, collection is enabled with a cache size of 100 MB. The minimum
+     * value is 1 MB.
+     *
+     * @return A settings object on which the cache size is configured as specified
+     *         by the given
+     *         {@code value}.
      * @deprecated Use {@link
-     *     FirebaseFirestoreSettings.Builder#setLocalCacheSettings(LocalCacheSettings)} to configure
-     *     SDK cache instead.
+     *             FirebaseFirestoreSettings.Builder#setLocalCacheSettings(LocalCacheSettings)}
+     *             to configure
+     *             SDK cache instead.
      */
     @NonNull
     @Deprecated
@@ -164,18 +172,24 @@
     }
 
     /**
-     * Specifies the cache used by the SDK. Available options are {@link PersistentCacheSettings}
+     * Specifies the cache used by the SDK. Available options are
+     * {@link PersistentCacheSettings}
      * and {@link MemoryCacheSettings}, each with different configuration options.
      *
-     * <p>When unspecified, {@link PersistentCacheSettings} will be used by default.
-     *
-     * <p>NOTE: Calling this setter and {@code setPersistenceEnabled()} or @{code
-     * setCacheSizeBytes()} at the same time will throw an exception during SDK initialization.
-     * Instead, use the configuration in the {@link PersistentCacheSettings} object to specify the
+     * <p>
+     * When unspecified, {@link PersistentCacheSettings} will be used by default.
+     *
+     * <p>
+     * NOTE: Calling this setter and {@code setPersistenceEnabled()} or @{code
+     * setCacheSizeBytes()} at the same time will throw an exception during SDK
+     * initialization.
+     * Instead, use the configuration in the {@link PersistentCacheSettings} object
+     * to specify the
      * cache size.
      *
-     * @return A settings object on which the cache settings is configured as specified by the given
-     *     {@code settings}.
+     * @return A settings object on which the cache settings is configured as
+     *         specified by the given
+     *         {@code settings}.
      */
     @NonNull
     public Builder setLocalCacheSettings(@NonNull LocalCacheSettings settings) {
@@ -207,9 +221,11 @@
     }
 
     /**
-     * @return boolean indicating whether local persistent storage is enabled or not.
-     * @deprecated Build the {@code FirebaseFirestoreSettings} instance to check cache
-     *     configurations.
+     * @return boolean indicating whether local persistent storage is enabled or
+     *         not.
+     * @deprecated Build the {@code FirebaseFirestoreSettings} instance to check
+     *             cache
+     *             configurations.
      */
     @Deprecated
     public boolean isPersistenceEnabled() {
@@ -218,8 +234,9 @@
 
     /**
      * @return cache size for on-disk data.
-     * @deprecated Build the {@code FirebaseFirestoreSettings} instance to check cache
-     *     configurations.
+     * @deprecated Build the {@code FirebaseFirestoreSettings} instance to check
+     *             cache
+     *             configurations.
      */
     @Deprecated
     public long getCacheSizeBytes() {
@@ -244,30 +261,35 @@
 
   private LocalCacheSettings cacheSettings;
 
-  /** Constructs a {@code FirebaseFirestoreSettings} object based on the values in the Builder. */
+  /**
+   * Constructs a {@code FirebaseFirestoreSettings} object based on the values in
+   * the Builder.
+   */
   private FirebaseFirestoreSettings(Builder builder) {
     host = builder.host;
     sslEnabled = builder.sslEnabled;
     persistenceEnabled = builder.persistenceEnabled;
     cacheSizeBytes = builder.cacheSizeBytes;
-<<<<<<< HEAD
-    memoryLruGcEnabled = builder.memoryLruGcEnabled;
-=======
     cacheSettings = builder.cacheSettings;
->>>>>>> 24197b5e
   }
 
   @Override
   public boolean equals(Object o) {
-    if (this == o) return true;
-    if (o == null || getClass() != o.getClass()) return false;
+    if (this == o)
+      return true;
+    if (o == null || getClass() != o.getClass())
+      return false;
 
     FirebaseFirestoreSettings that = (FirebaseFirestoreSettings) o;
 
-    if (sslEnabled != that.sslEnabled) return false;
-    if (persistenceEnabled != that.persistenceEnabled) return false;
-    if (cacheSizeBytes != that.cacheSizeBytes) return false;
-    if (!host.equals(that.host)) return false;
+    if (sslEnabled != that.sslEnabled)
+      return false;
+    if (persistenceEnabled != that.persistenceEnabled)
+      return false;
+    if (cacheSizeBytes != that.cacheSizeBytes)
+      return false;
+    if (!host.equals(that.host))
+      return false;
     return Objects.equals(cacheSettings, that.cacheSettings);
   }
 
@@ -285,19 +307,18 @@
   @NonNull
   public String toString() {
     return "FirebaseFirestoreSettings{"
-                + "host="
-                + host
-                + ", sslEnabled="
-                + sslEnabled
-                + ", persistenceEnabled="
-                + persistenceEnabled
-                + ", cacheSizeBytes="
-                + cacheSizeBytes
-                + ", cacheSettings="
-                + cacheSettings
-            == null
-        ? "null"
-        : cacheSettings.toString() + "}";
+        + "host="
+        + host
+        + ", sslEnabled="
+        + sslEnabled
+        + ", persistenceEnabled="
+        + persistenceEnabled
+        + ", cacheSizeBytes="
+        + cacheSizeBytes
+        + ", cacheSettings="
+        + cacheSettings == null
+            ? "null"
+            : cacheSettings.toString() + "}";
   }
 
   /** Returns the host of the Cloud Firestore backend. */
@@ -330,7 +351,8 @@
   }
 
   /**
-   * Returns the threshold for the cache size above which the SDK will attempt to collect the least
+   * Returns the threshold for the cache size above which the SDK will attempt to
+   * collect the least
    * recently used documents.
    *
    * @deprecated Use {@link FirebaseFirestoreSettings#getCacheSettings()} instead.
@@ -349,7 +371,8 @@
   }
 
   /**
-   * Returns the cache settings configured for the SDK. Returns null if it is not configured, in
+   * Returns the cache settings configured for the SDK. Returns null if it is not
+   * configured, in
    * which case a default {@link PersistentCacheSettings} instance is used.
    */
   @Nullable
