--- conflicted
+++ resolved
@@ -139,22 +139,12 @@
     return res;
   }
 
-<<<<<<< HEAD
-  /** Returns true if there are no documents in the QuerySnapshot. */
-=======
   /** Returns true if there are no documents in the {@code QuerySnapshot}. */
-  @PublicApi
->>>>>>> 4524ae73
   public boolean isEmpty() {
     return snapshot.getDocuments().isEmpty();
   }
 
-<<<<<<< HEAD
-  /** Returns the number of documents in the QuerySnapshot. */
-=======
   /** Returns the number of documents in the {@code QuerySnapshot}. */
-  @PublicApi
->>>>>>> 4524ae73
   public int size() {
     return snapshot.getDocuments().size();
   }
