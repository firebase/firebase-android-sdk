// Copyright 2018 Google LLC
//
// Licensed under the Apache License, Version 2.0 (the "License");
// you may not use this file except in compliance with the License.
// You may obtain a copy of the License at
//
//      http://www.apache.org/licenses/LICENSE-2.0
//
// Unless required by applicable law or agreed to in writing, software
// distributed under the License is distributed on an "AS IS" BASIS,
// WITHOUT WARRANTIES OR CONDITIONS OF ANY KIND, either express or implied.
// See the License for the specific language governing permissions and
// limitations under the License.

package com.google.firebase.firestore.local;

import static com.google.firebase.firestore.util.Assert.hardAssert;
import static com.google.firebase.firestore.util.Preconditions.checkNotNull;
import static java.util.Collections.emptyList;

import androidx.annotation.Nullable;
import com.google.firebase.Timestamp;
import com.google.firebase.database.collection.ImmutableSortedSet;
import com.google.firebase.firestore.auth.User;
import com.google.firebase.firestore.core.Query;
import com.google.firebase.firestore.model.DocumentKey;
import com.google.firebase.firestore.model.ResourcePath;
import com.google.firebase.firestore.model.mutation.Mutation;
import com.google.firebase.firestore.model.mutation.MutationBatch;
import com.google.firebase.firestore.remote.WriteStream;
import com.google.firebase.firestore.util.Util;
import com.google.protobuf.ByteString;
import java.util.ArrayList;
import java.util.Collections;
import java.util.Iterator;
import java.util.List;

final class MemoryMutationQueue implements MutationQueue {

  /**
   * A FIFO queue of all mutations to apply to the backend. Mutations are added to the end of the
   * queue as they're written, and removed from the front of the queue as the mutations become
   * visible or are rejected.
   *
   * <p>When successfully applied, mutations must be acknowledged by the write stream and made
   * visible on the watch stream. It's possible for the watch stream to fall behind in which case
   * the batches at the head of the queue will be acknowledged but held until the watch stream sees
   * the changes.
   *
   * <p>If a batch is rejected while there are held write acknowledgements at the head of the queue
   * the rejected batch is converted to a tombstone: its mutations are removed but the batch remains
   * in the queue. This maintains a simple consecutive ordering of batches in the queue.
   *
   * <p>Once the held write acknowledgements become visible they are removed from the head of the
   * queue along with any tombstones that follow.
   */
  private final List<MutationBatch> queue;

  /** An ordered mapping between documents and the mutation batch IDs. */
  private ImmutableSortedSet<DocumentReference> batchesByDocumentKey;

  /** The next value to use when assigning sequential IDs to each mutation batch. */
  private int nextBatchId;

  /**
   * The last received stream token from the server, used to acknowledge which responses the client
   * has processed. Stream tokens are opaque checkpoint markers whose only real value is their
   * inclusion in the next request.
   */
  private ByteString lastStreamToken;

  private final MemoryPersistence persistence;
  private final IndexManager indexManager;

<<<<<<< HEAD
  MemoryMutationQueue(MemoryPersistence persistence, IndexManager indexManager) {
=======
  MemoryMutationQueue(MemoryPersistence persistence, User user) {
>>>>>>> 784455ff
    this.persistence = persistence;
    queue = new ArrayList<>();

    batchesByDocumentKey = new ImmutableSortedSet<>(emptyList(), DocumentReference.BY_KEY);
    nextBatchId = 1;
    lastStreamToken = WriteStream.EMPTY_STREAM_TOKEN;
    indexManager = persistence.getIndexManager(user);
  }

  // MutationQueue implementation

  @Override
  public void start() {
    // Note: The queue may be shutdown / started multiple times, since we maintain the queue for the
    // duration of the app session in case a user logs out / back in. To behave like the
    // SQLite-backed MutationQueue (and accommodate tests that expect as much), we reset nextBatchId
    // if the queue is empty.
    if (isEmpty()) {
      nextBatchId = 1;
    }
  }

  @Override
  public boolean isEmpty() {
    // If the queue has any entries at all, the first entry must not be a tombstone (otherwise it
    // would have been removed already).
    return queue.isEmpty();
  }

  @Override
  public void acknowledgeBatch(MutationBatch batch, ByteString streamToken) {
    int batchId = batch.getBatchId();
    int batchIndex = indexOfExistingBatchId(batchId, "acknowledged");
    hardAssert(batchIndex == 0, "Can only acknowledge the first batch in the mutation queue");

    // Verify that the batch in the queue is the one to be acknowledged.
    MutationBatch check = queue.get(batchIndex);
    hardAssert(
        batchId == check.getBatchId(),
        "Queue ordering failure: expected batch %d, got batch %d",
        batchId,
        check.getBatchId());

    lastStreamToken = checkNotNull(streamToken);
  }

  @Override
  public ByteString getLastStreamToken() {
    return lastStreamToken;
  }

  @Override
  public void setLastStreamToken(ByteString streamToken) {
    this.lastStreamToken = checkNotNull(streamToken);
  }

  @Override
  public MutationBatch addMutationBatch(
      Timestamp localWriteTime, List<Mutation> baseMutations, List<Mutation> mutations) {
    hardAssert(!mutations.isEmpty(), "Mutation batches should not be empty");

    int batchId = nextBatchId;
    nextBatchId += 1;

    int size = queue.size();
    if (size > 0) {
      MutationBatch prior = queue.get(size - 1);
      hardAssert(
          prior.getBatchId() < batchId, "Mutation batchIds must be monotonically increasing order");
    }

    MutationBatch batch = new MutationBatch(batchId, localWriteTime, baseMutations, mutations);
    queue.add(batch);

    // Track references by document key and index collection parents.
    for (Mutation mutation : mutations) {
      batchesByDocumentKey =
          batchesByDocumentKey.insert(new DocumentReference(mutation.getKey(), batchId));

      indexManager.addToCollectionParentIndex(mutation.getKey().getPath().popLast());
    }

    return batch;
  }

  @Nullable
  @Override
  public MutationBatch lookupMutationBatch(int batchId) {
    int index = indexOfBatchId(batchId);
    if (index < 0 || index >= queue.size()) {
      return null;
    }

    MutationBatch batch = queue.get(index);
    hardAssert(batch.getBatchId() == batchId, "If found batch must match");
    return batch;
  }

  @Nullable
  @Override
  public MutationBatch getNextMutationBatchAfterBatchId(int batchId) {
    int nextBatchId = batchId + 1;

    // The requested batchId may still be out of range so normalize it to the start of the queue.
    int rawIndex = indexOfBatchId(nextBatchId);
    int index = rawIndex < 0 ? 0 : rawIndex;
    return queue.size() > index ? queue.get(index) : null;
  }

  @Override
  public int getHighestUnacknowledgedBatchId() {
    return queue.isEmpty() ? MutationBatch.UNKNOWN : nextBatchId - 1;
  }

  @Override
  public List<MutationBatch> getAllMutationBatches() {
    return Collections.unmodifiableList(queue);
  }

  @Override
  public List<MutationBatch> getAllMutationBatchesAffectingDocumentKey(DocumentKey documentKey) {
    DocumentReference start = new DocumentReference(documentKey, 0);

    List<MutationBatch> result = new ArrayList<>();
    Iterator<DocumentReference> iterator = batchesByDocumentKey.iteratorFrom(start);
    while (iterator.hasNext()) {
      DocumentReference reference = iterator.next();
      if (!documentKey.equals(reference.getKey())) {
        break;
      }

      MutationBatch batch = lookupMutationBatch(reference.getId());
      hardAssert(batch != null, "Batches in the index must exist in the main table");
      result.add(batch);
    }

    return result;
  }

  @Override
  public List<MutationBatch> getAllMutationBatchesAffectingDocumentKeys(
      Iterable<DocumentKey> documentKeys) {
    ImmutableSortedSet<Integer> uniqueBatchIDs =
        new ImmutableSortedSet<Integer>(emptyList(), Util.comparator());

    for (DocumentKey key : documentKeys) {
      DocumentReference start = new DocumentReference(key, 0);
      Iterator<DocumentReference> batchesIter = batchesByDocumentKey.iteratorFrom(start);
      while (batchesIter.hasNext()) {
        DocumentReference reference = batchesIter.next();
        if (!key.equals(reference.getKey())) {
          break;
        }
        uniqueBatchIDs = uniqueBatchIDs.insert(reference.getId());
      }
    }

    return lookupMutationBatches(uniqueBatchIDs);
  }

  @Override
  public List<MutationBatch> getAllMutationBatchesAffectingQuery(Query query) {
    hardAssert(
        !query.isCollectionGroupQuery(),
        "CollectionGroup queries should be handled in LocalDocumentsView");

    // Use the query path as a prefix for testing if a document matches the query.
    ResourcePath prefix = query.getPath();
    int immediateChildrenPathLength = prefix.length() + 1;

    // Construct a document reference for actually scanning the index. Unlike the prefix, the
    // document key in this reference must have an even number of segments. The empty segment can be
    // used as a suffix of the query path because it precedes all other segments in an ordered
    // traversal.
    ResourcePath startPath = prefix;
    if (!DocumentKey.isDocumentKey(startPath)) {
      startPath = startPath.append("");
    }
    DocumentReference start = new DocumentReference(DocumentKey.fromPath(startPath), 0);

    // Find unique batchIDs referenced by all documents potentially matching the query.
    ImmutableSortedSet<Integer> uniqueBatchIDs =
        new ImmutableSortedSet<Integer>(emptyList(), Util.comparator());

    Iterator<DocumentReference> iterator = batchesByDocumentKey.iteratorFrom(start);
    while (iterator.hasNext()) {
      DocumentReference reference = iterator.next();
      ResourcePath rowKeyPath = reference.getKey().getPath();
      if (!prefix.isPrefixOf(rowKeyPath)) {
        break;
      }

      // Rows with document keys more than one segment longer than the query path can't be matches.
      // For example, a query on 'rooms' can't match the document /rooms/abc/messages/xyx.
      // TODO: we'll need a different scanner when we implement ancestor queries.
      if (rowKeyPath.length() == immediateChildrenPathLength) {
        uniqueBatchIDs = uniqueBatchIDs.insert(reference.getId());
      }
    }

    return lookupMutationBatches(uniqueBatchIDs);
  }

  private List<MutationBatch> lookupMutationBatches(ImmutableSortedSet<Integer> batchIds) {
    // Construct an array of matching batches, sorted by batchID to ensure that multiple mutations
    // affecting the same document key are applied in order.
    List<MutationBatch> result = new ArrayList<>();
    for (Integer batchId : batchIds) {
      MutationBatch batch = lookupMutationBatch(batchId);
      if (batch != null) {
        result.add(batch);
      }
    }

    return result;
  }

  @Override
  public void removeMutationBatch(MutationBatch batch) {
    // Find the position of the first batch for removal. This need not be the first entry in the
    // queue.
    int batchIndex = indexOfExistingBatchId(batch.getBatchId(), "removed");
    hardAssert(batchIndex == 0, "Can only remove the first entry of the mutation queue");

    queue.remove(0);

    // Remove entries from the index too.
    ImmutableSortedSet<DocumentReference> references = batchesByDocumentKey;
    for (Mutation mutation : batch.getMutations()) {
      DocumentKey key = mutation.getKey();
      persistence.getReferenceDelegate().removeMutationReference(key);

      DocumentReference reference = new DocumentReference(key, batch.getBatchId());
      references = references.remove(reference);
    }
    batchesByDocumentKey = references;
  }

  @Override
  public void performConsistencyCheck() {
    if (queue.isEmpty()) {
      hardAssert(
          batchesByDocumentKey.isEmpty(),
          "Document leak -- detected dangling mutation references when queue is empty.");
    }
  }

  boolean containsKey(DocumentKey key) {
    // Create a reference with a zero ID as the start position to find any document reference with
    // this key.
    DocumentReference reference = new DocumentReference(key, 0);

    Iterator<DocumentReference> iterator = batchesByDocumentKey.iteratorFrom(reference);
    if (!iterator.hasNext()) {
      return false;
    }

    DocumentKey firstKey = iterator.next().getKey();
    return firstKey.equals(key);
  }

  // Helpers

  /**
   * Finds the index of the given batchId in the mutation queue. This operation is O(1).
   *
   * @return The computed index of the batch with the given batchId, based on the state of the
   *     queue. Note this index can be negative if the requested batchId has already been removed
   *     from the queue or past the end of the queue if the batchId is larger than the last added
   *     batch.
   */
  private int indexOfBatchId(int batchId) {
    if (queue.isEmpty()) {
      // As an index this is past the end of the queue
      return 0;
    }

    // Examine the front of the queue to figure out the difference between the batchId and indexes
    // in the array. Note that since the queue is ordered by batchId, if the first batch has a
    // larger batchId then the requested batchId doesn't exist in the queue.
    MutationBatch firstBatch = queue.get(0);
    int firstBatchId = firstBatch.getBatchId();
    return batchId - firstBatchId;
  }

  /**
   * Finds the index of the given batchId in the mutation queue and asserts that the resulting index
   * is within the bounds of the queue.
   *
   * @param batchId The batchId to search for
   * @param action A description of what the caller is doing, phrased in passive form (e.g.
   *     "acknowledged" in a routine that acknowledges batches).
   */
  private int indexOfExistingBatchId(int batchId, String action) {
    int index = indexOfBatchId(batchId);
    hardAssert(index >= 0 && index < queue.size(), "Batches must exist to be %s", action);
    return index;
  }

  long getByteSize(LocalSerializer serializer) {
    long count = 0;
    for (MutationBatch batch : queue) {
      count += serializer.encodeMutationBatch(batch).getSerializedSize();
    }
    return count;
  }
}<|MERGE_RESOLUTION|>--- conflicted
+++ resolved
@@ -72,11 +72,7 @@
   private final MemoryPersistence persistence;
   private final IndexManager indexManager;
 
-<<<<<<< HEAD
-  MemoryMutationQueue(MemoryPersistence persistence, IndexManager indexManager) {
-=======
   MemoryMutationQueue(MemoryPersistence persistence, User user) {
->>>>>>> 784455ff
     this.persistence = persistence;
     queue = new ArrayList<>();
 
