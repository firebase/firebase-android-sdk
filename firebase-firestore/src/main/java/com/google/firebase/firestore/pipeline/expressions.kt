// Copyright 2025 Google LLC
//
// Licensed under the Apache License, Version 2.0 (the "License");
// you may not use this file except in compliance with the License.
// You may obtain a copy of the License at
//
//      http://www.apache.org/licenses/LICENSE-2.0
//
// Unless required by applicable law or agreed to in writing, software
// distributed under the License is distributed on an "AS IS" BASIS,
// WITHOUT WARRANTIES OR CONDITIONS OF ANY KIND, either express or implied.
// See the License for the specific language governing permissions and
// limitations under the License.

package com.google.firebase.firestore.pipeline

import com.google.firebase.Timestamp
import com.google.firebase.firestore.Blob
import com.google.firebase.firestore.DocumentReference
import com.google.firebase.firestore.FieldPath
import com.google.firebase.firestore.GeoPoint
import com.google.firebase.firestore.Pipeline
import com.google.firebase.firestore.UserDataReader
import com.google.firebase.firestore.VectorValue
import com.google.firebase.firestore.model.DocumentKey
import com.google.firebase.firestore.model.FieldPath as ModelFieldPath
import com.google.firebase.firestore.model.FieldPath.CREATE_TIME_PATH
import com.google.firebase.firestore.model.FieldPath.KEY_PATH
import com.google.firebase.firestore.model.FieldPath.UPDATE_TIME_PATH
import com.google.firebase.firestore.model.MutableDocument
import com.google.firebase.firestore.model.Values
import com.google.firebase.firestore.model.Values.encodeValue
import com.google.firebase.firestore.pipeline.Expr.Companion.field
import com.google.firebase.firestore.util.CustomClassMapper
import com.google.firestore.v1.MapValue
import com.google.firestore.v1.Value
import java.util.Date

/**
 * Represents an expression that can be evaluated to a value within the execution of a [Pipeline].
 *
 * Expressions are the building blocks for creating complex queries and transformations in Firestore
 * pipelines. They can represent:
 *
 * - **Field references:** Access values from document fields.
 * - **Literals:** Represent constant values (strings, numbers, booleans).
 * - **Function calls:** Apply functions to one or more expressions.
 *
 * The [Expr] class provides a fluent API for building expressions. You can chain together method
 * calls to create complex expressions.
 */
abstract class Expr internal constructor() {

  private class Constant(val value: Value) : Expr() {
    override fun toProto(userDataReader: UserDataReader): Value = value
<<<<<<< HEAD
    override fun evaluateContext(context: EvaluationContext) = { _: MutableDocument ->
      EvaluateResultValue(value)
    }
=======
>>>>>>> 45280be8
    override fun toString(): String {
      return "Constant(value=$value)"
    }
  }

  companion object {
    internal fun toExprOrConstant(value: Any?): Expr =
      toExpr(value, ::toExprOrConstant)
        ?: pojoToExprOrConstant(CustomClassMapper.convertToPlainJavaTypes(value))

    private fun pojoToExprOrConstant(value: Any?): Expr =
      toExpr(value, ::pojoToExprOrConstant)
        ?: throw IllegalArgumentException("Unknown type: $value")

    private inline fun toExpr(value: Any?, toExpr: (Any?) -> Expr): Expr? {
      if (value == null) return NULL
      return when (value) {
        is Expr -> value
        is String -> constant(value)
        is Number -> constant(value)
        is Date -> constant(value)
        is Timestamp -> constant(value)
        is Boolean -> constant(value)
        is GeoPoint -> constant(value)
        is Blob -> constant(value)
        is DocumentReference -> constant(value)
        is ByteArray -> constant(value)
        is VectorValue -> constant(value)
        is Value -> Constant(value)
        is Map<*, *> ->
          map(
            value
              .flatMap {
                val key = it.key
                if (key is String) listOf(constant(key), toExpr(it.value))
                else throw IllegalArgumentException("Maps with non-string keys are not supported")
              }
              .toTypedArray()
          )
        is List<*> -> array(value)
        else -> null
      }
    }

    private fun toArrayOfExprOrConstant(others: Iterable<Any>): Array<out Expr> =
      others.map(::toExprOrConstant).toTypedArray()

    internal fun toArrayOfExprOrConstant(others: Array<out Any>): Array<out Expr> =
      others.map(::toExprOrConstant).toTypedArray()

    private val NULL: Expr = Constant(Values.NULL_VALUE)

    /**
     * Create a constant for a [String] value.
     *
     * @param value The [String] value.
     * @return A new [Expr] constant instance.
     */
    @JvmStatic
    fun constant(value: String): Expr {
      return Constant(encodeValue(value))
    }

    /**
     * Create a constant for a [Number] value.
     *
     * @param value The [Number] value.
     * @return A new [Expr] constant instance.
     */
    @JvmStatic
    fun constant(value: Number): Expr {
      return Constant(encodeValue(value))
    }

    /**
     * Create a constant for a [Date] value.
     *
     * @param value The [Date] value.
     * @return A new [Expr] constant instance.
     */
    @JvmStatic
    fun constant(value: Date): Expr {
      return Constant(encodeValue(value))
    }

    /**
     * Create a constant for a [Timestamp] value.
     *
     * @param value The [Timestamp] value.
     * @return A new [Expr] constant instance.
     */
    @JvmStatic
    fun constant(value: Timestamp): Expr {
      return Constant(encodeValue(value))
    }

    /**
     * Create a constant for a [Boolean] value.
     *
     * @param value The [Boolean] value.
     * @return A new [BooleanExpr] constant instance.
     */
    @JvmStatic
    fun constant(value: Boolean): BooleanExpr {
      val encodedValue = encodeValue(value)
      val evaluateResultValue = EvaluateResultValue(encodedValue)
      return object : BooleanExpr("N/A", { _ -> { _ -> evaluateResultValue } }, emptyArray()) {
        override fun toProto(userDataReader: UserDataReader): Value {
          return encodedValue
        }

        override fun hashCode(): Int {
          return encodedValue.hashCode()
        }

        override fun toString(): String {
          return "constant($value)"
        }
      }
    }

    /**
     * Create a constant for a [GeoPoint] value.
     *
     * @param value The [GeoPoint] value.
     * @return A new [Expr] constant instance.
     */
    @JvmStatic
    fun constant(value: GeoPoint): Expr { // Ensure this overload exists or is correctly placed
      return Constant(encodeValue(value))
    }

    /**
     * Create a constant for a bytes value.
     *
     * @param value The bytes value.
     * @return A new [Expr] constant instance.
     */
    @JvmStatic
    fun constant(value: ByteArray): Expr {
      return Constant(encodeValue(value))
    }

    /**
     * Create a constant for a [Blob] value.
     *
     * @param value The [Blob] value.
     * @return A new [Expr] constant instance.
     */
    @JvmStatic
    fun constant(value: Blob): Expr {
      return Constant(encodeValue(value))
    }

    /**
     * Create a constant for a [DocumentReference] value.
     *
     * @param ref The [DocumentReference] value.
     * @return A new [Expr] constant instance.
     */
    @JvmStatic
    fun constant(ref: DocumentReference): Expr {
      return object : Expr() {
        override fun toProto(userDataReader: UserDataReader): Value {
          userDataReader.validateDocumentReference(ref, ::IllegalArgumentException)
          return encodeValue(ref)
        }

        override fun evaluateContext(
          context: EvaluationContext
        ): (input: MutableDocument) -> EvaluateResult {
          val result = EvaluateResultValue(toProto(context.userDataReader))
          return { _ -> result }
        }
      }
    }

    /**
     * Create a constant for a [VectorValue] value.
     *
     * @param value The [VectorValue] value.
     * @return A new [Expr] constant instance.
     */
    @JvmStatic
    fun constant(value: VectorValue): Expr {
      return Constant(encodeValue(value))
    }

    /**
     * Create a [Blob] constant from a [ByteArray].
     *
     * @param bytes The [ByteArray] to convert to a Blob.
     * @return A new [Expr] constant instance representing the Blob.
     */
    @JvmStatic
    fun blob(bytes: ByteArray): Expr {
      return constant(Blob.fromBytes(bytes))
    }

    /**
     * Constant for a null value.
     *
     * @return A [Expr] constant instance.
     */
    @JvmStatic
    fun nullValue(): Expr {
      return NULL
    }

    /**
     * Create a vector constant for a [DoubleArray] value.
     *
     * @param vector The [VectorValue] value.
     * @return A [Expr] constant instance.
     */
    @JvmStatic
    fun vector(vector: DoubleArray): Expr {
      return Constant(Values.encodeVectorValue(vector))
    }

    /**
     * Create a vector constant for a [VectorValue] value.
     *
     * @param vector The [VectorValue] value.
     * @return A [Expr] constant instance.
     */
    @JvmStatic
    fun vector(vector: VectorValue): Expr {
      return Constant(encodeValue(vector))
    }

    /**
     * Creates a [Field] instance representing the field at the given path.
     *
     * The path can be a simple field name (e.g., "name") or a dot-separated path to a nested field
     * (e.g., "address.city").
     *
     * @param name The path to the field.
     * @return A new [Field] instance representing the specified path.
     */
    @JvmStatic
    fun field(name: String): Field {
      return when (name) {
        DocumentKey.KEY_FIELD_NAME -> Field(KEY_PATH)
        ModelFieldPath.CREATE_TIME_NAME -> Field(CREATE_TIME_PATH)
        ModelFieldPath.UPDATE_TIME_NAME -> Field(UPDATE_TIME_PATH)
        else -> Field(FieldPath.fromDotSeparatedPath(name).internalPath)
      }
    }

    /**
     * Creates a [Field] instance representing the field at the given path.
     *
     * The path can be a simple field name (e.g., "name") or a dot-separated path to a nested field
     * (e.g., "address.city").
     *
     * @param fieldPath The [FieldPath] to the field.
     * @return A new [Field] instance representing the specified path.
     */
    @JvmStatic
    fun field(fieldPath: FieldPath): Field {
      return Field(fieldPath.internalPath)
    }

    @JvmStatic
    fun generic(name: String, vararg expr: Expr): Expr = FunctionExpr(name, notImplemented, expr)

    /**
     * Creates an expression that performs a logical 'AND' operation.
     *
     * @param condition The first [BooleanExpr].
     * @param conditions Additional [BooleanExpr]s.
     * @return A new [BooleanExpr] representing the logical 'AND' operation.
     */
    @JvmStatic
    fun and(condition: BooleanExpr, vararg conditions: BooleanExpr) =
      BooleanExpr("and", evaluateAnd, condition, *conditions)

    /**
     * Creates an expression that performs a logical 'OR' operation.
     *
     * @param condition The first [BooleanExpr].
     * @param conditions Additional [BooleanExpr]s.
     * @return A new [BooleanExpr] representing the logical 'OR' operation.
     */
    @JvmStatic
    fun or(condition: BooleanExpr, vararg conditions: BooleanExpr) =
      BooleanExpr("or", evaluateOr, condition, *conditions)

    /**
     * Creates an expression that performs a logical 'XOR' operation.
     *
     * @param condition The first [BooleanExpr].
     * @param conditions Additional [BooleanExpr]s.
     * @return A new [BooleanExpr] representing the logical 'XOR' operation.
     */
    @JvmStatic
    fun xor(condition: BooleanExpr, vararg conditions: BooleanExpr) =
      BooleanExpr("xor", evaluateXor, condition, *conditions)

    /**
     * Creates an expression that negates a boolean expression.
     *
     * @param condition The boolean expression to negate.
     * @return A new [BooleanExpr] representing the not operation.
     */
    @JvmStatic
    fun not(condition: BooleanExpr): BooleanExpr = BooleanExpr("not", evaluateNot, condition)

    /**
     * Creates an expression that applies a bitwise AND operation between two expressions.
     *
     * @param bits An expression that returns bits when evaluated.
     * @param bitsOther An expression that returns bits when evaluated.
     * @return A new [Expr] representing the bitwise AND operation.
     */
    @JvmStatic
    fun bitAnd(bits: Expr, bitsOther: Expr): Expr =
      FunctionExpr("bit_and", notImplemented, bits, bitsOther)

    /**
     * Creates an expression that applies a bitwise AND operation between an expression and a
     * constant.
     *
     * @param bits An expression that returns bits when evaluated.
     * @param bitsOther A constant byte array.
     * @return A new [Expr] representing the bitwise AND operation.
     */
    @JvmStatic
    fun bitAnd(bits: Expr, bitsOther: ByteArray): Expr =
      FunctionExpr("bit_and", notImplemented, bits, constant(bitsOther))

    /**
     * Creates an expression that applies a bitwise AND operation between an field and an
     * expression.
     *
     * @param bitsFieldName Name of field that contains bits data.
     * @param bitsOther An expression that returns bits when evaluated.
     * @return A new [Expr] representing the bitwise AND operation.
     */
    @JvmStatic
    fun bitAnd(bitsFieldName: String, bitsOther: Expr): Expr =
      FunctionExpr("bit_and", notImplemented, bitsFieldName, bitsOther)

    /**
     * Creates an expression that applies a bitwise AND operation between an field and constant.
     *
     * @param bitsFieldName Name of field that contains bits data.
     * @param bitsOther A constant byte array.
     * @return A new [Expr] representing the bitwise AND operation.
     */
    @JvmStatic
    fun bitAnd(bitsFieldName: String, bitsOther: ByteArray): Expr =
      FunctionExpr("bit_and", notImplemented, bitsFieldName, constant(bitsOther))

    /**
     * Creates an expression that applies a bitwise OR operation between two expressions.
     *
     * @param bits An expression that returns bits when evaluated.
     * @param bitsOther An expression that returns bits when evaluated.
     * @return A new [Expr] representing the bitwise OR operation.
     */
    @JvmStatic
    fun bitOr(bits: Expr, bitsOther: Expr): Expr =
      FunctionExpr("bit_or", notImplemented, bits, bitsOther)

    /**
     * Creates an expression that applies a bitwise OR operation between an expression and a
     * constant.
     *
     * @param bits An expression that returns bits when evaluated.
     * @param bitsOther A constant byte array.
     * @return A new [Expr] representing the bitwise OR operation.
     */
    @JvmStatic
    fun bitOr(bits: Expr, bitsOther: ByteArray): Expr =
      FunctionExpr("bit_or", notImplemented, bits, constant(bitsOther))

    /**
     * Creates an expression that applies a bitwise OR operation between an field and an expression.
     *
     * @param bitsFieldName Name of field that contains bits data.
     * @param bitsOther An expression that returns bits when evaluated.
     * @return A new [Expr] representing the bitwise OR operation.
     */
    @JvmStatic
    fun bitOr(bitsFieldName: String, bitsOther: Expr): Expr =
      FunctionExpr("bit_or", notImplemented, bitsFieldName, bitsOther)

    /**
     * Creates an expression that applies a bitwise OR operation between an field and constant.
     *
     * @param bitsFieldName Name of field that contains bits data.
     * @param bitsOther A constant byte array.
     * @return A new [Expr] representing the bitwise OR operation.
     */
    @JvmStatic
    fun bitOr(bitsFieldName: String, bitsOther: ByteArray): Expr =
      FunctionExpr("bit_or", notImplemented, bitsFieldName, constant(bitsOther))

    /**
     * Creates an expression that applies a bitwise XOR operation between two expressions.
     *
     * @param bits An expression that returns bits when evaluated.
     * @param bitsOther An expression that returns bits when evaluated.
     * @return A new [Expr] representing the bitwise XOR operation.
     */
    @JvmStatic
    fun bitXor(bits: Expr, bitsOther: Expr): Expr =
      FunctionExpr("bit_xor", notImplemented, bits, bitsOther)

    /**
     * Creates an expression that applies a bitwise XOR operation between an expression and a
     * constant.
     *
     * @param bits An expression that returns bits when evaluated.
     * @param bitsOther A constant byte array.
     * @return A new [Expr] representing the bitwise XOR operation.
     */
    @JvmStatic
    fun bitXor(bits: Expr, bitsOther: ByteArray): Expr =
      FunctionExpr("bit_xor", notImplemented, bits, constant(bitsOther))

    /**
     * Creates an expression that applies a bitwise XOR operation between an field and an
     * expression.
     *
     * @param bitsFieldName Name of field that contains bits data.
     * @param bitsOther An expression that returns bits when evaluated.
     * @return A new [Expr] representing the bitwise XOR operation.
     */
    @JvmStatic
    fun bitXor(bitsFieldName: String, bitsOther: Expr): Expr =
      FunctionExpr("bit_xor", notImplemented, bitsFieldName, bitsOther)

    /**
     * Creates an expression that applies a bitwise XOR operation between an field and constant.
     *
     * @param bitsFieldName Name of field that contains bits data.
     * @param bitsOther A constant byte array.
     * @return A new [Expr] representing the bitwise XOR operation.
     */
    @JvmStatic
    fun bitXor(bitsFieldName: String, bitsOther: ByteArray): Expr =
      FunctionExpr("bit_xor", notImplemented, bitsFieldName, constant(bitsOther))

    /**
     * Creates an expression that applies a bitwise NOT operation to an expression.
     *
     * @param bits An expression that returns bits when evaluated.
     * @return A new [Expr] representing the bitwise NOT operation.
     */
    @JvmStatic fun bitNot(bits: Expr): Expr = FunctionExpr("bit_not", notImplemented, bits)

    /**
     * Creates an expression that applies a bitwise NOT operation to a field.
     *
     * @param bitsFieldName Name of field that contains bits data.
     * @return A new [Expr] representing the bitwise NOT operation.
     */
    @JvmStatic
    fun bitNot(bitsFieldName: String): Expr = FunctionExpr("bit_not", notImplemented, bitsFieldName)

    /**
     * Creates an expression that applies a bitwise left shift operation between two expressions.
     *
     * @param bits An expression that returns bits when evaluated.
     * @param numberExpr The number of bits to shift.
     * @return A new [Expr] representing the bitwise left shift operation.
     */
    @JvmStatic
    fun bitLeftShift(bits: Expr, numberExpr: Expr): Expr =
      FunctionExpr("bit_left_shift", notImplemented, bits, numberExpr)

    /**
     * Creates an expression that applies a bitwise left shift operation between an expression and a
     * constant.
     *
     * @param bits An expression that returns bits when evaluated.
     * @param number The number of bits to shift.
     * @return A new [Expr] representing the bitwise left shift operation.
     */
    @JvmStatic
    fun bitLeftShift(bits: Expr, number: Int): Expr =
      FunctionExpr("bit_left_shift", notImplemented, bits, number)

    /**
     * Creates an expression that applies a bitwise left shift operation between a field and an
     * expression.
     *
     * @param bitsFieldName Name of field that contains bits data.
     * @param numberExpr The number of bits to shift.
     * @return A new [Expr] representing the bitwise left shift operation.
     */
    @JvmStatic
    fun bitLeftShift(bitsFieldName: String, numberExpr: Expr): Expr =
      FunctionExpr("bit_left_shift", notImplemented, bitsFieldName, numberExpr)

    /**
     * Creates an expression that applies a bitwise left shift operation between a field and a
     * constant.
     *
     * @param bitsFieldName Name of field that contains bits data.
     * @param number The number of bits to shift.
     * @return A new [Expr] representing the bitwise left shift operation.
     */
    @JvmStatic
    fun bitLeftShift(bitsFieldName: String, number: Int): Expr =
      FunctionExpr("bit_left_shift", notImplemented, bitsFieldName, number)

    /**
     * Creates an expression that applies a bitwise right shift operation between two expressions.
     *
     * @param bits An expression that returns bits when evaluated.
     * @param numberExpr The number of bits to shift.
     * @return A new [Expr] representing the bitwise right shift operation.
     */
    @JvmStatic
    fun bitRightShift(bits: Expr, numberExpr: Expr): Expr =
      FunctionExpr("bit_right_shift", notImplemented, bits, numberExpr)

    /**
     * Creates an expression that applies a bitwise right shift operation between an expression and
     * a constant.
     *
     * @param bits An expression that returns bits when evaluated.
     * @param number The number of bits to shift.
     * @return A new [Expr] representing the bitwise right shift operation.
     */
    @JvmStatic
    fun bitRightShift(bits: Expr, number: Int): Expr =
      FunctionExpr("bit_right_shift", notImplemented, bits, number)

    /**
     * Creates an expression that applies a bitwise right shift operation between a field and an
     * expression.
     *
     * @param bitsFieldName Name of field that contains bits data.
     * @param numberExpr The number of bits to shift.
     * @return A new [Expr] representing the bitwise right shift operation.
     */
    @JvmStatic
    fun bitRightShift(bitsFieldName: String, numberExpr: Expr): Expr =
      FunctionExpr("bit_right_shift", notImplemented, bitsFieldName, numberExpr)

    /**
     * Creates an expression that applies a bitwise right shift operation between a field and a
     * constant.
     *
     * @param bitsFieldName Name of field that contains bits data.
     * @param number The number of bits to shift.
     * @return A new [Expr] representing the bitwise right shift operation.
     */
    @JvmStatic
    fun bitRightShift(bitsFieldName: String, number: Int): Expr =
      FunctionExpr("bit_right_shift", notImplemented, bitsFieldName, number)

    /**
     * Creates an expression that rounds [numericExpr] to nearest integer.
     *
     * Rounds away from zero in halfway cases.
     *
     * @param numericExpr An expression that returns number when evaluated.
     * @return A new [Expr] representing an integer result from the round operation.
     */
    @JvmStatic
    fun round(numericExpr: Expr): Expr = FunctionExpr("round", evaluateRound, numericExpr)

    /**
     * Creates an expression that rounds [numericField] to nearest integer.
     *
     * Rounds away from zero in halfway cases.
     *
     * @param numericField Name of field that returns number when evaluated.
     * @return A new [Expr] representing an integer result from the round operation.
     */
    @JvmStatic
    fun round(numericField: String): Expr = FunctionExpr("round", evaluateRound, numericField)

    /**
     * Creates an expression that rounds off [numericExpr] to [decimalPlace] decimal places if
     * [decimalPlace] is positive, rounds off digits to the left of the decimal point if
     * [decimalPlace] is negative. Rounds away from zero in halfway cases.
     *
     * @param numericExpr An expression that returns number when evaluated.
     * @param decimalPlace The number of decimal places to round.
     * @return A new [Expr] representing the round operation.
     */
    @JvmStatic
    fun roundToPrecision(numericExpr: Expr, decimalPlace: Int): Expr =
      FunctionExpr("round", evaluateRoundToPrecision, numericExpr, constant(decimalPlace))

    /**
     * Creates an expression that rounds off [numericField] to [decimalPlace] decimal places if
     * [decimalPlace] is positive, rounds off digits to the left of the decimal point if
     * [decimalPlace] is negative. Rounds away from zero in halfway cases.
     *
     * @param numericField Name of field that returns number when evaluated.
     * @param decimalPlace The number of decimal places to round.
     * @return A new [Expr] representing the round operation.
     */
    @JvmStatic
    fun roundToPrecision(numericField: String, decimalPlace: Int): Expr =
      FunctionExpr("round", evaluateRoundToPrecision, numericField, constant(decimalPlace))

    /**
     * Creates an expression that rounds off [numericExpr] to [decimalPlace] decimal places if
     * [decimalPlace] is positive, rounds off digits to the left of the decimal point if
     * [decimalPlace] is negative. Rounds away from zero in halfway cases.
     *
     * @param numericExpr An expression that returns number when evaluated.
     * @param decimalPlace The number of decimal places to round.
     * @return A new [Expr] representing the round operation.
     */
    @JvmStatic
    fun roundToPrecision(numericExpr: Expr, decimalPlace: Expr): Expr =
      FunctionExpr("round", evaluateRoundToPrecision, numericExpr, decimalPlace)

    /**
     * Creates an expression that rounds off [numericField] to [decimalPlace] decimal places if
     * [decimalPlace] is positive, rounds off digits to the left of the decimal point if
     * [decimalPlace] is negative. Rounds away from zero in halfway cases.
     *
     * @param numericField Name of field that returns number when evaluated.
     * @param decimalPlace The number of decimal places to round.
     * @return A new [Expr] representing the round operation.
     */
    @JvmStatic
    fun roundToPrecision(numericField: String, decimalPlace: Expr): Expr =
      FunctionExpr("round", evaluateRoundToPrecision, numericField, decimalPlace)

    /**
     * Creates an expression that returns the smalled integer that isn't less than [numericExpr].
     *
     * @param numericExpr An expression that returns number when evaluated.
     * @return A new [Expr] representing an integer result from the ceil operation.
     */
    @JvmStatic fun ceil(numericExpr: Expr): Expr = FunctionExpr("ceil", evaluateCeil, numericExpr)

    /**
     * Creates an expression that returns the smalled integer that isn't less than [numericField].
     *
     * @param numericField Name of field that returns number when evaluated.
     * @return A new [Expr] representing an integer result from the ceil operation.
     */
    @JvmStatic
    fun ceil(numericField: String): Expr = FunctionExpr("ceil", evaluateCeil, numericField)

    /**
     * Creates an expression that returns the largest integer that isn't less than [numericExpr].
     *
     * @param numericExpr An expression that returns number when evaluated.
     * @return A new [Expr] representing an integer result from the floor operation.
     */
    @JvmStatic
    fun floor(numericExpr: Expr): Expr = FunctionExpr("floor", evaluateFloor, numericExpr)

    /**
     * Creates an expression that returns the largest integer that isn't less than [numericField].
     *
     * @param numericField Name of field that returns number when evaluated.
     * @return A new [Expr] representing an integer result from the floor operation.
     */
    @JvmStatic
    fun floor(numericField: String): Expr = FunctionExpr("floor", evaluateFloor, numericField)

    /**
     * Creates an expression that returns the [numericExpr] raised to the power of the [exponent].
     * Returns infinity on overflow and zero on underflow.
     *
     * @param numericExpr An expression that returns number when evaluated.
     * @param exponent The numeric power to raise the [numericExpr].
     * @return A new [Expr] representing a numeric result from raising [numericExpr] to the power of
     * [exponent].
     */
    @JvmStatic
    fun pow(numericExpr: Expr, exponent: Number): Expr =
      FunctionExpr("pow", evaluatePow, numericExpr, constant(exponent))

    /**
     * Creates an expression that returns the [numericField] raised to the power of the [exponent].
     * Returns infinity on overflow and zero on underflow.
     *
     * @param numericField Name of field that returns number when evaluated.
     * @param exponent The numeric power to raise the [numericField].
     * @return A new [Expr] representing a numeric result from raising [numericField] to the power
     * of [exponent].
     */
    @JvmStatic
    fun pow(numericField: String, exponent: Number): Expr =
      FunctionExpr("pow", evaluatePow, numericField, constant(exponent))

    /**
     * Creates an expression that returns the [numericExpr] raised to the power of the [exponent].
     * Returns infinity on overflow and zero on underflow.
     *
     * @param numericExpr An expression that returns number when evaluated.
     * @param exponent The numeric power to raise the [numericExpr].
     * @return A new [Expr] representing a numeric result from raising [numericExpr] to the power of
     * [exponent].
     */
    @JvmStatic
    fun pow(numericExpr: Expr, exponent: Expr): Expr =
      FunctionExpr("pow", evaluatePow, numericExpr, exponent)

    /**
     * Creates an expression that returns the [numericField] raised to the power of the [exponent].
     * Returns infinity on overflow and zero on underflow.
     *
     * @param numericField Name of field that returns number when evaluated.
     * @param exponent The numeric power to raise the [numericField].
     * @return A new [Expr] representing a numeric result from raising [numericField] to the power
     * of [exponent].
     */
    @JvmStatic
    fun pow(numericField: String, exponent: Expr): Expr =
      FunctionExpr("pow", evaluatePow, numericField, exponent)

    /**
     * Creates an expression that returns the square root of [numericExpr].
     *
     * @param numericExpr An expression that returns number when evaluated.
     * @return A new [Expr] representing the numeric result of the square root operation.
     */
    @JvmStatic fun sqrt(numericExpr: Expr): Expr = FunctionExpr("sqrt", evaluateSqrt, numericExpr)

    /**
     * Creates an expression that returns the square root of [numericField].
     *
     * @param numericField Name of field that returns number when evaluated.
     * @return A new [Expr] representing the numeric result of the square root operation.
     */
    @JvmStatic
    fun sqrt(numericField: String): Expr = FunctionExpr("sqrt", evaluateSqrt, numericField)

    /**
     * Creates an expression that adds numeric expressions.
     *
     * @param first Numeric expression to add.
     * @param second Numeric expression to add.
     * @return A new [Expr] representing the addition operation.
     */
<<<<<<< HEAD
    @JvmStatic
    fun add(first: Expr, second: Expr): Expr = FunctionExpr("add", evaluateAdd, first, second)
=======
    @JvmStatic fun add(first: Expr, second: Expr): Expr = FunctionExpr("add", first, second)
>>>>>>> 45280be8

    /**
     * Creates an expression that adds numeric expressions with a constant.
     *
     * @param first Numeric expression to add.
     * @param second Constant to add.
     * @return A new [Expr] representing the addition operation.
     */
<<<<<<< HEAD
    @JvmStatic
    fun add(first: Expr, second: Number): Expr = FunctionExpr("add", evaluateAdd, first, second)
=======
    @JvmStatic fun add(first: Expr, second: Number): Expr = FunctionExpr("add", first, second)
>>>>>>> 45280be8

    /**
     * Creates an expression that adds a numeric field with a numeric expression.
     *
     * @param numericFieldName Numeric field to add.
     * @param second Numeric expression to add to field value.
     * @return A new [Expr] representing the addition operation.
     */
    @JvmStatic
    fun add(numericFieldName: String, second: Expr): Expr =
      FunctionExpr("add", evaluateAdd, numericFieldName, second)

    /**
     * Creates an expression that adds a numeric field with constant.
     *
     * @param numericFieldName Numeric field to add.
     * @param second Constant to add.
     * @return A new [Expr] representing the addition operation.
     */
    @JvmStatic
    fun add(numericFieldName: String, second: Number): Expr =
      FunctionExpr("add", evaluateAdd, numericFieldName, second)

    /**
     * Creates an expression that subtracts two expressions.
     *
     * @param minuend Numeric expression to subtract from.
     * @param subtrahend Numeric expression to subtract.
     * @return A new [Expr] representing the subtract operation.
     */
    @JvmStatic
    fun subtract(minuend: Expr, subtrahend: Expr): Expr =
      FunctionExpr("subtract", evaluateSubtract, minuend, subtrahend)

    /**
     * Creates an expression that subtracts a constant value from a numeric expression.
     *
     * @param minuend Numeric expression to subtract from.
     * @param subtrahend Constant to subtract.
     * @return A new [Expr] representing the subtract operation.
     */
    @JvmStatic
    fun subtract(minuend: Expr, subtrahend: Number): Expr =
      FunctionExpr("subtract", evaluateSubtract, minuend, subtrahend)

    /**
     * Creates an expression that subtracts a numeric expressions from numeric field.
     *
     * @param numericFieldName Numeric field to subtract from.
     * @param subtrahend Numeric expression to subtract.
     * @return A new [Expr] representing the subtract operation.
     */
    @JvmStatic
    fun subtract(numericFieldName: String, subtrahend: Expr): Expr =
      FunctionExpr("subtract", evaluateSubtract, numericFieldName, subtrahend)

    /**
     * Creates an expression that subtracts a constant from numeric field.
     *
     * @param numericFieldName Numeric field to subtract from.
     * @param subtrahend Constant to subtract.
     * @return A new [Expr] representing the subtract operation.
     */
    @JvmStatic
    fun subtract(numericFieldName: String, subtrahend: Number): Expr =
      FunctionExpr("subtract", evaluateSubtract, numericFieldName, subtrahend)

    /**
     * Creates an expression that multiplies numeric expressions.
     *
     * @param first Numeric expression to multiply.
     * @param second Numeric expression to multiply.
     * @return A new [Expr] representing the multiplication operation.
     */
    @JvmStatic
<<<<<<< HEAD
    fun multiply(first: Expr, second: Expr): Expr =
      FunctionExpr("multiply", evaluateMultiply, first, second)
=======
    fun multiply(first: Expr, second: Expr): Expr = FunctionExpr("multiply", first, second)
>>>>>>> 45280be8

    /**
     * Creates an expression that multiplies numeric expressions with a constant.
     *
     * @param first Numeric expression to multiply.
     * @param second Constant to multiply.
     * @return A new [Expr] representing the multiplication operation.
     */
    @JvmStatic
<<<<<<< HEAD
    fun multiply(first: Expr, second: Number): Expr =
      FunctionExpr("multiply", evaluateMultiply, first, second)
=======
    fun multiply(first: Expr, second: Number): Expr = FunctionExpr("multiply", first, second)
>>>>>>> 45280be8

    /**
     * Creates an expression that multiplies a numeric field with a numeric expression.
     *
     * @param numericFieldName Numeric field to multiply.
     * @param second Numeric expression to multiply.
     * @return A new [Expr] representing the multiplication operation.
     */
    @JvmStatic
    fun multiply(numericFieldName: String, second: Expr): Expr =
      FunctionExpr("multiply", evaluateMultiply, numericFieldName, second)

    /**
     * Creates an expression that multiplies a numeric field with a constant.
     *
     * @param numericFieldName Numeric field to multiply.
     * @param second Constant to multiply.
     * @return A new [Expr] representing the multiplication operation.
     */
    @JvmStatic
    fun multiply(numericFieldName: String, second: Number): Expr =
      FunctionExpr("multiply", evaluateMultiply, numericFieldName, second)

    /**
     * Creates an expression that divides two numeric expressions.
     *
     * @param dividend The numeric expression to be divided.
     * @param divisor The numeric expression to divide by.
     * @return A new [Expr] representing the division operation.
     */
    @JvmStatic
    fun divide(dividend: Expr, divisor: Expr): Expr =
      FunctionExpr("divide", evaluateDivide, dividend, divisor)

    /**
     * Creates an expression that divides a numeric expression by a constant.
     *
     * @param dividend The numeric expression to be divided.
     * @param divisor The constant to divide by.
     * @return A new [Expr] representing the division operation.
     */
    @JvmStatic
    fun divide(dividend: Expr, divisor: Number): Expr =
      FunctionExpr("divide", evaluateDivide, dividend, divisor)

    /**
     * Creates an expression that divides numeric field by a numeric expression.
     *
     * @param dividendFieldName The numeric field name to be divided.
     * @param divisor The numeric expression to divide by.
     * @return A new [Expr] representing the divide operation.
     */
    @JvmStatic
    fun divide(dividendFieldName: String, divisor: Expr): Expr =
      FunctionExpr("divide", evaluateDivide, dividendFieldName, divisor)

    /**
     * Creates an expression that divides a numeric field by a constant.
     *
     * @param dividendFieldName The numeric field name to be divided.
     * @param divisor The constant to divide by.
     * @return A new [Expr] representing the divide operation.
     */
    @JvmStatic
    fun divide(dividendFieldName: String, divisor: Number): Expr =
      FunctionExpr("divide", evaluateDivide, dividendFieldName, divisor)

    /**
     * Creates an expression that calculates the modulo (remainder) of dividing two numeric
     * expressions.
     *
     * @param dividend The numeric expression to be divided.
     * @param divisor The numeric expression to divide by.
     * @return A new [Expr] representing the modulo operation.
     */
    @JvmStatic
    fun mod(dividend: Expr, divisor: Expr): Expr =
      FunctionExpr("mod", evaluateMod, dividend, divisor)

    /**
     * Creates an expression that calculates the modulo (remainder) of dividing a numeric expression
     * by a constant.
     *
     * @param dividend The numeric expression to be divided.
     * @param divisor The constant to divide by.
     * @return A new [Expr] representing the modulo operation.
     */
    @JvmStatic
    fun mod(dividend: Expr, divisor: Number): Expr =
      FunctionExpr("mod", evaluateMod, dividend, divisor)

    /**
     * Creates an expression that calculates the modulo (remainder) of dividing a numeric field by a
     * constant.
     *
     * @param dividendFieldName The numeric field name to be divided.
     * @param divisor The numeric expression to divide by.
     * @return A new [Expr] representing the modulo operation.
     */
    @JvmStatic
    fun mod(dividendFieldName: String, divisor: Expr): Expr =
      FunctionExpr("mod", evaluateMod, dividendFieldName, divisor)

    /**
     * Creates an expression that calculates the modulo (remainder) of dividing a numeric field by a
     * constant.
     *
     * @param dividendFieldName The numeric field name to be divided.
     * @param divisor The constant to divide by.
     * @return A new [Expr] representing the modulo operation.
     */
    @JvmStatic
    fun mod(dividendFieldName: String, divisor: Number): Expr =
      FunctionExpr("mod", evaluateMod, dividendFieldName, divisor)

    /**
     * Creates an expression that checks if an [expression], when evaluated, is equal to any of the
     * provided [values].
     *
     * @param expression The expression whose results to compare.
     * @param values The values to check against.
     * @return A new [BooleanExpr] representing the 'IN' comparison.
     */
    @JvmStatic
    fun eqAny(expression: Expr, values: List<Any>): BooleanExpr = eqAny(expression, array(values))

    /**
     * Creates an expression that checks if an [expression], when evaluated, is equal to any of the
     * elements of [arrayExpression].
     *
     * @param expression The expression whose results to compare.
     * @param arrayExpression An expression that evaluates to an array, whose elements to check for
     * equality to the input.
     * @return A new [BooleanExpr] representing the 'IN' comparison.
     */
    @JvmStatic
    fun eqAny(expression: Expr, arrayExpression: Expr): BooleanExpr =
      BooleanExpr("eq_any", evaluateEqAny, expression, arrayExpression)

    /**
     * Creates an expression that checks if a field's value is equal to any of the provided [values]
     * .
     *
     * @param fieldName The field to compare.
     * @param values The values to check against.
     * @return A new [BooleanExpr] representing the 'IN' comparison.
     */
    @JvmStatic
    fun eqAny(fieldName: String, values: List<Any>): BooleanExpr = eqAny(fieldName, array(values))

    /**
     * Creates an expression that checks if a field's value is equal to any of the elements of
     * [arrayExpression].
     *
     * @param fieldName The field to compare.
     * @param arrayExpression An expression that evaluates to an array, whose elements to check for
     * equality to the input.
     * @return A new [BooleanExpr] representing the 'IN' comparison.
     */
    @JvmStatic
    fun eqAny(fieldName: String, arrayExpression: Expr): BooleanExpr =
      BooleanExpr("eq_any", evaluateEqAny, fieldName, arrayExpression)

    /**
     * Creates an expression that checks if an [expression], when evaluated, is not equal to all the
     * provided [values].
     *
     * @param expression The expression whose results to compare.
     * @param values The values to check against.
     * @return A new [BooleanExpr] representing the 'NOT IN' comparison.
     */
    @JvmStatic
    fun notEqAny(expression: Expr, values: List<Any>): BooleanExpr =
      notEqAny(expression, array(values))

    /**
     * Creates an expression that checks if an [expression], when evaluated, is not equal to all the
     * elements of [arrayExpression].
     *
     * @param expression The expression whose results to compare.
     * @param arrayExpression An expression that evaluates to an array, whose elements to check for
     * equality to the input.
     * @return A new [BooleanExpr] representing the 'NOT IN' comparison.
     */
    @JvmStatic
    fun notEqAny(expression: Expr, arrayExpression: Expr): BooleanExpr =
      BooleanExpr("not_eq_any", evaluateNotEqAny, expression, arrayExpression)

    /**
     * Creates an expression that checks if a field's value is not equal to all of the provided
     * [values].
     *
     * @param fieldName The field to compare.
     * @param values The values to check against.
     * @return A new [BooleanExpr] representing the 'NOT IN' comparison.
     */
    @JvmStatic
    fun notEqAny(fieldName: String, values: List<Any>): BooleanExpr =
      notEqAny(fieldName, array(values))

    /**
     * Creates an expression that checks if a field's value is not equal to all of the elements of
     * [arrayExpression].
     *
     * @param fieldName The field to compare.
     * @param arrayExpression An expression that evaluates to an array, whose elements to check for
     * equality to the input.
     * @return A new [BooleanExpr] representing the 'NOT IN' comparison.
     */
    @JvmStatic
    fun notEqAny(fieldName: String, arrayExpression: Expr): BooleanExpr =
      BooleanExpr("not_eq_any", evaluateNotEqAny, fieldName, arrayExpression)

    /**
     * Creates an expression that returns true if a value is absent. Otherwise, returns false even
     * if the value is null.
     *
     * @param value The expression to check.
     * @return A new [BooleanExpr] representing the isAbsent operation.
     */
    @JvmStatic
    fun isAbsent(value: Expr): BooleanExpr = BooleanExpr("is_absent", notImplemented, value)

    /**
     * Creates an expression that returns true if a field is absent. Otherwise, returns false even
     * if the field value is null.
     *
     * @param fieldName The field to check.
     * @return A new [BooleanExpr] representing the isAbsent operation.
     */
    @JvmStatic
    fun isAbsent(fieldName: String): BooleanExpr =
      BooleanExpr("is_absent", notImplemented, fieldName)

    /**
     * Creates an expression that checks if an expression evaluates to 'NaN' (Not a Number).
     *
     * @param expr The expression to check.
     * @return A new [BooleanExpr] representing the isNan operation.
     */
    @JvmStatic fun isNan(expr: Expr): BooleanExpr = BooleanExpr("is_nan", evaluateIsNaN, expr)

    /**
     * Creates an expression that checks if [expr] evaluates to 'NaN' (Not a Number).
     *
     * @param fieldName The field to check.
     * @return A new [BooleanExpr] representing the isNan operation.
     */
    @JvmStatic
    fun isNan(fieldName: String): BooleanExpr = BooleanExpr("is_nan", evaluateIsNaN, fieldName)

    /**
     * Creates an expression that checks if the results of [expr] is NOT 'NaN' (Not a Number).
     *
     * @param expr The expression to check.
     * @return A new [BooleanExpr] representing the isNotNan operation.
     */
    @JvmStatic
    fun isNotNan(expr: Expr): BooleanExpr = BooleanExpr("is_not_nan", evaluateIsNotNaN, expr)

    /**
     * Creates an expression that checks if the results of this expression is NOT 'NaN' (Not a
     * Number).
     *
     * @param fieldName The field to check.
     * @return A new [BooleanExpr] representing the isNotNan operation.
     */
    @JvmStatic
    fun isNotNan(fieldName: String): BooleanExpr =
      BooleanExpr("is_not_nan", evaluateIsNotNaN, fieldName)

    /**
     * Creates an expression that checks if tbe result of [expr] is null.
     *
     * @param expr The expression to check.
     * @return A new [BooleanExpr] representing the isNull operation.
     */
    @JvmStatic fun isNull(expr: Expr): BooleanExpr = BooleanExpr("is_null", evaluateIsNull, expr)

    /**
     * Creates an expression that checks if tbe value of a field is null.
     *
     * @param fieldName The field to check.
     * @return A new [BooleanExpr] representing the isNull operation.
     */
    @JvmStatic
    fun isNull(fieldName: String): BooleanExpr = BooleanExpr("is_null", evaluateIsNull, fieldName)

    /**
     * Creates an expression that checks if tbe result of [expr] is not null.
     *
     * @param expr The expression to check.
     * @return A new [BooleanExpr] representing the isNotNull operation.
     */
    @JvmStatic
    fun isNotNull(expr: Expr): BooleanExpr = BooleanExpr("is_not_null", evaluateIsNotNull, expr)

    /**
     * Creates an expression that checks if tbe value of a field is not null.
     *
     * @param fieldName The field to check.
     * @return A new [BooleanExpr] representing the isNotNull operation.
     */
    @JvmStatic
    fun isNotNull(fieldName: String): BooleanExpr =
      BooleanExpr("is_not_null", evaluateIsNotNull, fieldName)

    /**
     * Creates an expression that replaces the first occurrence of a substring within the
     * [stringExpression].
     *
     * @param stringExpression The expression representing the string to perform the replacement on.
     * @param find The expression representing the substring to search for in [stringExpression].
     * @param replace The expression representing the replacement for the first occurrence of [find]
     * .
     * @return A new [Expr] representing the string with the first occurrence replaced.
     */
    @JvmStatic
    fun replaceFirst(stringExpression: Expr, find: Expr, replace: Expr): Expr =
      FunctionExpr("replace_first", evaluateReplaceFirst, stringExpression, find, replace)

    /**
     * Creates an expression that replaces the first occurrence of a substring within the
     * [stringExpression].
     *
     * @param stringExpression The expression representing the string to perform the replacement on.
     * @param find The substring to search for in [stringExpression].
     * @param replace The replacement for the first occurrence of [find] with.
     * @return A new [Expr] representing the string with the first occurrence replaced.
     */
    @JvmStatic
    fun replaceFirst(stringExpression: Expr, find: String, replace: String): Expr =
      FunctionExpr("replace_first", evaluateReplaceFirst, stringExpression, find, replace)

    /**
     * Creates an expression that replaces the first occurrence of a substring within the specified
     * string field.
     *
     * @param fieldName The name of the field representing the string to perform the replacement on.
     * @param find The expression representing the substring to search for in specified string
     * field.
     * @param replace The expression representing the replacement for the first occurrence of [find]
     * with.
     * @return A new [Expr] representing the string with the first occurrence replaced.
     */
    @JvmStatic
    fun replaceFirst(fieldName: String, find: Expr, replace: Expr): Expr =
      FunctionExpr("replace_first", evaluateReplaceFirst, fieldName, find, replace)

    /**
     * Creates an expression that replaces the first occurrence of a substring within the specified
     * string field.
     *
     * @param fieldName The name of the field representing the string to perform the replacement on.
     * @param find The substring to search for in specified string field.
     * @param replace The replacement for the first occurrence of [find] with.
     * @return A new [Expr] representing the string with the first occurrence replaced.
     */
    @JvmStatic
    fun replaceFirst(fieldName: String, find: String, replace: String): Expr =
      FunctionExpr("replace_first", evaluateReplaceFirst, fieldName, find, replace)

    /**
     * Creates an expression that replaces all occurrences of a substring within the
     * [stringExpression].
     *
     * @param stringExpression The expression representing the string to perform the replacement on.
     * @param find The expression representing the substring to search for in [stringExpression].
     * @param replace The expression representing the replacement for all occurrences of [find].
     * @return A new [Expr] representing the string with all occurrences replaced.
     */
    @JvmStatic
    fun replaceAll(stringExpression: Expr, find: Expr, replace: Expr): Expr =
      FunctionExpr("replace_all", evaluateReplaceAll, stringExpression, find, replace)

    /**
     * Creates an expression that replaces all occurrences of a substring within the
     * [stringExpression].
     *
     * @param stringExpression The expression representing the string to perform the replacement on.
     * @param find The substring to search for in [stringExpression].
     * @param replace The replacement for all occurrences of [find] with.
     * @return A new [Expr] representing the string with all occurrences replaced.
     */
    @JvmStatic
    fun replaceAll(stringExpression: Expr, find: String, replace: String): Expr =
      FunctionExpr("replace_all", evaluateReplaceAll, stringExpression, find, replace)

    /**
     * Creates an expression that replaces all occurrences of a substring within the specified
     * string field.
     *
     * @param fieldName The name of the field representing the string to perform the replacement on.
     * @param find The expression representing the substring to search for in specified string
     * field.
     * @param replace The expression representing the replacement for all occurrences of [find]
     * with.
     * @return A new [Expr] representing the string with all occurrences replaced.
     */
    @JvmStatic
    fun replaceAll(fieldName: String, find: Expr, replace: Expr): Expr =
      FunctionExpr("replace_all", evaluateReplaceAll, fieldName, find, replace)

    /**
     * Creates an expression that replaces all occurrences of a substring within the specified
     * string field.
     *
     * @param fieldName The name of the field representing the string to perform the replacement on.
     * @param find The substring to search for in specified string field.
     * @param replace The replacement for all occurrences of [find] with.
     * @return A new [Expr] representing the string with all occurrences replaced.
     */
    @JvmStatic
    fun replaceAll(fieldName: String, find: String, replace: String): Expr =
      FunctionExpr("replace_all", evaluateReplaceAll, fieldName, find, replace)

    /**
     * Creates an expression that calculates the character length of a string expression in UTF8.
     *
     * @param expr The expression representing the string.
     * @return A new [Expr] representing the charLength operation.
     */
    @JvmStatic
    fun charLength(expr: Expr): Expr = FunctionExpr("char_length", evaluateCharLength, expr)

    /**
     * Creates an expression that calculates the character length of a string field in UTF8.
     *
     * @param fieldName The name of the field containing the string.
     * @return A new [Expr] representing the charLength operation.
     */
    @JvmStatic
    fun charLength(fieldName: String): Expr =
      FunctionExpr("char_length", evaluateCharLength, fieldName)

    /**
     * Creates an expression that calculates the length of a string in UTF-8 bytes, or just the
     * length of a Blob.
     *
     * @param value The expression representing the string.
     * @return A new [Expr] representing the length of the string in bytes.
     */
    @JvmStatic
    fun byteLength(value: Expr): Expr = FunctionExpr("byte_length", evaluateByteLength, value)

    /**
     * Creates an expression that calculates the length of a string represented by a field in UTF-8
     * bytes, or just the length of a Blob.
     *
     * @param fieldName The name of the field containing the string.
     * @return A new [Expr] representing the length of the string in bytes.
     */
    @JvmStatic
    fun byteLength(fieldName: String): Expr =
      FunctionExpr("byte_length", evaluateByteLength, fieldName)

    /**
     * Creates an expression that performs a case-sensitive wildcard string comparison.
     *
     * @param stringExpression The expression representing the string to perform the comparison on.
     * @param pattern The pattern to search for. You can use "%" as a wildcard character.
     * @return A new [BooleanExpr] representing the like operation.
     */
    @JvmStatic
    fun like(stringExpression: Expr, pattern: Expr): BooleanExpr =
      BooleanExpr("like", evaluateLike, stringExpression, pattern)

    /**
     * Creates an expression that performs a case-sensitive wildcard string comparison.
     *
     * @param stringExpression The expression representing the string to perform the comparison on.
     * @param pattern The pattern to search for. You can use "%" as a wildcard character.
     * @return A new [BooleanExpr] representing the like operation.
     */
    @JvmStatic
    fun like(stringExpression: Expr, pattern: String): BooleanExpr =
      BooleanExpr("like", evaluateLike, stringExpression, pattern)

    /**
     * Creates an expression that performs a case-sensitive wildcard string comparison against a
     * field.
     *
     * @param fieldName The name of the field containing the string.
     * @param pattern The pattern to search for. You can use "%" as a wildcard character.
     * @return A new [BooleanExpr] representing the like comparison.
     */
    @JvmStatic
    fun like(fieldName: String, pattern: Expr): BooleanExpr =
      BooleanExpr("like", evaluateLike, fieldName, pattern)

    /**
     * Creates an expression that performs a case-sensitive wildcard string comparison against a
     * field.
     *
     * @param fieldName The name of the field containing the string.
     * @param pattern The pattern to search for. You can use "%" as a wildcard character.
     * @return A new [BooleanExpr] representing the like comparison.
     */
    @JvmStatic
    fun like(fieldName: String, pattern: String): BooleanExpr =
      BooleanExpr("like", evaluateLike, fieldName, pattern)

    /**
     * Creates an expression that return a pseudo-random number of type double in the range of [0,
     * 1), inclusive of 0 and exclusive of 1.
     *
     * @return A new [Expr] representing the random number operation.
     */
    @JvmStatic fun rand(): Expr = FunctionExpr("rand", notImplemented)

    /**
     * Creates an expression that checks if a string expression contains a specified regular
     * expression as a substring.
     *
     * @param stringExpression The expression representing the string to perform the comparison on.
     * @param pattern The regular expression to use for the search.
     * @return A new [BooleanExpr] representing the contains regular expression comparison.
     */
    @JvmStatic
    fun regexContains(stringExpression: Expr, pattern: Expr): BooleanExpr =
      BooleanExpr("regex_contains", evaluateRegexContains, stringExpression, pattern)

    /**
     * Creates an expression that checks if a string expression contains a specified regular
     * expression as a substring.
     *
     * @param stringExpression The expression representing the string to perform the comparison on.
     * @param pattern The regular expression to use for the search.
     * @return A new [BooleanExpr] representing the contains regular expression comparison.
     */
    @JvmStatic
    fun regexContains(stringExpression: Expr, pattern: String): BooleanExpr =
      BooleanExpr("regex_contains", evaluateRegexContains, stringExpression, pattern)

    /**
     * Creates an expression that checks if a string field contains a specified regular expression
     * as a substring.
     *
     * @param fieldName The name of the field containing the string.
     * @param pattern The regular expression to use for the search.
     * @return A new [BooleanExpr] representing the contains regular expression comparison.
     */
    @JvmStatic
    fun regexContains(fieldName: String, pattern: Expr) =
      BooleanExpr("regex_contains", evaluateRegexContains, fieldName, pattern)

    /**
     * Creates an expression that checks if a string field contains a specified regular expression
     * as a substring.
     *
     * @param fieldName The name of the field containing the string.
     * @param pattern The regular expression to use for the search.
     * @return A new [BooleanExpr] representing the contains regular expression comparison.
     */
    @JvmStatic
    fun regexContains(fieldName: String, pattern: String) =
      BooleanExpr("regex_contains", evaluateRegexContains, fieldName, pattern)

    /**
     * Creates an expression that checks if a string field matches a specified regular expression.
     *
     * @param stringExpression The expression representing the string to match against.
     * @param pattern The regular expression to use for the match.
     * @return A new [BooleanExpr] representing the regular expression match comparison.
     */
    @JvmStatic
    fun regexMatch(stringExpression: Expr, pattern: Expr): BooleanExpr =
      BooleanExpr("regex_match", evaluateRegexMatch, stringExpression, pattern)

    /**
     * Creates an expression that checks if a string field matches a specified regular expression.
     *
     * @param stringExpression The expression representing the string to match against.
     * @param pattern The regular expression to use for the match.
     * @return A new [BooleanExpr] representing the regular expression match comparison.
     */
    @JvmStatic
    fun regexMatch(stringExpression: Expr, pattern: String): BooleanExpr =
      BooleanExpr("regex_match", evaluateRegexMatch, stringExpression, pattern)

    /**
     * Creates an expression that checks if a string field matches a specified regular expression.
     *
     * @param fieldName The name of the field containing the string.
     * @param pattern The regular expression to use for the match.
     * @return A new [BooleanExpr] representing the regular expression match comparison.
     */
    @JvmStatic
    fun regexMatch(fieldName: String, pattern: Expr) =
      BooleanExpr("regex_match", evaluateRegexMatch, fieldName, pattern)

    /**
     * Creates an expression that checks if a string field matches a specified regular expression.
     *
     * @param fieldName The name of the field containing the string.
     * @param pattern The regular expression to use for the match.
     * @return A new [BooleanExpr] representing the regular expression match comparison.
     */
    @JvmStatic
    fun regexMatch(fieldName: String, pattern: String) =
      BooleanExpr("regex_match", evaluateRegexMatch, fieldName, pattern)

    /**
     * Creates an expression that returns the largest value between multiple input expressions or
     * literal values. Based on Firestore's value type ordering.
     *
     * @param expr The first operand expression.
     * @param others Optional additional expressions or literals.
     * @return A new [Expr] representing the logical maximum operation.
     */
    @JvmStatic
    fun logicalMaximum(expr: Expr, vararg others: Any): Expr =
      FunctionExpr("logical_max", evaluateLogicalMaximum, expr, *others)

    /**
     * Creates an expression that returns the largest value between multiple input expressions or
     * literal values. Based on Firestore's value type ordering.
     *
     * @param fieldName The first operand field name.
     * @param others Optional additional expressions or literals.
     * @return A new [Expr] representing the logical maximum operation.
     */
    @JvmStatic
    fun logicalMaximum(fieldName: String, vararg others: Any): Expr =
      FunctionExpr("logical_max", evaluateLogicalMaximum, fieldName, *others)

    /**
     * Creates an expression that returns the smallest value between multiple input expressions or
     * literal values. Based on Firestore's value type ordering.
     *
     * @param expr The first operand expression.
     * @param others Optional additional expressions or literals.
     * @return A new [Expr] representing the logical minimum operation.
     */
    @JvmStatic
    fun logicalMinimum(expr: Expr, vararg others: Any): Expr =
      FunctionExpr("logical_min", evaluateLogicalMinimum, expr, *others)

    /**
     * Creates an expression that returns the smallest value between multiple input expressions or
     * literal values. Based on Firestore's value type ordering.
     *
     * @param fieldName The first operand field name.
     * @param others Optional additional expressions or literals.
     * @return A new [Expr] representing the logical minimum operation.
     */
    @JvmStatic
    fun logicalMinimum(fieldName: String, vararg others: Any): Expr =
      FunctionExpr("logical_min", evaluateLogicalMinimum, fieldName, *others)

    /**
     * Creates an expression that reverses a string.
     *
     * @param stringExpression An expression evaluating to a string value, which will be reversed.
     * @return A new [Expr] representing the reversed string.
     */
    @JvmStatic
    fun reverse(stringExpression: Expr): Expr =
      FunctionExpr("reverse", evaluateReverse, stringExpression)

    /**
     * Creates an expression that reverses a string value from the specified field.
     *
     * @param fieldName The name of the field that contains the string to reverse.
     * @return A new [Expr] representing the reversed string.
     */
    @JvmStatic
    fun reverse(fieldName: String): Expr = FunctionExpr("reverse", evaluateReverse, fieldName)

    /**
     * Creates an expression that checks if a string expression contains a specified substring.
     *
     * @param stringExpression The expression representing the string to perform the comparison on.
     * @param substring The expression representing the substring to search for.
     * @return A new [BooleanExpr] representing the contains comparison.
     */
    @JvmStatic
    fun strContains(stringExpression: Expr, substring: Expr): BooleanExpr =
      BooleanExpr("str_contains", evaluateStrContains, stringExpression, substring)

    /**
     * Creates an expression that checks if a string expression contains a specified substring.
     *
     * @param stringExpression The expression representing the string to perform the comparison on.
     * @param substring The substring to search for.
     * @return A new [BooleanExpr] representing the contains comparison.
     */
    @JvmStatic
    fun strContains(stringExpression: Expr, substring: String): BooleanExpr =
      BooleanExpr("str_contains", evaluateStrContains, stringExpression, substring)

    /**
     * Creates an expression that checks if a string field contains a specified substring.
     *
     * @param fieldName The name of the field to perform the comparison on.
     * @param substring The expression representing the substring to search for.
     * @return A new [BooleanExpr] representing the contains comparison.
     */
    @JvmStatic
    fun strContains(fieldName: String, substring: Expr): BooleanExpr =
      BooleanExpr("str_contains", evaluateStrContains, fieldName, substring)

    /**
     * Creates an expression that checks if a string field contains a specified substring.
     *
     * @param fieldName The name of the field to perform the comparison on.
     * @param substring The substring to search for.
     * @return A new [BooleanExpr] representing the contains comparison.
     */
    @JvmStatic
    fun strContains(fieldName: String, substring: String): BooleanExpr =
      BooleanExpr("str_contains", evaluateStrContains, fieldName, substring)

    /**
     * Creates an expression that checks if a string expression starts with a given [prefix].
     *
     * @param stringExpr The expression to check.
     * @param prefix The prefix string expression to check for.
     * @return A new [BooleanExpr] representing the 'starts with' comparison.
     */
    @JvmStatic
    fun startsWith(stringExpr: Expr, prefix: Expr): BooleanExpr =
      BooleanExpr("starts_with", evaluateStartsWith, stringExpr, prefix)

    /**
     * Creates an expression that checks if a string expression starts with a given [prefix].
     *
     * @param stringExpr The expression to check.
     * @param prefix The prefix string to check for.
     * @return A new [BooleanExpr] representing the 'starts with' comparison.
     */
    @JvmStatic
    fun startsWith(stringExpr: Expr, prefix: String): BooleanExpr =
      BooleanExpr("starts_with", evaluateStartsWith, stringExpr, prefix)

    /**
     * Creates an expression that checks if a string expression starts with a given [prefix].
     *
     * @param fieldName The name of field that contains a string to check.
     * @param prefix The prefix string expression to check for.
     * @return A new [BooleanExpr] representing the 'starts with' comparison.
     */
    @JvmStatic
    fun startsWith(fieldName: String, prefix: Expr): BooleanExpr =
      BooleanExpr("starts_with", evaluateStartsWith, fieldName, prefix)

    /**
     * Creates an expression that checks if a string expression starts with a given [prefix].
     *
     * @param fieldName The name of field that contains a string to check.
     * @param prefix The prefix string to check for.
     * @return A new [BooleanExpr] representing the 'starts with' comparison.
     */
    @JvmStatic
    fun startsWith(fieldName: String, prefix: String): BooleanExpr =
      BooleanExpr("starts_with", evaluateStartsWith, fieldName, prefix)

    /**
     * Creates an expression that checks if a string expression ends with a given [suffix].
     *
     * @param stringExpr The expression to check.
     * @param suffix The suffix string expression to check for.
     * @return A new [BooleanExpr] representing the 'ends with' comparison.
     */
    @JvmStatic
    fun endsWith(stringExpr: Expr, suffix: Expr): BooleanExpr =
      BooleanExpr("ends_with", evaluateEndsWith, stringExpr, suffix)

    /**
     * Creates an expression that checks if a string expression ends with a given [suffix].
     *
     * @param stringExpr The expression to check.
     * @param suffix The suffix string to check for.
     * @return A new [BooleanExpr] representing the 'ends with' comparison.
     */
    @JvmStatic
    fun endsWith(stringExpr: Expr, suffix: String): BooleanExpr =
      BooleanExpr("ends_with", evaluateEndsWith, stringExpr, suffix)

    /**
     * Creates an expression that checks if a string expression ends with a given [suffix].
     *
     * @param fieldName The name of field that contains a string to check.
     * @param suffix The suffix string expression to check for.
     * @return A new [BooleanExpr] representing the 'ends with' comparison.
     */
    @JvmStatic
    fun endsWith(fieldName: String, suffix: Expr): BooleanExpr =
      BooleanExpr("ends_with", evaluateEndsWith, fieldName, suffix)

    /**
     * Creates an expression that checks if a string expression ends with a given [suffix].
     *
     * @param fieldName The name of field that contains a string to check.
     * @param suffix The suffix string to check for.
     * @return A new [BooleanExpr] representing the 'ends with' comparison.
     */
    @JvmStatic
    fun endsWith(fieldName: String, suffix: String): BooleanExpr =
      BooleanExpr("ends_with", evaluateEndsWith, fieldName, suffix)

    /**
     * Creates an expression that converts a string expression to lowercase.
     *
     * @param stringExpression The expression representing the string to convert to lowercase.
     * @return A new [Expr] representing the lowercase string.
     */
    @JvmStatic
    fun toLower(stringExpression: Expr): Expr =
      FunctionExpr("to_lowercase", evaluateToLowercase, stringExpression)

    /**
     * Creates an expression that converts a string field to lowercase.
     *
     * @param fieldName The name of the field containing the string to convert to lowercase.
     * @return A new [Expr] representing the lowercase string.
     */
    @JvmStatic
    fun toLower(fieldName: String): Expr =
      FunctionExpr("to_lowercase", evaluateToLowercase, fieldName)

    /**
     * Creates an expression that converts a string expression to uppercase.
     *
     * @param stringExpression The expression representing the string to convert to uppercase.
     * @return A new [Expr] representing the lowercase string.
     */
    @JvmStatic
    fun toUpper(stringExpression: Expr): Expr =
      FunctionExpr("to_uppercase", evaluateToUppercase, stringExpression)

    /**
     * Creates an expression that converts a string field to uppercase.
     *
     * @param fieldName The name of the field containing the string to convert to uppercase.
     * @return A new [Expr] representing the lowercase string.
     */
    @JvmStatic
    fun toUpper(fieldName: String): Expr =
      FunctionExpr("to_uppercase", evaluateToUppercase, fieldName)

    /**
     * Creates an expression that removes leading and trailing whitespace from a string expression.
     *
     * @param stringExpression The expression representing the string to trim.
     * @return A new [Expr] representing the trimmed string.
     */
    @JvmStatic
    fun trim(stringExpression: Expr): Expr = FunctionExpr("trim", evaluateTrim, stringExpression)

    /**
     * Creates an expression that removes leading and trailing whitespace from a string field.
     *
     * @param fieldName The name of the field containing the string to trim.
     * @return A new [Expr] representing the trimmed string.
     */
    @JvmStatic fun trim(fieldName: String): Expr = FunctionExpr("trim", evaluateTrim, fieldName)

    /**
     * Creates an expression that concatenates string expressions together.
     *
     * @param firstString The expression representing the initial string value.
     * @param otherStrings Optional additional string expressions to concatenate.
     * @return A new [Expr] representing the concatenated string.
     */
    @JvmStatic
    fun strConcat(firstString: Expr, vararg otherStrings: Expr): Expr =
      FunctionExpr("str_concat", evaluateStrConcat, firstString, *otherStrings)

    /**
     * Creates an expression that concatenates string expressions together.
     *
     * @param firstString The expression representing the initial string value.
     * @param otherStrings Optional additional string expressions or string constants to
     * concatenate.
     * @return A new [Expr] representing the concatenated string.
     */
    @JvmStatic
    fun strConcat(firstString: Expr, vararg otherStrings: Any): Expr =
      FunctionExpr("str_concat", evaluateStrConcat, firstString, *otherStrings)

    /**
     * Creates an expression that concatenates string expressions together.
     *
     * @param fieldName The field name containing the initial string value.
     * @param otherStrings Optional additional string expressions to concatenate.
     * @return A new [Expr] representing the concatenated string.
     */
    @JvmStatic
    fun strConcat(fieldName: String, vararg otherStrings: Expr): Expr =
      FunctionExpr("str_concat", evaluateStrConcat, fieldName, *otherStrings)

    /**
     * Creates an expression that concatenates string expressions together.
     *
     * @param fieldName The field name containing the initial string value.
     * @param otherStrings Optional additional string expressions or string constants to
     * concatenate.
     * @return A new [Expr] representing the concatenated string.
     */
    @JvmStatic
    fun strConcat(fieldName: String, vararg otherStrings: Any): Expr =
      FunctionExpr("str_concat", evaluateStrConcat, fieldName, *otherStrings)

    internal fun map(elements: Array<out Expr>): Expr = FunctionExpr("map", evaluateMap, elements)

    /**
     * Creates an expression that creates a Firestore map value from an input object.
     *
     * @param elements The input map to evaluate in the expression.
     * @return A new [Expr] representing the map function.
     */
    @JvmStatic
    fun map(elements: Map<String, Any>): Expr =
      map(elements.flatMap { listOf(constant(it.key), toExprOrConstant(it.value)) }.toTypedArray())

    /**
     * Accesses a value from a map (object) field using the provided [key].
     *
     * @param mapExpression The expression representing the map.
     * @param key The key to access in the map.
     * @return A new [Expr] representing the value associated with the given key in the map.
     */
    @JvmStatic
    fun mapGet(mapExpression: Expr, key: String): Expr =
      FunctionExpr("map_get", evaluateMapGet, mapExpression, key)

    /**
     * Accesses a value from a map (object) field using the provided [key].
     *
     * @param fieldName The field name of the map field.
     * @param key The key to access in the map.
     * @return A new [Expr] representing the value associated with the given key in the map.
     */
    @JvmStatic
    fun mapGet(fieldName: String, key: String): Expr =
      FunctionExpr("map_get", evaluateMapGet, fieldName, key)

    /**
     * Accesses a value from a map (object) field using the provided [keyExpression].
     *
     * @param mapExpression The expression representing the map.
     * @param keyExpression The key to access in the map.
     * @return A new [Expr] representing the value associated with the given key in the map.
     */
    @JvmStatic
    fun mapGet(mapExpression: Expr, keyExpression: Expr): Expr =
      FunctionExpr("map_get", evaluateMapGet, mapExpression, keyExpression)

    /**
     * Accesses a value from a map (object) field using the provided [keyExpression].
     *
     * @param fieldName The field name of the map field.
     * @param keyExpression The key to access in the map.
     * @return A new [Expr] representing the value associated with the given key in the map.
     */
    @JvmStatic
    fun mapGet(fieldName: String, keyExpression: Expr): Expr =
      FunctionExpr("map_get", evaluateMapGet, fieldName, keyExpression)

    /**
     * Accesses a value from a map (object) field using the provided [keyExpression].
     *
     * @param mapExpression The expression representing the map.
     * @param keyExpression The key to access in the map.
     * @return A new [Expr] representing the value associated with the given key in the map.
     */
    @JvmStatic
    fun mapGet(mapExpression: Expr, keyExpression: Expr): Expr =
      FunctionExpr("map_get", mapExpression, keyExpression)

    /**
     * Accesses a value from a map (object) field using the provided [keyExpression].
     *
     * @param fieldName The field name of the map field.
     * @param keyExpression The key to access in the map.
     * @return A new [Expr] representing the value associated with the given key in the map.
     */
    @JvmStatic
    fun mapGet(fieldName: String, keyExpression: Expr): Expr =
      FunctionExpr("map_get", fieldName, keyExpression)

    /**
     * Creates an expression that merges multiple maps into a single map. If multiple maps have the
     * same key, the later value is used.
     *
     * @param firstMap First map expression that will be merged.
     * @param secondMap Second map expression that will be merged.
     * @param otherMaps Additional maps to merge.
     * @return A new [Expr] representing the mapMerge operation.
     */
    @JvmStatic
    fun mapMerge(firstMap: Expr, secondMap: Expr, vararg otherMaps: Expr): Expr =
      FunctionExpr("map_merge", notImplemented, firstMap, secondMap, *otherMaps)

    /**
     * Creates an expression that merges multiple maps into a single map. If multiple maps have the
     * same key, the later value is used.
     *
     * @param firstMapFieldName First map field name that will be merged.
     * @param secondMap Second map expression that will be merged.
     * @param otherMaps Additional maps to merge.
     * @return A new [Expr] representing the mapMerge operation.
     */
    @JvmStatic
    fun mapMerge(firstMapFieldName: String, secondMap: Expr, vararg otherMaps: Expr): Expr =
      FunctionExpr("map_merge", notImplemented, firstMapFieldName, secondMap, *otherMaps)

    /**
     * Creates an expression that removes a key from the map produced by evaluating an expression.
     *
     * @param mapExpr An expression that evaluates to a map.
     * @param key The name of the key to remove from the input map.
     * @return A new [Expr] that evaluates to a modified map.
     */
    @JvmStatic
    fun mapRemove(mapExpr: Expr, key: Expr): Expr =
      FunctionExpr("map_remove", notImplemented, mapExpr, key)

    /**
     * Creates an expression that removes a key from the map produced by evaluating an expression.
     *
     * @param mapField The name of a field containing a map value.
     * @param key The name of the key to remove from the input map.
     * @return A new [Expr] that evaluates to a modified map.
     */
    @JvmStatic
    fun mapRemove(mapField: String, key: Expr): Expr =
      FunctionExpr("map_remove", notImplemented, mapField, key)

    /**
     * Creates an expression that removes a key from the map produced by evaluating an expression.
     *
     * @param mapExpr An expression that evaluates to a map.
     * @param key The name of the key to remove from the input map.
     * @return A new [Expr] that evaluates to a modified map.
     */
    @JvmStatic
    fun mapRemove(mapExpr: Expr, key: String): Expr =
      FunctionExpr("map_remove", notImplemented, mapExpr, key)

    /**
     * Creates an expression that removes a key from the map produced by evaluating an expression.
     *
     * @param mapField The name of a field containing a map value.
     * @param key The name of the key to remove from the input map.
     * @return A new [Expr] that evaluates to a modified map.
     */
    @JvmStatic
    fun mapRemove(mapField: String, key: String): Expr =
      FunctionExpr("map_remove", notImplemented, mapField, key)

    /**
     * Calculates the Cosine distance between two vector expressions.
     *
     * @param vector1 The first vector (represented as an Expr) to compare against.
     * @param vector2 The other vector (represented as an Expr) to compare against.
     * @return A new [Expr] representing the cosine distance between the two vectors.
     */
    @JvmStatic
    fun cosineDistance(vector1: Expr, vector2: Expr): Expr =
      FunctionExpr("cosine_distance", notImplemented, vector1, vector2)

    /**
     * Calculates the Cosine distance between vector expression and a vector literal.
     *
     * @param vector1 The first vector (represented as an Expr) to compare against.
     * @param vector2 The other vector (as an array of doubles) to compare against.
     * @return A new [Expr] representing the cosine distance between the two vectors.
     */
    @JvmStatic
    fun cosineDistance(vector1: Expr, vector2: DoubleArray): Expr =
      FunctionExpr("cosine_distance", notImplemented, vector1, vector(vector2))

    /**
     * Calculates the Cosine distance between vector expression and a vector literal.
     *
     * @param vector1 The first vector (represented as an [Expr]) to compare against.
     * @param vector2 The other vector (represented as an [VectorValue]) to compare against.
     * @return A new [Expr] representing the cosine distance between the two vectors.
     */
    @JvmStatic
    fun cosineDistance(vector1: Expr, vector2: VectorValue): Expr =
      FunctionExpr("cosine_distance", notImplemented, vector1, vector2)

    /**
     * Calculates the Cosine distance between a vector field and a vector expression.
     *
     * @param vectorFieldName The name of the field containing the first vector.
     * @param vector The other vector (represented as an Expr) to compare against.
     * @return A new [Expr] representing the cosine distance between the two vectors.
     */
    @JvmStatic
    fun cosineDistance(vectorFieldName: String, vector: Expr): Expr =
      FunctionExpr("cosine_distance", notImplemented, vectorFieldName, vector)

    /**
     * Calculates the Cosine distance between a vector field and a vector literal.
     *
     * @param vectorFieldName The name of the field containing the first vector.
     * @param vector The other vector (as an array of doubles) to compare against.
     * @return A new [Expr] representing the cosine distance between the two vectors.
     */
    @JvmStatic
    fun cosineDistance(vectorFieldName: String, vector: DoubleArray): Expr =
      FunctionExpr("cosine_distance", notImplemented, vectorFieldName, vector(vector))

    /**
     * Calculates the Cosine distance between a vector field and a vector literal.
     *
     * @param vectorFieldName The name of the field containing the first vector.
     * @param vector The other vector (represented as an [VectorValue]) to compare against.
     * @return A new [Expr] representing the cosine distance between the two vectors.
     */
    @JvmStatic
    fun cosineDistance(vectorFieldName: String, vector: VectorValue): Expr =
      FunctionExpr("cosine_distance", notImplemented, vectorFieldName, vector)

    /**
     * Calculates the dot product distance between two vector expressions.
     *
     * @param vector1 The first vector (represented as an Expr) to compare against.
     * @param vector2 The other vector (represented as an Expr) to compare against.
     * @return A new [Expr] representing the dot product distance between the two vectors.
     */
    @JvmStatic
    fun dotProduct(vector1: Expr, vector2: Expr): Expr =
      FunctionExpr("dot_product", notImplemented, vector1, vector2)

    /**
     * Calculates the dot product distance between vector expression and a vector literal.
     *
     * @param vector1 The first vector (represented as an Expr) to compare against.
     * @param vector2 The other vector (as an array of doubles) to compare against.
     * @return A new [Expr] representing the dot product distance between the two vectors.
     */
    @JvmStatic
    fun dotProduct(vector1: Expr, vector2: DoubleArray): Expr =
      FunctionExpr("dot_product", notImplemented, vector1, vector(vector2))

    /**
     * Calculates the dot product distance between vector expression and a vector literal.
     *
     * @param vector1 The first vector (represented as an [Expr]) to compare against.
     * @param vector2 The other vector (represented as an [VectorValue]) to compare against.
     * @return A new [Expr] representing the dot product distance between the two vectors.
     */
    @JvmStatic
    fun dotProduct(vector1: Expr, vector2: VectorValue): Expr =
      FunctionExpr("dot_product", notImplemented, vector1, vector2)

    /**
     * Calculates the dot product distance between a vector field and a vector expression.
     *
     * @param vectorFieldName The name of the field containing the first vector.
     * @param vector The other vector (represented as an Expr) to compare against.
     * @return A new [Expr] representing the dot product distance between the two vectors.
     */
    @JvmStatic
    fun dotProduct(vectorFieldName: String, vector: Expr): Expr =
      FunctionExpr("dot_product", notImplemented, vectorFieldName, vector)

    /**
     * Calculates the dot product distance between vector field and a vector literal.
     *
     * @param vectorFieldName The name of the field containing the first vector.
     * @param vector The other vector (as an array of doubles) to compare against.
     * @return A new [Expr] representing the dot product distance between the two vectors.
     */
    @JvmStatic
    fun dotProduct(vectorFieldName: String, vector: DoubleArray): Expr =
      FunctionExpr("dot_product", notImplemented, vectorFieldName, vector(vector))

    /**
     * Calculates the dot product distance between a vector field and a vector literal.
     *
     * @param vectorFieldName The name of the field containing the first vector.
     * @param vector The other vector (represented as an [VectorValue]) to compare against.
     * @return A new [Expr] representing the dot product distance between the two vectors.
     */
    @JvmStatic
    fun dotProduct(vectorFieldName: String, vector: VectorValue): Expr =
      FunctionExpr("dot_product", notImplemented, vectorFieldName, vector)

    /**
     * Calculates the Euclidean distance between two vector expressions.
     *
     * @param vector1 The first vector (represented as an Expr) to compare against.
     * @param vector2 The other vector (represented as an Expr) to compare against.
     * @return A new [Expr] representing the Euclidean distance between the two vectors.
     */
    @JvmStatic
    fun euclideanDistance(vector1: Expr, vector2: Expr): Expr =
      FunctionExpr("euclidean_distance", notImplemented, vector1, vector2)

    /**
     * Calculates the Euclidean distance between vector expression and a vector literal.
     *
     * @param vector1 The first vector (represented as an Expr) to compare against.
     * @param vector2 The other vector (as an array of doubles) to compare against.
     * @return A new [Expr] representing the Euclidean distance between the two vectors.
     */
    @JvmStatic
    fun euclideanDistance(vector1: Expr, vector2: DoubleArray): Expr =
      FunctionExpr("euclidean_distance", notImplemented, vector1, vector(vector2))

    /**
     * Calculates the Euclidean distance between vector expression and a vector literal.
     *
     * @param vector1 The first vector (represented as an [Expr]) to compare against.
     * @param vector2 The other vector (represented as an [VectorValue]) to compare against.
     * @return A new [Expr] representing the Euclidean distance between the two vectors.
     */
    @JvmStatic
    fun euclideanDistance(vector1: Expr, vector2: VectorValue): Expr =
      FunctionExpr("euclidean_distance", notImplemented, vector1, vector2)

    /**
     * Calculates the Euclidean distance between a vector field and a vector expression.
     *
     * @param vectorFieldName The name of the field containing the first vector.
     * @param vector The other vector (represented as an Expr) to compare against.
     * @return A new [Expr] representing the Euclidean distance between the two vectors.
     */
    @JvmStatic
    fun euclideanDistance(vectorFieldName: String, vector: Expr): Expr =
      FunctionExpr("euclidean_distance", notImplemented, vectorFieldName, vector)

    /**
     * Calculates the Euclidean distance between a vector field and a vector literal.
     *
     * @param vectorFieldName The name of the field containing the first vector.
     * @param vector The other vector (as an array of doubles) to compare against.
     * @return A new [Expr] representing the Euclidean distance between the two vectors.
     */
    @JvmStatic
    fun euclideanDistance(vectorFieldName: String, vector: DoubleArray): Expr =
      FunctionExpr("euclidean_distance", notImplemented, vectorFieldName, vector(vector))

    /**
     * Calculates the Euclidean distance between a vector field and a vector literal.
     *
     * @param vectorFieldName The name of the field containing the first vector.
     * @param vector The other vector (represented as an [VectorValue]) to compare against.
     * @return A new [Expr] representing the Euclidean distance between the two vectors.
     */
    @JvmStatic
    fun euclideanDistance(vectorFieldName: String, vector: VectorValue): Expr =
      FunctionExpr("euclidean_distance", notImplemented, vectorFieldName, vector)

    /**
     * Creates an expression that calculates the length (dimension) of a Firestore Vector.
     *
     * @param vectorExpression The expression representing the Firestore Vector.
     * @return A new [Expr] representing the length (dimension) of the vector.
     */
    @JvmStatic
    fun vectorLength(vectorExpression: Expr): Expr =
      FunctionExpr("vector_length", notImplemented, vectorExpression)

    /**
     * Creates an expression that calculates the length (dimension) of a Firestore Vector.
     *
     * @param fieldName The name of the field containing the Firestore Vector.
     * @return A new [Expr] representing the length (dimension) of the vector.
     */
    @JvmStatic
    fun vectorLength(fieldName: String): Expr =
      FunctionExpr("vector_length", notImplemented, fieldName)

    /**
     * Creates an expression that interprets an expression as the number of microseconds since the
     * Unix epoch (1970-01-01 00:00:00 UTC) and returns a timestamp.
     *
     * @param expr The expression representing the number of microseconds since epoch.
     * @return A new [Expr] representing the timestamp.
     */
    @JvmStatic
    fun unixMicrosToTimestamp(expr: Expr): Expr =
      FunctionExpr("unix_micros_to_timestamp", evaluateUnixMicrosToTimestamp, expr)

    /**
     * Creates an expression that interprets a field's value as the number of microseconds since the
     * Unix epoch (1970-01-01 00:00:00 UTC) and returns a timestamp.
     *
     * @param fieldName The name of the field containing the number of microseconds since epoch.
     * @return A new [Expr] representing the timestamp.
     */
    @JvmStatic
    fun unixMicrosToTimestamp(fieldName: String): Expr =
      FunctionExpr("unix_micros_to_timestamp", evaluateUnixMicrosToTimestamp, fieldName)

    /**
     * Creates an expression that converts a timestamp expression to the number of microseconds
     * since the Unix epoch (1970-01-01 00:00:00 UTC).
     *
     * @param expr The expression representing the timestamp.
     * @return A new [Expr] representing the number of microseconds since epoch.
     */
    @JvmStatic
    fun timestampToUnixMicros(expr: Expr): Expr =
      FunctionExpr("timestamp_to_unix_micros", evaluateTimestampToUnixMicros, expr)

    /**
     * Creates an expression that converts a timestamp field to the number of microseconds since the
     * Unix epoch (1970-01-01 00:00:00 UTC).
     *
     * @param fieldName The name of the field that contains the timestamp.
     * @return A new [Expr] representing the number of microseconds since epoch.
     */
    @JvmStatic
    fun timestampToUnixMicros(fieldName: String): Expr =
      FunctionExpr("timestamp_to_unix_micros", evaluateTimestampToUnixMicros, fieldName)

    /**
     * Creates an expression that interprets an expression as the number of milliseconds since the
     * Unix epoch (1970-01-01 00:00:00 UTC) and returns a timestamp.
     *
     * @param expr The expression representing the number of milliseconds since epoch.
     * @return A new [Expr] representing the timestamp.
     */
    @JvmStatic
    fun unixMillisToTimestamp(expr: Expr): Expr =
      FunctionExpr("unix_millis_to_timestamp", evaluateUnixMillisToTimestamp, expr)

    /**
     * Creates an expression that interprets a field's value as the number of milliseconds since the
     * Unix epoch (1970-01-01 00:00:00 UTC) and returns a timestamp.
     *
     * @param fieldName The name of the field containing the number of milliseconds since epoch.
     * @return A new [Expr] representing the timestamp.
     */
    @JvmStatic
    fun unixMillisToTimestamp(fieldName: String): Expr =
      FunctionExpr("unix_millis_to_timestamp", evaluateUnixMillisToTimestamp, fieldName)

    /**
     * Creates an expression that converts a timestamp expression to the number of milliseconds
     * since the Unix epoch (1970-01-01 00:00:00 UTC).
     *
     * @param expr The expression representing the timestamp.
     * @return A new [Expr] representing the number of milliseconds since epoch.
     */
    @JvmStatic
    fun timestampToUnixMillis(expr: Expr): Expr =
      FunctionExpr("timestamp_to_unix_millis", evaluateTimestampToUnixMillis, expr)

    /**
     * Creates an expression that converts a timestamp field to the number of milliseconds since the
     * Unix epoch (1970-01-01 00:00:00 UTC).
     *
     * @param fieldName The name of the field that contains the timestamp.
     * @return A new [Expr] representing the number of milliseconds since epoch.
     */
    @JvmStatic
    fun timestampToUnixMillis(fieldName: String): Expr =
      FunctionExpr("timestamp_to_unix_millis", evaluateTimestampToUnixMillis, fieldName)

    /**
     * Creates an expression that interprets an expression as the number of seconds since the Unix
     * epoch (1970-01-01 00:00:00 UTC) and returns a timestamp.
     *
     * @param expr The expression representing the number of seconds since epoch.
     * @return A new [Expr] representing the timestamp.
     */
    @JvmStatic
    fun unixSecondsToTimestamp(expr: Expr): Expr =
      FunctionExpr("unix_seconds_to_timestamp", evaluateUnixSecondsToTimestamp, expr)

    /**
     * Creates an expression that interprets a field's value as the number of seconds since the Unix
     * epoch (1970-01-01 00:00:00 UTC) and returns a timestamp.
     *
     * @param fieldName The name of the field containing the number of seconds since epoch.
     * @return A new [Expr] representing the timestamp.
     */
    @JvmStatic
    fun unixSecondsToTimestamp(fieldName: String): Expr =
      FunctionExpr("unix_seconds_to_timestamp", evaluateUnixSecondsToTimestamp, fieldName)

    /**
     * Creates an expression that converts a timestamp expression to the number of seconds since the
     * Unix epoch (1970-01-01 00:00:00 UTC).
     *
     * @param expr The expression representing the timestamp.
     * @return A new [Expr] representing the number of seconds since epoch.
     */
    @JvmStatic
    fun timestampToUnixSeconds(expr: Expr): Expr =
      FunctionExpr("timestamp_to_unix_seconds", evaluateTimestampToUnixSeconds, expr)

    /**
     * Creates an expression that converts a timestamp field to the number of seconds since the Unix
     * epoch (1970-01-01 00:00:00 UTC).
     *
     * @param fieldName The name of the field that contains the timestamp.
     * @return A new [Expr] representing the number of seconds since epoch.
     */
    @JvmStatic
    fun timestampToUnixSeconds(fieldName: String): Expr =
      FunctionExpr("timestamp_to_unix_seconds", evaluateTimestampToUnixSeconds, fieldName)

    /**
     * Creates an expression that adds a specified amount of time to a timestamp.
     *
     * @param timestamp The expression representing the timestamp.
     * @param unit The expression representing the unit of time to add. Valid units include
     * "microsecond", "millisecond", "second", "minute", "hour" and "day".
     * @param amount The expression representing the amount of time to add.
     * @return A new [Expr] representing the resulting timestamp.
     */
    @JvmStatic
    fun timestampAdd(timestamp: Expr, unit: Expr, amount: Expr): Expr =
      FunctionExpr("timestamp_add", evaluateTimestampAdd, timestamp, unit, amount)

    /**
     * Creates an expression that adds a specified amount of time to a timestamp.
     *
     * @param timestamp The expression representing the timestamp.
     * @param unit The unit of time to add. Valid units include "microsecond", "millisecond",
     * "second", "minute", "hour" and "day".
     * @param amount The amount of time to add.
     * @return A new [Expr] representing the resulting timestamp.
     */
    @JvmStatic
    fun timestampAdd(timestamp: Expr, unit: String, amount: Double): Expr =
      FunctionExpr("timestamp_add", evaluateTimestampAdd, timestamp, unit, amount)

    /**
     * Creates an expression that adds a specified amount of time to a timestamp.
     *
     * @param fieldName The name of the field that contains the timestamp.
     * @param unit The expression representing the unit of time to add. Valid units include
     * "microsecond", "millisecond", "second", "minute", "hour" and "day".
     * @param amount The expression representing the amount of time to add.
     * @return A new [Expr] representing the resulting timestamp.
     */
    @JvmStatic
    fun timestampAdd(fieldName: String, unit: Expr, amount: Expr): Expr =
      FunctionExpr("timestamp_add", evaluateTimestampAdd, fieldName, unit, amount)

    /**
     * Creates an expression that adds a specified amount of time to a timestamp.
     *
     * @param fieldName The name of the field that contains the timestamp.
     * @param unit The unit of time to add. Valid units include "microsecond", "millisecond",
     * "second", "minute", "hour" and "day".
     * @param amount The amount of time to add.
     * @return A new [Expr] representing the resulting timestamp.
     */
    @JvmStatic
    fun timestampAdd(fieldName: String, unit: String, amount: Double): Expr =
      FunctionExpr("timestamp_add", evaluateTimestampAdd, fieldName, unit, amount)

    /**
     * Creates an expression that subtracts a specified amount of time to a timestamp.
     *
     * @param timestamp The expression representing the timestamp.
     * @param unit The expression representing the unit of time to subtract. Valid units include
     * "microsecond", "millisecond", "second", "minute", "hour" and "day".
     * @param amount The expression representing the amount of time to subtract.
     * @return A new [Expr] representing the resulting timestamp.
     */
    @JvmStatic
    fun timestampSub(timestamp: Expr, unit: Expr, amount: Expr): Expr =
      FunctionExpr("timestamp_sub", evaluateTimestampSub, timestamp, unit, amount)

    /**
     * Creates an expression that subtracts a specified amount of time to a timestamp.
     *
     * @param timestamp The expression representing the timestamp.
     * @param unit The unit of time to subtract. Valid units include "microsecond", "millisecond",
     * "second", "minute", "hour" and "day".
     * @param amount The amount of time to subtract.
     * @return A new [Expr] representing the resulting timestamp.
     */
    @JvmStatic
    fun timestampSub(timestamp: Expr, unit: String, amount: Double): Expr =
      FunctionExpr("timestamp_sub", evaluateTimestampSub, timestamp, unit, amount)

    /**
     * Creates an expression that subtracts a specified amount of time to a timestamp.
     *
     * @param fieldName The name of the field that contains the timestamp.
     * @param unit The unit of time to subtract. Valid units include "microsecond", "millisecond",
     * "second", "minute", "hour" and "day".
     * @param amount The amount of time to subtract.
     * @return A new [Expr] representing the resulting timestamp.
     */
    @JvmStatic
    fun timestampSub(fieldName: String, unit: Expr, amount: Expr): Expr =
      FunctionExpr("timestamp_sub", evaluateTimestampSub, fieldName, unit, amount)

    /**
     * Creates an expression that subtracts a specified amount of time to a timestamp.
     *
     * @param fieldName The name of the field that contains the timestamp.
     * @param unit The unit of time to subtract. Valid units include "microsecond", "millisecond",
     * "second", "minute", "hour" and "day".
     * @param amount The amount of time to subtract.
     * @return A new [Expr] representing the resulting timestamp.
     */
    @JvmStatic
    fun timestampSub(fieldName: String, unit: String, amount: Double): Expr =
      FunctionExpr("timestamp_sub", evaluateTimestampSub, fieldName, unit, amount)

    /**
     * Creates an expression that checks if two expressions are equal.
     *
     * @param left The first expression to compare.
     * @param right The second expression to compare to.
     * @return A new [BooleanExpr] representing the equality comparison.
     */
    @JvmStatic
    fun eq(left: Expr, right: Expr): BooleanExpr = BooleanExpr("eq", evaluateEq, left, right)

    /**
     * Creates an expression that checks if an expression is equal to a value.
     *
     * @param left The first expression to compare.
     * @param right The value to compare to.
     * @return A new [BooleanExpr] representing the equality comparison.
     */
    @JvmStatic
    fun eq(left: Expr, right: Any): BooleanExpr = BooleanExpr("eq", evaluateEq, left, right)

    /**
     * Creates an expression that checks if a field's value is equal to an expression.
     *
     * @param fieldName The field name to compare.
     * @param expression The expression to compare to.
     * @return A new [BooleanExpr] representing the equality comparison.
     */
    @JvmStatic
    fun eq(fieldName: String, expression: Expr): BooleanExpr =
      BooleanExpr("eq", evaluateEq, fieldName, expression)

    /**
     * Creates an expression that checks if a field's value is equal to another value.
     *
     * @param fieldName The field name to compare.
     * @param value The value to compare to.
     * @return A new [BooleanExpr] representing the equality comparison.
     */
    @JvmStatic
    fun eq(fieldName: String, value: Any): BooleanExpr =
      BooleanExpr("eq", evaluateEq, fieldName, value)

    /**
     * Creates an expression that checks if two expressions are not equal.
     *
     * @param left The first expression to compare.
     * @param right The second expression to compare to.
     * @return A new [BooleanExpr] representing the inequality comparison.
     */
    @JvmStatic
    fun neq(left: Expr, right: Expr): BooleanExpr = BooleanExpr("neq", evaluateNeq, left, right)

    /**
     * Creates an expression that checks if an expression is not equal to a value.
     *
     * @param left The first expression to compare.
     * @param right The value to compare to.
     * @return A new [BooleanExpr] representing the inequality comparison.
     */
    @JvmStatic
    fun neq(left: Expr, right: Any): BooleanExpr = BooleanExpr("neq", evaluateNeq, left, right)

    /**
     * Creates an expression that checks if a field's value is not equal to an expression.
     *
     * @param fieldName The field name to compare.
     * @param expression The expression to compare to.
     * @return A new [BooleanExpr] representing the inequality comparison.
     */
    @JvmStatic
    fun neq(fieldName: String, expression: Expr): BooleanExpr =
      BooleanExpr("neq", evaluateNeq, fieldName, expression)

    /**
     * Creates an expression that checks if a field's value is not equal to another value.
     *
     * @param fieldName The field name to compare.
     * @param value The value to compare to.
     * @return A new [BooleanExpr] representing the inequality comparison.
     */
    @JvmStatic
    fun neq(fieldName: String, value: Any): BooleanExpr =
      BooleanExpr("neq", evaluateNeq, fieldName, value)

    /**
     * Creates an expression that checks if the first expression is greater than the second
     * expression.
     *
     * @param left The first expression to compare.
     * @param right The second expression to compare to.
     * @return A new [BooleanExpr] representing the greater than comparison.
     */
    @JvmStatic
    fun gt(left: Expr, right: Expr): BooleanExpr = BooleanExpr("gt", evaluateGt, left, right)

    /**
     * Creates an expression that checks if an expression is greater than a value.
     *
     * @param left The first expression to compare.
     * @param right The value to compare to.
     * @return A new [BooleanExpr] representing the greater than comparison.
     */
    @JvmStatic
    fun gt(left: Expr, right: Any): BooleanExpr = BooleanExpr("gt", evaluateGt, left, right)

    /**
     * Creates an expression that checks if a field's value is greater than an expression.
     *
     * @param fieldName The field name to compare.
     * @param expression The expression to compare to.
     * @return A new [BooleanExpr] representing the greater than comparison.
     */
    @JvmStatic
    fun gt(fieldName: String, expression: Expr): BooleanExpr =
      BooleanExpr("gt", evaluateGt, fieldName, expression)

    /**
     * Creates an expression that checks if a field's value is greater than another value.
     *
     * @param fieldName The field name to compare.
     * @param value The value to compare to.
     * @return A new [BooleanExpr] representing the greater than comparison.
     */
    @JvmStatic
    fun gt(fieldName: String, value: Any): BooleanExpr =
      BooleanExpr("gt", evaluateGt, fieldName, value)

    /**
     * Creates an expression that checks if the first expression is greater than or equal to the
     * second expression.
     *
     * @param left The first expression to compare.
     * @param right The second expression to compare to.
     * @return A new [BooleanExpr] representing the greater than or equal to comparison.
     */
    @JvmStatic
    fun gte(left: Expr, right: Expr): BooleanExpr = BooleanExpr("gte", evaluateGte, left, right)

    /**
     * Creates an expression that checks if an expression is greater than or equal to a value.
     *
     * @param left The first expression to compare.
     * @param right The value to compare to.
     * @return A new [BooleanExpr] representing the greater than or equal to comparison.
     */
    @JvmStatic
    fun gte(left: Expr, right: Any): BooleanExpr = BooleanExpr("gte", evaluateGte, left, right)

    /**
     * Creates an expression that checks if a field's value is greater than or equal to an
     * expression.
     *
     * @param fieldName The field name to compare.
     * @param expression The expression to compare to.
     * @return A new [BooleanExpr] representing the greater than or equal to comparison.
     */
    @JvmStatic
    fun gte(fieldName: String, expression: Expr): BooleanExpr =
      BooleanExpr("gte", evaluateGte, fieldName, expression)

    /**
     * Creates an expression that checks if a field's value is greater than or equal to another
     * value.
     *
     * @param fieldName The field name to compare.
     * @param value The value to compare to.
     * @return A new [BooleanExpr] representing the greater than or equal to comparison.
     */
    @JvmStatic
    fun gte(fieldName: String, value: Any): BooleanExpr =
      BooleanExpr("gte", evaluateGte, fieldName, value)

    /**
     * Creates an expression that checks if the first expression is less than the second expression.
     *
     * @param left The first expression to compare.
     * @param right The second expression to compare to.
     * @return A new [BooleanExpr] representing the less than comparison.
     */
    @JvmStatic
    fun lt(left: Expr, right: Expr): BooleanExpr = BooleanExpr("lt", evaluateLt, left, right)

    /**
     * Creates an expression that checks if an expression is less than a value.
     *
     * @param left The first expression to compare.
     * @param right The value to compare to.
     * @return A new [BooleanExpr] representing the less than comparison.
     */
    @JvmStatic
    fun lt(left: Expr, right: Any): BooleanExpr = BooleanExpr("lt", evaluateLt, left, right)

    /**
     * Creates an expression that checks if a field's value is less than an expression.
     *
     * @param fieldName The field name to compare.
     * @param expression The expression to compare to.
     * @return A new [BooleanExpr] representing the less than comparison.
     */
    @JvmStatic
    fun lt(fieldName: String, expression: Expr): BooleanExpr =
      BooleanExpr("lt", evaluateLt, fieldName, expression)

    /**
     * Creates an expression that checks if a field's value is less than another value.
     *
     * @param fieldName The field name to compare.
     * @param value The value to compare to.
     * @return A new [BooleanExpr] representing the less than comparison.
     */
    @JvmStatic
    fun lt(fieldName: String, value: Any): BooleanExpr =
      BooleanExpr("lt", evaluateLt, fieldName, value)

    /**
     * Creates an expression that checks if the first expression is less than or equal to the second
     * expression.
     *
     * @param left The first expression to compare.
     * @param right The second expression to compare to.
     * @return A new [BooleanExpr] representing the less than or equal to comparison.
     */
    @JvmStatic
    fun lte(left: Expr, right: Expr): BooleanExpr = BooleanExpr("lte", evaluateLte, left, right)

    /**
     * Creates an expression that checks if an expression is less than or equal to a value.
     *
     * @param left The first expression to compare.
     * @param right The value to compare to.
     * @return A new [BooleanExpr] representing the less than or equal to comparison.
     */
    @JvmStatic
    fun lte(left: Expr, right: Any): BooleanExpr = BooleanExpr("lte", evaluateLte, left, right)

    /**
     * Creates an expression that checks if a field's value is less than or equal to an expression.
     *
     * @param fieldName The field name to compare.
     * @param expression The expression to compare to.
     * @return A new [BooleanExpr] representing the less than or equal to comparison.
     */
    @JvmStatic
    fun lte(fieldName: String, expression: Expr): BooleanExpr =
      BooleanExpr("lte", evaluateLte, fieldName, expression)

    /**
     * Creates an expression that checks if a field's value is less than or equal to another value.
     *
     * @param fieldName The field name to compare.
     * @param value The value to compare to.
     * @return A new [BooleanExpr] representing the less than or equal to comparison.
     */
    @JvmStatic
    fun lte(fieldName: String, value: Any): BooleanExpr =
      BooleanExpr("lte", evaluateLte, fieldName, value)

    /**
     * Creates an expression that creates a Firestore array value from an input array.
     *
     * @param elements The input array to evaluate in the expression.
     * @return A new [Expr] representing the array function.
     */
    @JvmStatic
    fun array(vararg elements: Any?): Expr =
      FunctionExpr("array", evaluateArray, elements.map(::toExprOrConstant).toTypedArray<Expr>())

    /**
     * Creates an expression that creates a Firestore array value from an input array.
     *
     * @param elements The input array to evaluate in the expression.
     * @return A new [Expr] representing the array function.
     */
    @JvmStatic
    fun array(elements: List<Any?>): Expr =
      FunctionExpr("array", evaluateArray, elements.map(::toExprOrConstant).toTypedArray())

    /**
     * Creates an expression that creates a Firestore array value from an input array.
     *
     * @param elements The input array to evaluate in the expression.
     * @return A new [Expr] representing the array function.
     */
    @JvmStatic
    fun array(vararg elements: Any?): Expr =
      FunctionExpr("array", elements.map(::toExprOrConstant).toTypedArray<Expr>())

    /**
     * Creates an expression that creates a Firestore array value from an input array.
     *
     * @param elements The input array to evaluate in the expression.
     * @return A new [Expr] representing the array function.
     */
    @JvmStatic
    fun array(elements: List<Any?>): Expr =
      FunctionExpr("array", elements.map(::toExprOrConstant).toTypedArray())
    /**
     * Creates an expression that concatenates an array with other arrays.
     *
     * @param firstArray The first array expression to concatenate to.
     * @param secondArray An expression that evaluates to array to concatenate.
     * @param otherArrays Optional additional array expressions or array literals to concatenate.
     * @return A new [Expr] representing the arrayConcat operation.
     */
    @JvmStatic
    fun arrayConcat(firstArray: Expr, secondArray: Expr, vararg otherArrays: Any): Expr =
      FunctionExpr("array_concat", notImplemented, firstArray, secondArray, *otherArrays)

    /**
     * Creates an expression that concatenates an array with other arrays.
     *
     * @param firstArray The first array expression to concatenate to.
     * @param secondArray An array expression or array literal to concatenate.
     * @param otherArrays Optional additional array expressions or array literals to concatenate.
     * @return A new [Expr] representing the arrayConcat operation.
     */
    @JvmStatic
    fun arrayConcat(firstArray: Expr, secondArray: Any, vararg otherArrays: Any): Expr =
      FunctionExpr("array_concat", notImplemented, firstArray, secondArray, *otherArrays)

    /**
     * Creates an expression that concatenates a field's array value with other arrays.
     *
     * @param firstArrayField The name of field that contains first array to concatenate to.
     * @param secondArray An expression that evaluates to array to concatenate.
     * @param otherArrays Optional additional array expressions or array literals to concatenate.
     * @return A new [Expr] representing the arrayConcat operation.
     */
    @JvmStatic
    fun arrayConcat(firstArrayField: String, secondArray: Expr, vararg otherArrays: Any): Expr =
      FunctionExpr("array_concat", notImplemented, firstArrayField, secondArray, *otherArrays)

    /**
     * Creates an expression that concatenates a field's array value with other arrays.
     *
     * @param firstArrayField The name of field that contains first array to concatenate to.
     * @param secondArray An array expression or array literal to concatenate.
     * @param otherArrays Optional additional array expressions or array literals to concatenate.
     * @return A new [Expr] representing the arrayConcat operation.
     */
    @JvmStatic
    fun arrayConcat(firstArrayField: String, secondArray: Any, vararg otherArrays: Any): Expr =
      FunctionExpr("array_concat", notImplemented, firstArrayField, secondArray, *otherArrays)

    /**
     * Reverses the order of elements in the [array].
     *
     * @param array The array expression to reverse.
     * @return A new [Expr] representing the arrayReverse operation.
     */
    @JvmStatic
    fun arrayReverse(array: Expr): Expr = FunctionExpr("array_reverse", notImplemented, array)

    /**
     * Reverses the order of elements in the array field.
     *
     * @param arrayFieldName The name of field that contains the array to reverse.
     * @return A new [Expr] representing the arrayReverse operation.
     */
    @JvmStatic
    fun arrayReverse(arrayFieldName: String): Expr =
      FunctionExpr("array_reverse", notImplemented, arrayFieldName)

    /**
     * Creates an expression that checks if the array contains a specific [element].
     *
     * @param array The array expression to check.
     * @param element The element to search for in the array.
     * @return A new [BooleanExpr] representing the arrayContains operation.
     */
    @JvmStatic
    fun arrayContains(array: Expr, element: Expr): BooleanExpr =
      BooleanExpr("array_contains", evaluateArrayContains, array, element)

    /**
     * Creates an expression that checks if the array field contains a specific [element].
     *
     * @param arrayFieldName The name of field that contains array to check.
     * @param element The element to search for in the array.
     * @return A new [BooleanExpr] representing the arrayContains operation.
     */
    @JvmStatic
    fun arrayContains(arrayFieldName: String, element: Expr) =
      BooleanExpr("array_contains", evaluateArrayContains, arrayFieldName, element)

    /**
     * Creates an expression that checks if the [array] contains a specific [element].
     *
     * @param array The array expression to check.
     * @param element The element to search for in the array.
     * @return A new [BooleanExpr] representing the arrayContains operation.
     */
    @JvmStatic
    fun arrayContains(array: Expr, element: Any): BooleanExpr =
      BooleanExpr("array_contains", evaluateArrayContains, array, element)

    /**
     * Creates an expression that checks if the array field contains a specific [element].
     *
     * @param arrayFieldName The name of field that contains array to check.
     * @param element The element to search for in the array.
     * @return A new [BooleanExpr] representing the arrayContains operation.
     */
    @JvmStatic
    fun arrayContains(arrayFieldName: String, element: Any) =
      BooleanExpr("array_contains", evaluateArrayContains, arrayFieldName, element)

    /**
     * Creates an expression that checks if [array] contains all the specified [values].
     *
     * @param array The array expression to check.
     * @param values The elements to check for in the array.
     * @return A new [BooleanExpr] representing the arrayContainsAll operation.
     */
    @JvmStatic
    fun arrayContainsAll(array: Expr, values: List<Any>) = arrayContainsAll(array, array(values))

    /**
     * Creates an expression that checks if [array] contains all elements of [arrayExpression].
     *
     * @param array The array expression to check.
     * @param arrayExpression The elements to check for in the array.
     * @return A new [BooleanExpr] representing the arrayContainsAll operation.
     */
    @JvmStatic
    fun arrayContainsAll(array: Expr, arrayExpression: Expr) =
      BooleanExpr("array_contains_all", evaluateArrayContainsAll, array, arrayExpression)

    /**
     * Creates an expression that checks if array field contains all the specified [values].
     *
     * @param arrayFieldName The name of field that contains array to check.
     * @param values The elements to check for in the array.
     * @return A new [BooleanExpr] representing the arrayContainsAll operation.
     */
    @JvmStatic
    fun arrayContainsAll(arrayFieldName: String, values: List<Any>) =
<<<<<<< HEAD
      BooleanExpr("array_contains_all", evaluateArrayContainsAll, arrayFieldName, array(values))
=======
      BooleanExpr("array_contains_all", arrayFieldName, array(values))
>>>>>>> 45280be8

    /**
     * Creates an expression that checks if array field contains all elements of [arrayExpression].
     *
     * @param arrayFieldName The name of field that contains array to check.
     * @param arrayExpression The elements to check for in the array.
     * @return A new [BooleanExpr] representing the arrayContainsAll operation.
     */
    @JvmStatic
    fun arrayContainsAll(arrayFieldName: String, arrayExpression: Expr) =
      BooleanExpr("array_contains_all", evaluateArrayContainsAll, arrayFieldName, arrayExpression)

    /**
     * Creates an expression that checks if [array] contains any of the specified [values].
     *
     * @param array The array expression to check.
     * @param values The elements to check for in the array.
     * @return A new [BooleanExpr] representing the arrayContainsAny operation.
     */
    @JvmStatic
    fun arrayContainsAny(array: Expr, values: List<Any>) =
<<<<<<< HEAD
      BooleanExpr("array_contains_any", evaluateArrayContainsAny, array, array(values))
=======
      BooleanExpr("array_contains_any", array, array(values))
>>>>>>> 45280be8

    /**
     * Creates an expression that checks if [array] contains any elements of [arrayExpression].
     *
     * @param array The array expression to check.
     * @param arrayExpression The elements to check for in the array.
     * @return A new [BooleanExpr] representing the arrayContainsAny operation.
     */
    @JvmStatic
    fun arrayContainsAny(array: Expr, arrayExpression: Expr) =
      BooleanExpr("array_contains_any", evaluateArrayContainsAny, array, arrayExpression)

    /**
     * Creates an expression that checks if array field contains any of the specified [values].
     *
     * @param arrayFieldName The name of field that contains array to check.
     * @param values The elements to check for in the array.
     * @return A new [BooleanExpr] representing the arrayContainsAny operation.
     */
    @JvmStatic
    fun arrayContainsAny(arrayFieldName: String, values: List<Any>) =
<<<<<<< HEAD
      BooleanExpr("array_contains_any", evaluateArrayContainsAny, arrayFieldName, array(values))
=======
      BooleanExpr("array_contains_any", arrayFieldName, array(values))
>>>>>>> 45280be8

    /**
     * Creates an expression that checks if array field contains any elements of [arrayExpression].
     *
     * @param arrayFieldName The name of field that contains array to check.
     * @param arrayExpression The elements to check for in the array.
     * @return A new [BooleanExpr] representing the arrayContainsAny operation.
     */
    @JvmStatic
    fun arrayContainsAny(arrayFieldName: String, arrayExpression: Expr) =
      BooleanExpr("array_contains_any", evaluateArrayContainsAny, arrayFieldName, arrayExpression)

    /**
     * Creates an expression that calculates the length of an [array] expression.
     *
     * @param array The array expression to calculate the length of.
     * @return A new [Expr] representing the length of the array.
     */
    @JvmStatic
    fun arrayLength(array: Expr): Expr = FunctionExpr("array_length", evaluateArrayLength, array)

    /**
     * Creates an expression that calculates the length of an array field.
     *
     * @param arrayFieldName The name of the field containing an array to calculate the length of.
     * @return A new [Expr] representing the length of the array.
     */
    @JvmStatic
    fun arrayLength(arrayFieldName: String): Expr =
      FunctionExpr("array_length", evaluateArrayLength, arrayFieldName)

    /**
     * Creates an expression that indexes into an array from the beginning or end and return the
     * element. If the offset exceeds the array length, an error is returned. A negative offset,
     * starts from the end.
     *
     * @param array An [Expr] evaluating to an array.
     * @param offset An Expr evaluating to the index of the element to return.
     * @return A new [Expr] representing the arrayOffset operation.
     */
    @JvmStatic
    fun arrayOffset(array: Expr, offset: Expr): Expr =
      FunctionExpr("array_offset", notImplemented, array, offset)

    /**
     * Creates an expression that indexes into an array from the beginning or end and return the
     * element. If the offset exceeds the array length, an error is returned. A negative offset,
     * starts from the end.
     *
     * @param array An [Expr] evaluating to an array.
     * @param offset The index of the element to return.
     * @return A new [Expr] representing the arrayOffset operation.
     */
    @JvmStatic
    fun arrayOffset(array: Expr, offset: Int): Expr =
      FunctionExpr("array_offset", notImplemented, array, constant(offset))

    /**
     * Creates an expression that indexes into an array from the beginning or end and return the
     * element. If the offset exceeds the array length, an error is returned. A negative offset,
     * starts from the end.
     *
     * @param arrayFieldName The name of an array field.
     * @param offset An Expr evaluating to the index of the element to return.
     * @return A new [Expr] representing the arrayOffset operation.
     */
    @JvmStatic
    fun arrayOffset(arrayFieldName: String, offset: Expr): Expr =
      FunctionExpr("array_offset", notImplemented, arrayFieldName, offset)

    /**
     * Creates an expression that indexes into an array from the beginning or end and return the
     * element. If the offset exceeds the array length, an error is returned. A negative offset,
     * starts from the end.
     *
     * @param arrayFieldName The name of an array field.
     * @param offset The index of the element to return.
     * @return A new [Expr] representing the arrayOffset operation.
     */
    @JvmStatic
    fun arrayOffset(arrayFieldName: String, offset: Int): Expr =
      FunctionExpr("array_offset", notImplemented, arrayFieldName, constant(offset))

    /**
     * Creates a conditional expression that evaluates to a [thenExpr] expression if a condition is
     * true or an [elseExpr] expression if the condition is false.
     *
     * @param condition The condition to evaluate.
     * @param thenExpr The expression to evaluate if the condition is true.
     * @param elseExpr The expression to evaluate if the condition is false.
     * @return A new [Expr] representing the conditional operation.
     */
    @JvmStatic
    fun cond(condition: BooleanExpr, thenExpr: Expr, elseExpr: Expr): Expr =
      FunctionExpr("cond", evaluateCond, condition, thenExpr, elseExpr)

    /**
     * Creates a conditional expression that evaluates to a [thenValue] if a condition is true or an
     * [elseValue] if the condition is false.
     *
     * @param condition The condition to evaluate.
     * @param thenValue Value if the condition is true.
     * @param elseValue Value if the condition is false.
     * @return A new [Expr] representing the conditional operation.
     */
    @JvmStatic
    fun cond(condition: BooleanExpr, thenValue: Any, elseValue: Any): Expr =
      FunctionExpr("cond", evaluateCond, condition, thenValue, elseValue)

    /**
     * Creates an expression that checks if a field exists.
     *
     * @param value An expression evaluates to the name of the field to check.
     * @return A new [Expr] representing the exists check.
     */
    @JvmStatic fun exists(value: Expr): BooleanExpr = BooleanExpr("exists", evaluateExists, value)

    /**
     * Creates an expression that checks if a field exists.
     *
     * @param fieldName The field name to check.
     * @return A new [Expr] representing the exists check.
     */
    @JvmStatic
    fun exists(fieldName: String): BooleanExpr = BooleanExpr("exists", evaluateExists, fieldName)

    /**
     * Creates an expression that returns the [catchExpr] argument if there is an error, else return
     * the result of the [tryExpr] argument evaluation.
     *
     * @param tryExpr The try expression.
     * @param catchExpr The catch expression that will be evaluated and returned if the [tryExpr]
     * produces an error.
     * @return A new [Expr] representing the ifError operation.
     */
    @JvmStatic
    fun ifError(tryExpr: Expr, catchExpr: Expr): Expr =
      FunctionExpr("if_error", notImplemented, tryExpr, catchExpr)

    /**
     * Creates an expression that returns the [catchExpr] argument if there is an error, else return
     * the result of the [tryExpr] argument evaluation.
     *
     * This overload will return [BooleanExpr] when both parameters are also [BooleanExpr].
     *
     * @param tryExpr The try boolean expression.
     * @param catchExpr The catch boolean expression that will be evaluated and returned if the
     * [tryExpr] produces an error.
     * @return A new [BooleanExpr] representing the ifError operation.
     */
    @JvmStatic
    fun ifError(tryExpr: BooleanExpr, catchExpr: BooleanExpr): BooleanExpr =
<<<<<<< HEAD
      BooleanExpr("if_error", notImplemented, tryExpr, catchExpr)
=======
      BooleanExpr("if_error", tryExpr, catchExpr)
>>>>>>> 45280be8

    /**
     * Creates an expression that checks if a given expression produces an error.
     *
     * @param expr The expression to check.
     * @return A new [BooleanExpr] representing the `isError` check.
     */
<<<<<<< HEAD
    @JvmStatic fun isError(expr: Expr): BooleanExpr = BooleanExpr("is_error", evaluateIsError, expr)
=======
    @JvmStatic fun isError(expr: Expr): BooleanExpr = BooleanExpr("is_error", expr)
>>>>>>> 45280be8

    /**
     * Creates an expression that returns the [catchValue] argument if there is an error, else
     * return the result of the [tryExpr] argument evaluation.
     *
     * @param tryExpr The try expression.
     * @param catchValue The value that will be returned if the [tryExpr] produces an error.
     * @return A new [Expr] representing the ifError operation.
     */
    @JvmStatic
    fun ifError(tryExpr: Expr, catchValue: Any): Expr =
      FunctionExpr("if_error", notImplemented, tryExpr, catchValue)

    /**
     * Creates an expression that returns the document ID from a path.
     *
     * @param documentPath An expression the evaluates to document path.
     * @return A new [Expr] representing the documentId operation.
     */
    @JvmStatic
    fun documentId(documentPath: Expr): Expr =
      FunctionExpr("document_id", notImplemented, documentPath)

    /**
     * Creates an expression that returns the document ID from a path.
     *
     * @param documentPath The string representation of the document path.
     * @return A new [Expr] representing the documentId operation.
     */
    @JvmStatic fun documentId(documentPath: String): Expr = documentId(constant(documentPath))

    /**
     * Creates an expression that returns the document ID from a [DocumentReference].
     *
     * @param docRef The [DocumentReference].
     * @return A new [Expr] representing the documentId operation.
     */
    @JvmStatic fun documentId(docRef: DocumentReference): Expr = documentId(constant(docRef))
  }

  /**
   * Creates an expression that applies a bitwise AND operation with other expression.
   *
   * @param bitsOther An expression that returns bits when evaluated.
   * @return A new [Expr] representing the bitwise AND operation.
   */
  fun bitAnd(bitsOther: Expr): Expr = Companion.bitAnd(this, bitsOther)

  /**
   * Creates an expression that applies a bitwise AND operation with a constant.
   *
   * @param bitsOther A constant byte array.
   * @return A new [Expr] representing the bitwise AND operation.
   */
  fun bitAnd(bitsOther: ByteArray): Expr = Companion.bitAnd(this, bitsOther)

  /**
   * Creates an expression that applies a bitwise OR operation with other expression.
   *
   * @param bitsOther An expression that returns bits when evaluated.
   * @return A new [Expr] representing the bitwise OR operation.
   */
  fun bitOr(bitsOther: Expr): Expr = Companion.bitOr(this, bitsOther)

  /**
   * Creates an expression that applies a bitwise OR operation with a constant.
   *
   * @param bitsOther A constant byte array.
   * @return A new [Expr] representing the bitwise OR operation.
   */
  fun bitOr(bitsOther: ByteArray): Expr = Companion.bitOr(this, bitsOther)

  /**
   * Creates an expression that applies a bitwise XOR operation with an expression.
   *
   * @param bitsOther An expression that returns bits when evaluated.
   * @return A new [Expr] representing the bitwise XOR operation.
   */
  fun bitXor(bitsOther: Expr): Expr = Companion.bitXor(this, bitsOther)

  /**
   * Creates an expression that applies a bitwise XOR operation with a constant.
   *
   * @param bitsOther A constant byte array.
   * @return A new [Expr] representing the bitwise XOR operation.
   */
  fun bitXor(bitsOther: ByteArray): Expr = Companion.bitXor(this, bitsOther)

  /**
   * Creates an expression that applies a bitwise NOT operation to this expression.
   *
   * @return A new [Expr] representing the bitwise NOT operation.
   */
  fun bitNot(): Expr = Companion.bitNot(this)

  /**
   * Creates an expression that applies a bitwise left shift operation with an expression.
   *
   * @param numberExpr The number of bits to shift.
   * @return A new [Expr] representing the bitwise left shift operation.
   */
  fun bitLeftShift(numberExpr: Expr): Expr = Companion.bitLeftShift(this, numberExpr)

  /**
   * Creates an expression that applies a bitwise left shift operation with a constant.
   *
   * @param number The number of bits to shift.
   * @return A new [Expr] representing the bitwise left shift operation.
   */
  fun bitLeftShift(number: Int): Expr = Companion.bitLeftShift(this, number)

  /**
   * Creates an expression that applies a bitwise right shift operation with an expression.
   *
   * @param numberExpr The number of bits to shift.
   * @return A new [Expr] representing the bitwise right shift operation.
   */
  fun bitRightShift(numberExpr: Expr): Expr = Companion.bitRightShift(this, numberExpr)

  /**
   * Creates an expression that applies a bitwise right shift operation with a constant.
   *
   * @param number The number of bits to shift.
   * @return A new [Expr] representing the bitwise right shift operation.
   */
  fun bitRightShift(number: Int): Expr = Companion.bitRightShift(this, number)

  /**
   * Assigns an alias to this expression.
   *
   * Aliases are useful for renaming fields in the output of a stage or for giving meaningful names
   * to calculated values.
   *
   * @param alias The alias to assign to this expression.
   * @return A new [Selectable] (typically an [ExprWithAlias]) that wraps this expression and
   * associates it with the provided alias.
   */
  open fun alias(alias: String) = ExprWithAlias(alias, this)

  /**
   * Creates an expression that returns the document ID from this path expression.
   *
   * @return A new [Expr] representing the documentId operation.
   */
  fun documentId(): Expr = Companion.documentId(this)

  /**
   * Creates an expression that adds this numeric expression to another numeric expression.
   *
   * @param second Numeric expression to add.
   * @return A new [Expr] representing the addition operation.
   */
  fun add(second: Expr): Expr = Companion.add(this, second)

  /**
   * Creates an expression that adds this numeric expression to a constants.
   *
   * @param second Constant to add.
   * @return A new [Expr] representing the addition operation.
   */
  fun add(second: Number): Expr = Companion.add(this, second)

  /**
   * Creates an expression that subtracts a constant from this numeric expression.
   *
   * @param subtrahend Numeric expression to subtract.
   * @return A new [Expr] representing the subtract operation.
   */
  fun subtract(subtrahend: Expr): Expr = Companion.subtract(this, subtrahend)

  /**
   * Creates an expression that subtracts a numeric expressions from this numeric expression.
   *
   * @param subtrahend Constant to subtract.
   * @return A new [Expr] representing the subtract operation.
   */
  fun subtract(subtrahend: Number): Expr = Companion.subtract(this, subtrahend)

  /**
   * Creates an expression that multiplies this numeric expression with another numeric expression.
   *
   * @param second Numeric expression to multiply.
   * @return A new [Expr] representing the multiplication operation.
   */
  fun multiply(second: Expr): Expr = Companion.multiply(this, second)

  /**
   * Creates an expression that multiplies this numeric expression with a constant.
   *
   * @param second Constant to multiply.
   * @return A new [Expr] representing the multiplication operation.
   */
  fun multiply(second: Number): Expr = Companion.multiply(this, second)

  /**
   * Creates an expression that divides this numeric expression by another numeric expression.
   *
   * @param divisor Numeric expression to divide this numeric expression by.
   * @return A new [Expr] representing the division operation.
   */
  fun divide(divisor: Expr): Expr = Companion.divide(this, divisor)

  /**
   * Creates an expression that divides this numeric expression by a constant.
   *
   * @param divisor Constant to divide this expression by.
   * @return A new [Expr] representing the division operation.
   */
  fun divide(divisor: Number): Expr = Companion.divide(this, divisor)

  /**
   * Creates an expression that calculates the modulo (remainder) of dividing this numeric
   * expressions by another numeric expression.
   *
   * @param divisor The numeric expression to divide this expression by.
   * @return A new [Expr] representing the modulo operation.
   */
  fun mod(divisor: Expr): Expr = Companion.mod(this, divisor)

  /**
   * Creates an expression that calculates the modulo (remainder) of dividing this numeric
   * expressions by a constant.
   *
   * @param divisor The constant to divide this expression by.
   * @return A new [Expr] representing the modulo operation.
   */
  fun mod(divisor: Number): Expr = Companion.mod(this, divisor)

  /**
   * Creates an expression that rounds this numeric expression to nearest integer.
   *
   * Rounds away from zero in halfway cases.
   *
   * @return A new [Expr] representing an integer result from the round operation.
   */
  fun round(): Expr = Companion.round(this)

  /**
   * Creates an expression that rounds off this numeric expression to [decimalPlace] decimal places
   * if [decimalPlace] is positive, rounds off digits to the left of the decimal point if
   * [decimalPlace] is negative. Rounds away from zero in halfway cases.
   *
   * @param decimalPlace The number of decimal places to round.
   * @return A new [Expr] representing the round operation.
   */
  fun roundToPrecision(decimalPlace: Int): Expr = Companion.roundToPrecision(this, decimalPlace)

  /**
   * Creates an expression that rounds off this numeric expression to [decimalPlace] decimal places
   * if [decimalPlace] is positive, rounds off digits to the left of the decimal point if
   * [decimalPlace] is negative. Rounds away from zero in halfway cases.
   *
   * @param decimalPlace The number of decimal places to round.
   * @return A new [Expr] representing the round operation.
   */
  fun roundToPrecision(decimalPlace: Expr): Expr = Companion.roundToPrecision(this, decimalPlace)

  /**
   * Creates an expression that returns the smalled integer that isn't less than this numeric
   * expression.
   *
   * @return A new [Expr] representing an integer result from the ceil operation.
   */
  fun ceil(): Expr = Companion.ceil(this)

  /**
   * Creates an expression that returns the largest integer that isn't less than this numeric
   * expression.
   *
   * @return A new [Expr] representing an integer result from the floor operation.
   */
  fun floor(): Expr = Companion.floor(this)

  /**
   * Creates an expression that returns this numeric expression raised to the power of the
   * [exponent]. Returns infinity on overflow and zero on underflow.
   *
   * @param exponent The numeric power to raise this numeric expression.
   * @return A new [Expr] representing a numeric result from raising this numeric expression to the
   * power of [exponent].
   */
  fun pow(exponent: Number): Expr = Companion.pow(this, exponent)

  /**
   * Creates an expression that returns this numeric expression raised to the power of the
   * [exponent]. Returns infinity on overflow and zero on underflow.
   *
   * @param exponent The numeric power to raise this numeric expression.
   * @return A new [Expr] representing a numeric result from raising this numeric expression to the
   * power of [exponent].
   */
  fun pow(exponent: Expr): Expr = Companion.pow(this, exponent)

  /**
   * Creates an expression that returns the square root of this numeric expression.
   *
   * @return A new [Expr] representing the numeric result of the square root operation.
   */
  fun sqrt(): Expr = Companion.sqrt(this)

  /**
   * Creates an expression that checks if this expression, when evaluated, is equal to any of the
   * provided [values].
   *
   * @param values The values to check against.
   * @return A new [BooleanExpr] representing the 'IN' comparison.
   */
  fun eqAny(values: List<Any>): BooleanExpr = Companion.eqAny(this, values)

  /**
   * Creates an expression that checks if this expression, when evaluated, is equal to any of the
   * elements of [arrayExpression].
   *
   * @param arrayExpression An expression that evaluates to an array, whose elements to check for
   * equality to the input.
   * @return A new [BooleanExpr] representing the 'IN' comparison.
   */
  fun eqAny(arrayExpression: Expr): BooleanExpr = Companion.eqAny(this, arrayExpression)

  /**
   * Creates an expression that checks if this expression, when evaluated, is not equal to all the
   * provided [values].
   *
   * @param values The values to check against.
   * @return A new [BooleanExpr] representing the 'NOT IN' comparison.
   */
  fun notEqAny(values: List<Any>): BooleanExpr = Companion.notEqAny(this, values)

  /**
   * Creates an expression that checks if this expression, when evaluated, is not equal to all the
   * elements of [arrayExpression].
   *
   * @param arrayExpression An expression that evaluates to an array, whose elements to check for
   * equality to the input.
   * @return A new [BooleanExpr] representing the 'NOT IN' comparison.
   */
  fun notEqAny(arrayExpression: Expr): BooleanExpr = Companion.notEqAny(this, arrayExpression)

  /**
   * Creates an expression that returns true if yhe result of this expression is absent. Otherwise,
   * returns false even if the value is null.
   *
   * @return A new [BooleanExpr] representing the isAbsent operation.
   */
  fun isAbsent(): BooleanExpr = Companion.isAbsent(this)

  /**
   * Creates an expression that checks if this expression evaluates to 'NaN' (Not a Number).
   *
   * @return A new [BooleanExpr] representing the isNan operation.
   */
  fun isNan(): BooleanExpr = Companion.isNan(this)

  /**
   * Creates an expression that checks if the results of this expression is NOT 'NaN' (Not a
   * Number).
   *
   * @return A new [BooleanExpr] representing the isNotNan operation.
   */
  fun isNotNan(): BooleanExpr = Companion.isNotNan(this)

  /**
   * Creates an expression that checks if tbe result of this expression is null.
   *
   * @return A new [BooleanExpr] representing the isNull operation.
   */
  fun isNull(): BooleanExpr = Companion.isNull(this)

  /**
   * Creates an expression that checks if tbe result of this expression is not null.
   *
   * @return A new [BooleanExpr] representing the isNotNull operation.
   */
  fun isNotNull(): BooleanExpr = Companion.isNotNull(this)

  /**
   * Creates an expression that replaces the first occurrence of a substring within this string
   * expression.
   *
   * @param find The expression representing the substring to search for in this expressions.
   * @param replace The expression representing the replacement for the first occurrence of [find].
   * @return A new [Expr] representing the string with the first occurrence replaced.
   */
  fun replaceFirst(find: Expr, replace: Expr) = Companion.replaceFirst(this, find, replace)

  /**
   * Creates an expression that replaces the first occurrence of a substring within this string
   * expression.
   *
   * @param find The substring to search for in this string expression.
   * @param replace The replacement for the first occurrence of [find] with.
   * @return A new [Expr] representing the string with the first occurrence replaced.
   */
  fun replaceFirst(find: String, replace: String) = Companion.replaceFirst(this, find, replace)

  /**
   * Creates an expression that replaces all occurrences of a substring within this string
   * expression.
   *
   * @param find The expression representing the substring to search for in this string expression.
   * @param replace The expression representing the replacement for all occurrences of [find].
   * @return A new [Expr] representing the string with all occurrences replaced.
   */
  fun replaceAll(find: Expr, replace: Expr) = Companion.replaceAll(this, find, replace)

  /**
   * Creates an expression that replaces all occurrences of a substring within this string
   * expression.
   *
   * @param find The substring to search for in this string expression.
   * @param replace The replacement for all occurrences of [find] with.
   * @return A new [Expr] representing the string with all occurrences replaced.
   */
  fun replaceAll(find: String, replace: String) = Companion.replaceAll(this, find, replace)

  /**
   * Creates an expression that calculates the character length of this string expression in UTF8.
   *
   * @return A new [Expr] representing the charLength operation.
   */
  fun charLength(): Expr = Companion.charLength(this)

  /**
   * Creates an expression that calculates the length of a string in UTF-8 bytes, or just the length
   * of a Blob.
   *
   * @return A new [Expr] representing the length of the string in bytes.
   */
  fun byteLength(): Expr = Companion.byteLength(this)

  /**
   * Creates an expression that performs a case-sensitive wildcard string comparison.
   *
   * @param pattern The pattern to search for. You can use "%" as a wildcard character.
   * @return A new [BooleanExpr] representing the like operation.
   */
  fun like(pattern: Expr): BooleanExpr = Companion.like(this, pattern)

  /**
   * Creates an expression that performs a case-sensitive wildcard string comparison.
   *
   * @param pattern The pattern to search for. You can use "%" as a wildcard character.
   * @return A new [BooleanExpr] representing the like operation.
   */
  fun like(pattern: String): BooleanExpr = Companion.like(this, pattern)

  /**
   * Creates an expression that checks if this string expression contains a specified regular
   * expression as a substring.
   *
   * @param pattern The regular expression to use for the search.
   * @return A new [BooleanExpr] representing the contains regular expression comparison.
   */
  fun regexContains(pattern: Expr): BooleanExpr = Companion.regexContains(this, pattern)

  /**
   * Creates an expression that checks if this string expression contains a specified regular
   * expression as a substring.
   *
   * @param pattern The regular expression to use for the search.
   * @return A new [BooleanExpr] representing the contains regular expression comparison.
   */
  fun regexContains(pattern: String): BooleanExpr = Companion.regexContains(this, pattern)

  /**
   * Creates an expression that checks if this string expression matches a specified regular
   * expression.
   *
   * @param pattern The regular expression to use for the match.
   * @return A new [BooleanExpr] representing the regular expression match comparison.
   */
  fun regexMatch(pattern: Expr): BooleanExpr = Companion.regexMatch(this, pattern)

  /**
   * Creates an expression that checks if this string expression matches a specified regular
   * expression.
   *
   * @param pattern The regular expression to use for the match.
   * @return A new [BooleanExpr] representing the regular expression match comparison.
   */
  fun regexMatch(pattern: String): BooleanExpr = Companion.regexMatch(this, pattern)

  /**
   * Creates an expression that returns the largest value between multiple input expressions or
   * literal values. Based on Firestore's value type ordering.
   *
   * @param others Expressions or literals.
   * @return A new [Expr] representing the logical maximum operation.
   */
  fun logicalMaximum(vararg others: Expr): Expr = Companion.logicalMaximum(this, *others)

  /**
   * Creates an expression that returns the largest value between multiple input expressions or
   * literal values. Based on Firestore's value type ordering.
   *
   * @param others Expressions or literals.
   * @return A new [Expr] representing the logical maximum operation.
   */
  fun logicalMaximum(vararg others: Any): Expr = Companion.logicalMaximum(this, *others)

  /**
   * Creates an expression that returns the smallest value between multiple input expressions or
   * literal values. Based on Firestore's value type ordering.
   *
   * @param others Expressions or literals.
   * @return A new [Expr] representing the logical minimum operation.
   */
  fun logicalMinimum(vararg others: Expr): Expr = Companion.logicalMinimum(this, *others)

  /**
   * Creates an expression that returns the smallest value between multiple input expressions or
   * literal values. Based on Firestore's value type ordering.
   *
   * @param others Expressions or literals.
   * @return A new [Expr] representing the logical minimum operation.
   */
  fun logicalMinimum(vararg others: Any): Expr = Companion.logicalMinimum(this, *others)

  /**
   * Creates an expression that reverses this string expression.
   *
   * @return A new [Expr] representing the reversed string.
   */
  fun reverse(): Expr = Companion.reverse(this)

  /**
   * Creates an expression that checks if this string expression contains a specified substring.
   *
   * @param substring The expression representing the substring to search for.
   * @return A new [BooleanExpr] representing the contains comparison.
   */
  fun strContains(substring: Expr): BooleanExpr = Companion.strContains(this, substring)

  /**
   * Creates an expression that checks if this string expression contains a specified substring.
   *
   * @param substring The substring to search for.
   * @return A new [BooleanExpr] representing the contains comparison.
   */
  fun strContains(substring: String): BooleanExpr = Companion.strContains(this, substring)

  /**
   * Creates an expression that checks if this string expression starts with a given [prefix].
   *
   * @param prefix The prefix string expression to check for.
   * @return A new [Expr] representing the the 'starts with' comparison.
   */
  fun startsWith(prefix: Expr): BooleanExpr = Companion.startsWith(this, prefix)

  /**
   * Creates an expression that checks if this string expression starts with a given [prefix].
   *
   * @param prefix The prefix string expression to check for.
   * @return A new [Expr] representing the 'starts with' comparison.
   */
  fun startsWith(prefix: String): BooleanExpr = Companion.startsWith(this, prefix)

  /**
   * Creates an expression that checks if this string expression ends with a given [suffix].
   *
   * @param suffix The suffix string expression to check for.
   * @return A new [Expr] representing the 'ends with' comparison.
   */
  fun endsWith(suffix: Expr): BooleanExpr = Companion.endsWith(this, suffix)

  /**
   * Creates an expression that checks if this string expression ends with a given [suffix].
   *
   * @param suffix The suffix string to check for.
   * @return A new [Expr] representing the the 'ends with' comparison.
   */
  fun endsWith(suffix: String) = Companion.endsWith(this, suffix)

  /**
   * Creates an expression that converts this string expression to lowercase.
   *
   * @return A new [Expr] representing the lowercase string.
   */
  fun toLower() = Companion.toLower(this)

  /**
   * Creates an expression that converts this string expression to uppercase.
   *
   * @return A new [Expr] representing the lowercase string.
   */
  fun toUpper() = Companion.toUpper(this)

  /**
   * Creates an expression that removes leading and trailing whitespace from this string expression.
   *
   * @return A new [Expr] representing the trimmed string.
   */
  fun trim() = Companion.trim(this)

  /**
   * Creates an expression that concatenates string expressions together.
   *
   * @param stringExpressions The string expressions to concatenate.
   * @return A new [Expr] representing the concatenated string.
   */
  fun strConcat(vararg stringExpressions: Expr): Expr =
    Companion.strConcat(this, *stringExpressions)

  /**
   * Creates an expression that concatenates this string expression with string constants.
   *
   * @param strings The string constants to concatenate.
   * @return A new [Expr] representing the concatenated string.
   */
  fun strConcat(vararg strings: String): Expr = Companion.strConcat(this, *strings)

  /**
   * Creates an expression that concatenates string expressions and string constants together.
   *
   * @param strings The string expressions or string constants to concatenate.
   * @return A new [Expr] representing the concatenated string.
   */
  fun strConcat(vararg strings: Any): Expr = Companion.strConcat(this, *strings)

  /**
   * Accesses a map (object) value using the provided [key].
   *
   * @param key The key to access in the map.
   * @return A new [Expr] representing the value associated with the given key in the map.
   */
  fun mapGet(key: String) = Companion.mapGet(this, key)

  /**
   * Creates an expression that merges multiple maps into a single map. If multiple maps have the
   * same key, the later value is used.
   *
   * @param mapExpr Map expression that will be merged.
   * @param otherMaps Additional maps to merge.
   * @return A new [Expr] representing the mapMerge operation.
   */
  fun mapMerge(mapExpr: Expr, vararg otherMaps: Expr) =
    Companion.mapMerge(this, mapExpr, *otherMaps)

  /**
   * Creates an expression that removes a key from this map expression.
   *
   * @param key The name of the key to remove from this map expression.
   * @return A new [Expr] that evaluates to a modified map.
   */
  fun mapRemove(key: Expr) = Companion.mapRemove(this, key)

  /**
   * Creates an expression that removes a key from this map expression.
   *
   * @param key The name of the key to remove from this map expression.
   * @return A new [Expr] that evaluates to a modified map.
   */
  fun mapRemove(key: String) = Companion.mapRemove(this, key)

  /**
   * Calculates the Cosine distance between this and another vector expressions.
   *
   * @param vector The other vector (represented as an Expr) to compare against.
   * @return A new [Expr] representing the cosine distance between the two vectors.
   */
  fun cosineDistance(vector: Expr): Expr = Companion.cosineDistance(this, vector)

  /**
   * Calculates the Cosine distance between this vector expression and a vector literal.
   *
   * @param vector The other vector (as an array of doubles) to compare against.
   * @return A new [Expr] representing the cosine distance between the two vectors.
   */
  fun cosineDistance(vector: DoubleArray): Expr = Companion.cosineDistance(this, vector)

  /**
   * Calculates the Cosine distance between this vector expression and a vector literal.
   *
   * @param vector The other vector (represented as an [VectorValue]) to compare against.
   * @return A new [Expr] representing the cosine distance between the two vectors.
   */
  fun cosineDistance(vector: VectorValue): Expr = Companion.cosineDistance(this, vector)

  /**
   * Calculates the dot product distance between this and another vector expression.
   *
   * @param vector The other vector (represented as an Expr) to compare against.
   * @return A new [Expr] representing the dot product distance between the two vectors.
   */
  fun dotProduct(vector: Expr): Expr = Companion.dotProduct(this, vector)

  /**
   * Calculates the dot product distance between this vector expression and a vector literal.
   *
   * @param vector The other vector (as an array of doubles) to compare against.
   * @return A new [Expr] representing the dot product distance between the two vectors.
   */
  fun dotProduct(vector: DoubleArray): Expr = Companion.dotProduct(this, vector)

  /**
   * Calculates the dot product distance between this vector expression and a vector literal.
   *
   * @param vector The other vector (represented as an [VectorValue]) to compare against.
   * @return A new [Expr] representing the dot product distance between the two vectors.
   */
  fun dotProduct(vector: VectorValue): Expr = Companion.dotProduct(this, vector)

  /**
   * Calculates the Euclidean distance between this and another vector expression.
   *
   * @param vector The other vector (represented as an Expr) to compare against.
   * @return A new [Expr] representing the Euclidean distance between the two vectors.
   */
  fun euclideanDistance(vector: Expr): Expr = Companion.euclideanDistance(this, vector)

  /**
   * Calculates the Euclidean distance between this vector expression and a vector literal.
   *
   * @param vector The other vector (as an array of doubles) to compare against.
   * @return A new [Expr] representing the Euclidean distance between the two vectors.
   */
  fun euclideanDistance(vector: DoubleArray): Expr = Companion.euclideanDistance(this, vector)

  /**
   * Calculates the Euclidean distance between this vector expression and a vector literal.
   *
   * @param vector The other vector (represented as an [VectorValue]) to compare against.
   * @return A new [Expr] representing the Euclidean distance between the two vectors.
   */
  fun euclideanDistance(vector: VectorValue): Expr = Companion.euclideanDistance(this, vector)

  /**
   * Creates an expression that calculates the length (dimension) of a Firestore Vector.
   *
   * @return A new [Expr] representing the length (dimension) of the vector.
   */
  fun vectorLength() = Companion.vectorLength(this)

  /**
   * Creates an expression that interprets this expression as the number of microseconds since the
   * Unix epoch (1970-01-01 00:00:00 UTC) and returns a timestamp.
   *
   * @return A new [Expr] representing the timestamp.
   */
  fun unixMicrosToTimestamp() = Companion.unixMicrosToTimestamp(this)

  /**
   * Creates an expression that converts this timestamp expression to the number of microseconds
   * since the Unix epoch (1970-01-01 00:00:00 UTC).
   *
   * @return A new [Expr] representing the number of microseconds since epoch.
   */
  fun timestampToUnixMicros() = Companion.timestampToUnixMicros(this)

  /**
   * Creates an expression that interprets this expression as the number of milliseconds since the
   * Unix epoch (1970-01-01 00:00:00 UTC) and returns a timestamp.
   *
   * @return A new [Expr] representing the timestamp.
   */
  fun unixMillisToTimestamp() = Companion.unixMillisToTimestamp(this)

  /**
   * Creates an expression that converts this timestamp expression to the number of milliseconds
   * since the Unix epoch (1970-01-01 00:00:00 UTC).
   *
   * @return A new [Expr] representing the number of milliseconds since epoch.
   */
  fun timestampToUnixMillis() = Companion.timestampToUnixMillis(this)

  /**
   * Creates an expression that interprets this expression as the number of seconds since the Unix
   * epoch (1970-01-01 00:00:00 UTC) and returns a timestamp.
   *
   * @return A new [Expr] representing the timestamp.
   */
  fun unixSecondsToTimestamp() = Companion.unixSecondsToTimestamp(this)

  /**
   * Creates an expression that converts this timestamp expression to the number of seconds since
   * the Unix epoch (1970-01-01 00:00:00 UTC).
   *
   * @return A new [Expr] representing the number of seconds since epoch.
   */
  fun timestampToUnixSeconds() = Companion.timestampToUnixSeconds(this)

  /**
   * Creates an expression that adds a specified amount of time to this timestamp expression.
   *
   * @param unit The expression representing the unit of time to add. Valid units include
   * "microsecond", "millisecond", "second", "minute", "hour" and "day".
   * @param amount The expression representing the amount of time to add.
   * @return A new [Expr] representing the resulting timestamp.
   */
  fun timestampAdd(unit: Expr, amount: Expr): Expr = Companion.timestampAdd(this, unit, amount)

  /**
   * Creates an expression that adds a specified amount of time to this timestamp expression.
   *
   * @param unit The unit of time to add. Valid units include "microsecond", "millisecond",
   * "second", "minute", "hour" and "day".
   * @param amount The amount of time to add.
   * @return A new [Expr] representing the resulting timestamp.
   */
  fun timestampAdd(unit: String, amount: Double): Expr = Companion.timestampAdd(this, unit, amount)

  /**
   * Creates an expression that subtracts a specified amount of time to this timestamp expression.
   *
   * @param unit The expression representing the unit of time to subtract. Valid units include
   * "microsecond", "millisecond", "second", "minute", "hour" and "day".
   * @param amount The expression representing the amount of time to subtract.
   * @return A new [Expr] representing the resulting timestamp.
   */
  fun timestampSub(unit: Expr, amount: Expr): Expr = Companion.timestampSub(this, unit, amount)

  /**
   * Creates an expression that subtracts a specified amount of time to this timestamp expression.
   *
   * @param unit The unit of time to subtract. Valid units include "microsecond", "millisecond",
   * "second", "minute", "hour" and "day".
   * @param amount The amount of time to subtract.
   * @return A new [Expr] representing the resulting timestamp.
   */
  fun timestampSub(unit: String, amount: Double): Expr = Companion.timestampSub(this, unit, amount)

  /**
   * Creates an expression that concatenates a field's array value with other arrays.
   *
   * @param secondArray An expression that evaluates to array to concatenate.
   * @param otherArrays Optional additional array expressions or array literals to concatenate.
   * @return A new [Expr] representing the arrayConcat operation.
   */
  fun arrayConcat(secondArray: Expr, vararg otherArrays: Any) =
    Companion.arrayConcat(this, secondArray, *otherArrays)

  /**
   * Creates an expression that concatenates a field's array value with other arrays.
   *
   * @param secondArray An array expression or array literal to concatenate.
   * @param otherArrays Optional additional array expressions or array literals to concatenate.
   * @return A new [Expr] representing the arrayConcat operation.
   */
  fun arrayConcat(secondArray: Any, vararg otherArrays: Any) =
    Companion.arrayConcat(this, secondArray, *otherArrays)

  /**
   * Reverses the order of elements in the array.
   *
   * @return A new [Expr] representing the arrayReverse operation.
   */
  fun arrayReverse() = Companion.arrayReverse(this)

  /**
   * Creates an expression that checks if array contains a specific [element].
   *
   * @param element The element to search for in the array.
   * @return A new [BooleanExpr] representing the arrayContains operation.
   */
  fun arrayContains(element: Expr): BooleanExpr = Companion.arrayContains(this, element)

  /**
   * Creates an expression that checks if array contains a specific [element].
   *
   * @param element The element to search for in the array.
   * @return A new [BooleanExpr] representing the arrayContains operation.
   */
  fun arrayContains(element: Any): BooleanExpr = Companion.arrayContains(this, element)

  /**
   * Creates an expression that checks if array contains all the specified [values].
   *
   * @param values The elements to check for in the array.
   * @return A new [BooleanExpr] representing the arrayContainsAll operation.
   */
  fun arrayContainsAll(values: List<Any>): BooleanExpr = Companion.arrayContainsAll(this, values)

  /**
   * Creates an expression that checks if array contains all elements of [arrayExpression].
   *
   * @param arrayExpression The elements to check for in the array.
   * @return A new [BooleanExpr] representing the arrayContainsAll operation.
   */
  fun arrayContainsAll(arrayExpression: Expr): BooleanExpr =
    Companion.arrayContainsAll(this, arrayExpression)

  /**
   * Creates an expression that checks if array contains any of the specified [values].
   *
   * @param values The elements to check for in the array.
   * @return A new [BooleanExpr] representing the arrayContainsAny operation.
   */
  fun arrayContainsAny(values: List<Any>): BooleanExpr = Companion.arrayContainsAny(this, values)

  /**
   * Creates an expression that checks if array contains any elements of [arrayExpression].
   *
   * @param arrayExpression The elements to check for in the array.
   * @return A new [BooleanExpr] representing the arrayContainsAny operation.
   */
  fun arrayContainsAny(arrayExpression: Expr): BooleanExpr =
    Companion.arrayContainsAny(this, arrayExpression)

  /**
   * Creates an expression that calculates the length of an array expression.
   *
   * @return A new [Expr] representing the length of the array.
   */
  fun arrayLength() = Companion.arrayLength(this)

  /**
   * Creates an expression that indexes into an array from the beginning or end and return the
   * element. If the offset exceeds the array length, an error is returned. A negative offset,
   * starts from the end.
   *
   * @param offset An Expr evaluating to the index of the element to return.
   * @return A new [Expr] representing the arrayOffset operation.
   */
  fun arrayOffset(offset: Expr) = Companion.arrayOffset(this, offset)

  /**
   * Creates an expression that indexes into an array from the beginning or end and return the
   * element. If the offset exceeds the array length, an error is returned. A negative offset,
   * starts from the end.
   *
   * @param offset An Expr evaluating to the index of the element to return.
   * @return A new [Expr] representing the arrayOffset operation.
   */
  fun arrayOffset(offset: Int) = Companion.arrayOffset(this, offset)

  /**
   * Creates an aggregation that counts the number of stage inputs with valid evaluations of the
   * this expression.
   *
   * @return A new [AggregateFunction] representing the count aggregation.
   */
  fun count(): AggregateFunction = AggregateFunction.count(this)

  /**
   * Creates an aggregation that calculates the sum of this numeric expression across multiple stage
   * inputs.
   *
   * @return A new [AggregateFunction] representing the sum aggregation.
   */
  fun sum(): AggregateFunction = AggregateFunction.sum(this)

  /**
   * Creates an aggregation that calculates the average (mean) of this numeric expression across
   * multiple stage inputs.
   *
   * @return A new [AggregateFunction] representing the average aggregation.
   */
  fun avg(): AggregateFunction = AggregateFunction.avg(this)

  /**
   * Creates an aggregation that finds the minimum value of this expression across multiple stage
   * inputs.
   *
   * @return A new [AggregateFunction] representing the minimum aggregation.
   */
  fun minimum(): AggregateFunction = AggregateFunction.minimum(this)

  /**
   * Creates an aggregation that finds the maximum value of this expression across multiple stage
   * inputs.
   *
   * @return A new [AggregateFunction] representing the maximum aggregation.
   */
  fun maximum(): AggregateFunction = AggregateFunction.maximum(this)

  /**
   * Create an [Ordering] that sorts documents in ascending order based on value of this expression
   *
   * @return A new [Ordering] object with ascending sort by this expression.
   */
  fun ascending(): Ordering = Ordering.ascending(this)

  /**
   * Create an [Ordering] that sorts documents in descending order based on value of this expression
   *
   * @return A new [Ordering] object with descending sort by this expression.
   */
  fun descending(): Ordering = Ordering.descending(this)

  /**
   * Creates an expression that checks if this and [other] expression are equal.
   *
   * @param other The expression to compare to.
   * @return A new [BooleanExpr] representing the equality comparison.
   */
  fun eq(other: Expr): BooleanExpr = Companion.eq(this, other)

  /**
   * Creates an expression that checks if this expression is equal to a [value].
   *
   * @param value The value to compare to.
   * @return A new [BooleanExpr] representing the equality comparison.
   */
  fun eq(value: Any): BooleanExpr = Companion.eq(this, value)

  /**
   * Creates an expression that checks if this expressions is not equal to the [other] expression.
   *
   * @param other The expression to compare to.
   * @return A new [BooleanExpr] representing the inequality comparison.
   */
  fun neq(other: Expr): BooleanExpr = Companion.neq(this, other)

  /**
   * Creates an expression that checks if this expression is not equal to a [value].
   *
   * @param value The value to compare to.
   * @return A new [BooleanExpr] representing the inequality comparison.
   */
  fun neq(value: Any): BooleanExpr = Companion.neq(this, value)

  /**
   * Creates an expression that checks if this expression is greater than the [other] expression.
   *
   * @param other The expression to compare to.
   * @return A new [BooleanExpr] representing the greater than comparison.
   */
  fun gt(other: Expr): BooleanExpr = Companion.gt(this, other)

  /**
   * Creates an expression that checks if this expression is greater than a [value].
   *
   * @param value The value to compare to.
   * @return A new [BooleanExpr] representing the greater than comparison.
   */
  fun gt(value: Any): BooleanExpr = Companion.gt(this, value)

  /**
   * Creates an expression that checks if this expression is greater than or equal to the [other]
   * expression.
   *
   * @param other The expression to compare to.
   * @return A new [BooleanExpr] representing the greater than or equal to comparison.
   */
  fun gte(other: Expr): BooleanExpr = Companion.gte(this, other)

  /**
   * Creates an expression that checks if this expression is greater than or equal to a [value].
   *
   * @param value The value to compare to.
   * @return A new [BooleanExpr] representing the greater than or equal to comparison.
   */
  fun gte(value: Any): BooleanExpr = Companion.gte(this, value)

  /**
   * Creates an expression that checks if this expression is less than the [other] expression.
   *
   * @param other The expression to compare to.
   * @return A new [BooleanExpr] representing the less than comparison.
   */
  fun lt(other: Expr): BooleanExpr = Companion.lt(this, other)

  /**
   * Creates an expression that checks if this expression is less than a value.
   *
   * @param value The value to compare to.
   * @return A new [BooleanExpr] representing the less than comparison.
   */
  fun lt(value: Any): BooleanExpr = Companion.lt(this, value)

  /**
   * Creates an expression that checks if this expression is less than or equal to the [other]
   * expression.
   *
   * @param other The expression to compare to.
   * @return A new [BooleanExpr] representing the less than or equal to comparison.
   */
  fun lte(other: Expr): BooleanExpr = Companion.lte(this, other)

  /**
   * Creates an expression that checks if this expression is less than or equal to a [value].
   *
   * @param value The value to compare to.
   * @return A new [BooleanExpr] representing the less than or equal to comparison.
   */
  fun lte(value: Any): BooleanExpr = Companion.lte(this, value)

  /**
   * Creates an expression that checks if this expression evaluates to a name of the field that
   * exists.
   *
   * @return A new [Expr] representing the exists check.
   */
  fun exists(): BooleanExpr = Companion.exists(this)

  /**
   * Creates an expression that returns the [catchExpr] argument if there is an error, else return
   * the result of this expression.
   *
   * @param catchExpr The catch expression that will be evaluated and returned if the this
   * expression produces an error.
   * @return A new [Expr] representing the ifError operation.
   */
  fun ifError(catchExpr: Expr): Expr = Companion.ifError(this, catchExpr)

  /**
   * Creates an expression that returns the [catchValue] argument if there is an error, else return
   * the result of this expression.
   *
   * @param catchValue The value that will be returned if this expression produces an error.
   * @return A new [Expr] representing the ifError operation.
   */
  fun ifError(catchValue: Any): Expr = Companion.ifError(this, catchValue)

  /**
   * Creates an expression that checks if this expression produces an error.
   *
   * @return A new [BooleanExpr] representing the `isError` check.
   */
  fun isError(): BooleanExpr = Companion.isError(this)

  internal abstract fun toProto(userDataReader: UserDataReader): Value

  internal abstract fun evaluateContext(context: EvaluationContext): EvaluateDocument
}

/** Expressions that have an alias are [Selectable] */
abstract class Selectable : Expr() {
  internal abstract fun getAlias(): String
  internal abstract fun getExpr(): Expr

  internal companion object {
    fun toSelectable(o: Any): Selectable {
      return when (o) {
        is Selectable -> o
        is String -> field(o)
        is FieldPath -> field(o)
        else -> throw IllegalArgumentException("Unknown Selectable type: $o")
      }
    }
  }
}

/** Represents an expression that will be given the alias in the output document. */
class ExprWithAlias internal constructor(private val alias: String, private val expr: Expr) :
  Selectable() {
  override fun getAlias() = alias
  override fun getExpr() = expr
  override fun toProto(userDataReader: UserDataReader): Value = expr.toProto(userDataReader)
  override fun evaluateContext(context: EvaluationContext) = expr.evaluateContext(context)
}

/**
 * Represents a reference to a field in a Firestore document.
 *
 * [Field] references are used to access document field values in expressions and to specify fields
 * for sorting, filtering, and projecting data in Firestore pipelines.
 *
 * You can create a [Field] instance using the static [Expr.field] method:
 */
class Field internal constructor(private val fieldPath: ModelFieldPath) : Selectable() {
  companion object {

    /**
     * An expression that returns the document ID.
     *
     * @return An [Field] representing the document ID.
     */
    @JvmField val DOCUMENT_ID: Field = field(FieldPath.documentId())
  }

  override fun getAlias(): String = fieldPath.canonicalString()

  override fun getExpr(): Expr = this

  override fun toProto(userDataReader: UserDataReader) = toProto()

  internal fun toProto(): Value =
    Value.newBuilder().setFieldReferenceValue(fieldPath.canonicalString()).build()

<<<<<<< HEAD
  override fun evaluateContext(context: EvaluationContext) =
    block@{ input: MutableDocument ->
      EvaluateResultValue(
        when (fieldPath) {
          KEY_PATH -> encodeValue(DocumentReference.forPath(input.key.path, context.db))
          CREATE_TIME_PATH -> encodeValue(input.createTime.timestamp)
          UPDATE_TIME_PATH -> encodeValue(input.version.timestamp)
          else -> input.getField(fieldPath) ?: return@block EvaluateResultUnset
        }
      )
    }
}

=======
>>>>>>> 45280be8
/**
 * This class defines the base class for Firestore [Pipeline] functions, which can be evaluated
 * within pipeline execution.
 *
 * Typically, you would not use this class or its children directly. Use either the functions like
 * [and], [eq], or the methods on [Expr] ([Expr.eq]), [Expr.lt], etc) to construct new
 * [FunctionExpr] instances.
 */
open class FunctionExpr
internal constructor(
  private val name: String,
  private val function: EvaluateFunction,
  private val params: Array<out Expr>,
  private val options: InternalOptions = InternalOptions.EMPTY
) : Expr() {
  internal constructor(
    name: String,
    function: EvaluateFunction
  ) : this(name, function, emptyArray())
  internal constructor(
    name: String,
    function: EvaluateFunction,
    param: Expr
  ) : this(name, function, arrayOf(param))
  internal constructor(
    name: String,
    function: EvaluateFunction,
    param: Expr,
    vararg params: Any
  ) : this(name, function, arrayOf(param, *toArrayOfExprOrConstant(params)))
  internal constructor(
    name: String,
    function: EvaluateFunction,
    param1: Expr,
    param2: Expr
  ) : this(name, function, arrayOf(param1, param2))
  internal constructor(
    name: String,
    function: EvaluateFunction,
    param1: Expr,
    param2: Expr,
    vararg params: Any
  ) : this(name, function, arrayOf(param1, param2, *toArrayOfExprOrConstant(params)))
  internal constructor(
    name: String,
    function: EvaluateFunction,
    fieldName: String
  ) : this(name, function, arrayOf(field(fieldName)))
  internal constructor(
    name: String,
    function: EvaluateFunction,
    fieldName: String,
    vararg params: Any
  ) : this(name, function, arrayOf(field(fieldName), *toArrayOfExprOrConstant(params)))

  override fun toProto(userDataReader: UserDataReader): Value {
    val builder = com.google.firestore.v1.Function.newBuilder()
    builder.setName(name)
    for (param in params) {
      builder.addArgs(param.toProto(userDataReader))
    }
    options.forEach(builder::putOptions)
    return Value.newBuilder().setFunctionValue(builder).build()
  }

  final override fun evaluateContext(context: EvaluationContext): EvaluateDocument =
    function(params.map { expr -> expr.evaluateContext(context) })
}

/** A class that represents a filter condition. */
open class BooleanExpr
internal constructor(name: String, function: EvaluateFunction, params: Array<out Expr>) :
  FunctionExpr(name, function, params, InternalOptions.EMPTY) {
  internal constructor(
    name: String,
    function: EvaluateFunction,
    param: Expr
  ) : this(name, function, arrayOf(param))
  internal constructor(
    name: String,
    function: EvaluateFunction,
    param1: Expr,
    param2: Any
  ) : this(name, function, arrayOf(param1, toExprOrConstant(param2)))
  internal constructor(
    name: String,
    function: EvaluateFunction,
    param: Expr,
    vararg params: Any
  ) : this(name, function, arrayOf(param, *toArrayOfExprOrConstant(params)))
  internal constructor(
    name: String,
    function: EvaluateFunction,
    param1: Expr,
    param2: Expr
  ) : this(name, function, arrayOf(param1, param2))
  internal constructor(
    name: String,
    function: EvaluateFunction,
    fieldName: String
  ) : this(name, function, arrayOf(field(fieldName)))
  internal constructor(
    name: String,
    function: EvaluateFunction,
    fieldName: String,
    vararg params: Any
  ) : this(name, function, arrayOf(field(fieldName), *toArrayOfExprOrConstant(params)))

  companion object {

    /**
     */
    @JvmStatic
    fun generic(name: String, vararg expr: Expr): BooleanExpr =
      BooleanExpr(name, notImplemented, expr)
  }

  /**
   * Creates an aggregation that counts the number of stage inputs where the this boolean expression
   * evaluates to true.
   *
   * @return A new [AggregateFunction] representing the count aggregation.
   */
  fun countIf(): AggregateFunction = AggregateFunction.countIf(this)

  /**
   * Creates a conditional expression that evaluates to a [thenExpr] expression if this condition is
   * true or an [elseExpr] expression if the condition is false.
   *
   * @param thenExpr The expression to evaluate if the condition is true.
   * @param elseExpr The expression to evaluate if the condition is false.
   * @return A new [Expr] representing the conditional operation.
   */
  fun cond(thenExpr: Expr, elseExpr: Expr): Expr = Expr.Companion.cond(this, thenExpr, elseExpr)

  /**
   * Creates a conditional expression that evaluates to a [thenValue] if this condition is true or
   * an [elseValue] if the condition is false.
   *
   * @param thenValue Value if the condition is true.
   * @param elseValue Value if the condition is false.
   * @return A new [Expr] representing the conditional operation.
   */
  fun cond(thenValue: Any, elseValue: Any): Expr = Expr.Companion.cond(this, thenValue, elseValue)

  /**
   * Creates an expression that negates this boolean expression.
   *
   * @return A new [BooleanExpr] representing the not operation.
   */
  fun not(): BooleanExpr = Expr.Companion.not(this)

  /**
   * Creates an expression that returns the [catchExpr] argument if there is an error, else return
   * the result of this expression.
   *
   * This overload will return [BooleanExpr] because the [catchExpr] is a [BooleanExpr].
   *
   * @param catchExpr The catch expression that will be evaluated and returned if the this
   * expression produces an error.
   * @return A new [BooleanExpr] representing the ifError operation.
   */
  fun ifError(catchExpr: BooleanExpr): BooleanExpr = Expr.Companion.ifError(this, catchExpr)
}

/**
 * Represents an ordering criterion for sorting documents in a Firestore pipeline.
 *
 * You create [Ordering] instances using the [ascending] and [descending] helper methods.
 */
class Ordering private constructor(val expr: Expr, internal val dir: Direction) {
  companion object {

    /**
     * Create an [Ordering] that sorts documents in ascending order based on value of [expr].
     *
     * @param expr The order is based on the evaluation of the [Expr].
     * @return A new [Ordering] object with ascending sort by [expr].
     */
    @JvmStatic fun ascending(expr: Expr): Ordering = Ordering(expr, Direction.ASCENDING)

    /**
     * Creates an [Ordering] that sorts documents in ascending order based on field.
     *
     * @param fieldName The name of field to sort documents.
     * @return A new [Ordering] object with ascending sort by field.
     */
    @JvmStatic
    fun ascending(fieldName: String): Ordering = Ordering(field(fieldName), Direction.ASCENDING)

    /**
     * Create an [Ordering] that sorts documents in descending order based on value of [expr].
     *
     * @param expr The order is based on the evaluation of the [Expr].
     * @return A new [Ordering] object with descending sort by [expr].
     */
    @JvmStatic fun descending(expr: Expr): Ordering = Ordering(expr, Direction.DESCENDING)

    /**
     * Creates an [Ordering] that sorts documents in descending order based on field.
     *
     * @param fieldName The name of field to sort documents.
     * @return A new [Ordering] object with descending sort by field.
     */
    @JvmStatic
    fun descending(fieldName: String): Ordering = Ordering(field(fieldName), Direction.DESCENDING)
  }

  internal enum class Direction(val proto: Value) {
    ASCENDING(encodeValue("ascending")),
    DESCENDING(encodeValue("descending"))
  }

  internal fun toProto(userDataReader: UserDataReader): Value =
    Value.newBuilder()
      .setMapValue(
        MapValue.newBuilder()
          .putFields("direction", dir.proto)
          .putFields("expression", expr.toProto(userDataReader))
      )
      .build()

  /**
   * Create an order that is in reverse.
   *
   * If the previous [Ordering] was ascending, then the new [Ordering] will be descending. Likewise,
   * if the previous [Ordering] was descending, then the new [Ordering] will be ascending.
   *
   * @return New [Ordering] object that is has order reversed.
   */
  fun reverse(): Ordering =
    Ordering(expr, if (dir == Direction.ASCENDING) Direction.DESCENDING else Direction.ASCENDING)
}<|MERGE_RESOLUTION|>--- conflicted
+++ resolved
@@ -53,12 +53,9 @@
 
   private class Constant(val value: Value) : Expr() {
     override fun toProto(userDataReader: UserDataReader): Value = value
-<<<<<<< HEAD
     override fun evaluateContext(context: EvaluationContext) = { _: MutableDocument ->
       EvaluateResultValue(value)
     }
-=======
->>>>>>> 45280be8
     override fun toString(): String {
       return "Constant(value=$value)"
     }
@@ -801,12 +798,7 @@
      * @param second Numeric expression to add.
      * @return A new [Expr] representing the addition operation.
      */
-<<<<<<< HEAD
-    @JvmStatic
-    fun add(first: Expr, second: Expr): Expr = FunctionExpr("add", evaluateAdd, first, second)
-=======
-    @JvmStatic fun add(first: Expr, second: Expr): Expr = FunctionExpr("add", first, second)
->>>>>>> 45280be8
+    @JvmStatic fun add(first: Expr, second: Expr): Expr = FunctionExpr("add", evaluateAdd, first, second)
 
     /**
      * Creates an expression that adds numeric expressions with a constant.
@@ -815,12 +807,7 @@
      * @param second Constant to add.
      * @return A new [Expr] representing the addition operation.
      */
-<<<<<<< HEAD
-    @JvmStatic
-    fun add(first: Expr, second: Number): Expr = FunctionExpr("add", evaluateAdd, first, second)
-=======
-    @JvmStatic fun add(first: Expr, second: Number): Expr = FunctionExpr("add", first, second)
->>>>>>> 45280be8
+    @JvmStatic fun add(first: Expr, second: Number): Expr = FunctionExpr("add", evaluateAdd, first, second)
 
     /**
      * Creates an expression that adds a numeric field with a numeric expression.
@@ -896,12 +883,7 @@
      * @return A new [Expr] representing the multiplication operation.
      */
     @JvmStatic
-<<<<<<< HEAD
-    fun multiply(first: Expr, second: Expr): Expr =
-      FunctionExpr("multiply", evaluateMultiply, first, second)
-=======
-    fun multiply(first: Expr, second: Expr): Expr = FunctionExpr("multiply", first, second)
->>>>>>> 45280be8
+    fun multiply(first: Expr, second: Expr): Expr = FunctionExpr("multiply", evaluateMultiply, first, second)
 
     /**
      * Creates an expression that multiplies numeric expressions with a constant.
@@ -911,12 +893,7 @@
      * @return A new [Expr] representing the multiplication operation.
      */
     @JvmStatic
-<<<<<<< HEAD
-    fun multiply(first: Expr, second: Number): Expr =
-      FunctionExpr("multiply", evaluateMultiply, first, second)
-=======
-    fun multiply(first: Expr, second: Number): Expr = FunctionExpr("multiply", first, second)
->>>>>>> 45280be8
+    fun multiply(first: Expr, second: Number): Expr = FunctionExpr("multiply", evaluateMultiply, first, second)
 
     /**
      * Creates an expression that multiplies a numeric field with a numeric expression.
@@ -2860,11 +2837,7 @@
      */
     @JvmStatic
     fun arrayContainsAll(arrayFieldName: String, values: List<Any>) =
-<<<<<<< HEAD
       BooleanExpr("array_contains_all", evaluateArrayContainsAll, arrayFieldName, array(values))
-=======
-      BooleanExpr("array_contains_all", arrayFieldName, array(values))
->>>>>>> 45280be8
 
     /**
      * Creates an expression that checks if array field contains all elements of [arrayExpression].
@@ -2886,11 +2859,7 @@
      */
     @JvmStatic
     fun arrayContainsAny(array: Expr, values: List<Any>) =
-<<<<<<< HEAD
       BooleanExpr("array_contains_any", evaluateArrayContainsAny, array, array(values))
-=======
-      BooleanExpr("array_contains_any", array, array(values))
->>>>>>> 45280be8
 
     /**
      * Creates an expression that checks if [array] contains any elements of [arrayExpression].
@@ -2912,11 +2881,7 @@
      */
     @JvmStatic
     fun arrayContainsAny(arrayFieldName: String, values: List<Any>) =
-<<<<<<< HEAD
       BooleanExpr("array_contains_any", evaluateArrayContainsAny, arrayFieldName, array(values))
-=======
-      BooleanExpr("array_contains_any", arrayFieldName, array(values))
->>>>>>> 45280be8
 
     /**
      * Creates an expression that checks if array field contains any elements of [arrayExpression].
@@ -3069,11 +3034,7 @@
      */
     @JvmStatic
     fun ifError(tryExpr: BooleanExpr, catchExpr: BooleanExpr): BooleanExpr =
-<<<<<<< HEAD
       BooleanExpr("if_error", notImplemented, tryExpr, catchExpr)
-=======
-      BooleanExpr("if_error", tryExpr, catchExpr)
->>>>>>> 45280be8
 
     /**
      * Creates an expression that checks if a given expression produces an error.
@@ -3081,11 +3042,7 @@
      * @param expr The expression to check.
      * @return A new [BooleanExpr] representing the `isError` check.
      */
-<<<<<<< HEAD
     @JvmStatic fun isError(expr: Expr): BooleanExpr = BooleanExpr("is_error", evaluateIsError, expr)
-=======
-    @JvmStatic fun isError(expr: Expr): BooleanExpr = BooleanExpr("is_error", expr)
->>>>>>> 45280be8
 
     /**
      * Creates an expression that returns the [catchValue] argument if there is an error, else
@@ -4256,7 +4213,6 @@
   internal fun toProto(): Value =
     Value.newBuilder().setFieldReferenceValue(fieldPath.canonicalString()).build()
 
-<<<<<<< HEAD
   override fun evaluateContext(context: EvaluationContext) =
     block@{ input: MutableDocument ->
       EvaluateResultValue(
@@ -4270,8 +4226,6 @@
     }
 }
 
-=======
->>>>>>> 45280be8
 /**
  * This class defines the base class for Firestore [Pipeline] functions, which can be evaluated
  * within pipeline execution.
