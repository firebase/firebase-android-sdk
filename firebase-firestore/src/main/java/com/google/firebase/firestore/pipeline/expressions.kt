// Copyright 2025 Google LLC
//
// Licensed under the Apache License, Version 2.0 (the "License");
// you may not use this file except in compliance with the License.
// You may obtain a copy of the License at
//
//      http://www.apache.org/licenses/LICENSE-2.0
//
// Unless required by applicable law or agreed to in writing, software
// distributed under the License is distributed on an "AS IS" BASIS,
// WITHOUT WARRANTIES OR CONDITIONS OF ANY KIND, either express or implied.
// See the License for the specific language governing permissions and
// limitations under the License.

package com.google.firebase.firestore.pipeline

import com.google.firebase.Timestamp
import com.google.firebase.firestore.Blob
import com.google.firebase.firestore.DocumentReference
import com.google.firebase.firestore.FieldPath
import com.google.firebase.firestore.GeoPoint
import com.google.firebase.firestore.Pipeline
import com.google.firebase.firestore.UserDataReader
import com.google.firebase.firestore.VectorValue
import com.google.firebase.firestore.model.DocumentKey
import com.google.firebase.firestore.model.FieldPath as ModelFieldPath
import com.google.firebase.firestore.model.MutableDocument
import com.google.firebase.firestore.model.Values
import com.google.firebase.firestore.model.Values.encodeValue
import com.google.firebase.firestore.pipeline.Expr.Companion.field
import com.google.firebase.firestore.util.CustomClassMapper
import com.google.firestore.v1.MapValue
import com.google.firestore.v1.Value
import java.util.Date

/**
 * Represents an expression that can be evaluated to a value within the execution of a [Pipeline].
 *
 * Expressions are the building blocks for creating complex queries and transformations in Firestore
 * pipelines. They can represent:
 *
 * - **Field references:** Access values from document fields.
 * - **Literals:** Represent constant values (strings, numbers, booleans).
 * - **Function calls:** Apply functions to one or more expressions.
 *
 * The [Expr] class provides a fluent API for building expressions. You can chain together method
 * calls to create complex expressions.
 */
abstract class Expr internal constructor() {

  private class ValueConstant(val value: Value) : Expr() {
    override fun toProto(userDataReader: UserDataReader): Value = value
    override fun evaluateContext(context: EvaluationContext) = { _: MutableDocument ->
      EvaluateResultValue(value)
    }
  }

  companion object {
    internal fun toExprOrConstant(value: Any?): Expr =
      toExpr(value, ::toExprOrConstant)
        ?: pojoToExprOrConstant(CustomClassMapper.convertToPlainJavaTypes(value))

    private fun pojoToExprOrConstant(value: Any?): Expr =
      toExpr(value, ::pojoToExprOrConstant)
        ?: throw IllegalArgumentException("Unknown type: $value")

    private inline fun toExpr(value: Any?, toExpr: (Any?) -> Expr): Expr? {
      if (value == null) return NULL
      return when (value) {
        is Expr -> value
        is String -> constant(value)
        is Number -> constant(value)
        is Date -> constant(value)
        is Timestamp -> constant(value)
        is Boolean -> constant(value)
        is GeoPoint -> constant(value)
        is Blob -> constant(value)
        is DocumentReference -> constant(value)
        is ByteArray -> constant(value)
        is VectorValue -> constant(value)
        is Value -> ValueConstant(value)
        is Map<*, *> ->
          map(
            value
              .flatMap {
                val key = it.key
                if (key is String) listOf(constant(key), toExpr(it.value))
                else throw IllegalArgumentException("Maps with non-string keys are not supported")
              }
              .toTypedArray()
          )
        is List<*> -> ListOfExprs(value.map(toExpr).toTypedArray())
        else -> null
      }
    }

    private fun toArrayOfExprOrConstant(others: Iterable<Any>): Array<out Expr> =
      others.map(::toExprOrConstant).toTypedArray()

    internal fun toArrayOfExprOrConstant(others: Array<out Any>): Array<out Expr> =
      others.map(::toExprOrConstant).toTypedArray()

    private val NULL: Expr = ValueConstant(Values.NULL_VALUE)

    /**
     * Create a constant for a [String] value.
     *
     * @param value The [String] value.
     * @return A new [Expr] constant instance.
     */
    @JvmStatic
    fun constant(value: String): Expr {
      return ValueConstant(encodeValue(value))
    }

    /**
     * Create a constant for a [Number] value.
     *
     * @param value The [Number] value.
     * @return A new [Expr] constant instance.
     */
    @JvmStatic
    fun constant(value: Number): Expr {
      return ValueConstant(encodeValue(value))
    }

    /**
     * Create a constant for a [Date] value.
     *
     * @param value The [Date] value.
     * @return A new [Expr] constant instance.
     */
    @JvmStatic
    fun constant(value: Date): Expr {
      return ValueConstant(encodeValue(value))
    }

    /**
     * Create a constant for a [Timestamp] value.
     *
     * @param value The [Timestamp] value.
     * @return A new [Expr] constant instance.
     */
    @JvmStatic
    fun constant(value: Timestamp): Expr {
      return ValueConstant(encodeValue(value))
    }

    /**
     * Create a constant for a [Boolean] value.
     *
     * @param value The [Boolean] value.
     * @return A new [BooleanExpr] constant instance.
     */
    @JvmStatic
    fun constant(value: Boolean): BooleanExpr {
      val encodedValue = encodeValue(value)
      val evaluateResultValue = EvaluateResultValue(encodedValue)
      return object : BooleanExpr("N/A", { _ -> { _ -> evaluateResultValue } }, emptyArray()) {
        override fun toProto(userDataReader: UserDataReader): Value {
          return encodedValue
        }

        override fun hashCode(): Int {
          return encodedValue.hashCode()
        }

        override fun toString(): String {
          return "constant($value)"
        }
      }
    }

    /**
     * Create a constant for a [GeoPoint] value.
     *
     * @param value The [GeoPoint] value.
     * @return A new [Expr] constant instance.
     */
    @JvmStatic
    fun constant(value: GeoPoint): Expr {
      return ValueConstant(encodeValue(value))
    }

    /**
     * Create a constant for a bytes value.
     *
     * @param value The bytes value.
     * @return A new [Expr] constant instance.
     */
    @JvmStatic
    fun constant(value: ByteArray): Expr {
      return ValueConstant(encodeValue(value))
    }

    /**
     * Create a constant for a [Blob] value.
     *
     * @param value The [Blob] value.
     * @return A new [Expr] constant instance.
     */
    @JvmStatic
    fun constant(value: Blob): Expr {
      return ValueConstant(encodeValue(value))
    }

    /**
     * Create a constant for a [DocumentReference] value.
     *
     * @param ref The [DocumentReference] value.
     * @return A new [Expr] constant instance.
     */
    @JvmStatic
    fun constant(ref: DocumentReference): Expr {
      return object : Expr() {
        override fun toProto(userDataReader: UserDataReader): Value {
          userDataReader.validateDocumentReference(ref, ::IllegalArgumentException)
          return encodeValue(ref)
        }

        override fun evaluateContext(
          context: EvaluationContext
        ): (input: MutableDocument) -> EvaluateResult {
          val result = EvaluateResultValue(toProto(context.userDataReader))
          return { _ -> result }
        }
      }
    }

    /**
     * Create a constant for a [VectorValue] value.
     *
     * @param value The [VectorValue] value.
     * @return A new [Expr] constant instance.
     */
    @JvmStatic
    fun constant(value: VectorValue): Expr {
      return ValueConstant(encodeValue(value))
    }

    /**
     * Constant for a null value.
     *
     * @return A [Expr] constant instance.
     */
    @JvmStatic
    fun nullValue(): Expr {
      return NULL
    }

    /**
     * Create a vector constant for a [DoubleArray] value.
     *
     * @param vector The [VectorValue] value.
     * @return A [Expr] constant instance.
     */
    @JvmStatic
    fun vector(vector: DoubleArray): Expr {
      return ValueConstant(Values.encodeVectorValue(vector))
    }

    /**
     * Create a vector constant for a [VectorValue] value.
     *
     * @param vector The [VectorValue] value.
     * @return A [Expr] constant instance.
     */
    @JvmStatic
    fun vector(vector: VectorValue): Expr {
      return ValueConstant(encodeValue(vector))
    }

    /**
     * Creates a [Field] instance representing the field at the given path.
     *
     * The path can be a simple field name (e.g., "name") or a dot-separated path to a nested field
     * (e.g., "address.city").
     *
     * @param name The path to the field.
     * @return A new [Field] instance representing the specified path.
     */
    @JvmStatic
    fun field(name: String): Field {
      if (name == DocumentKey.KEY_FIELD_NAME) {
        return Field(ModelFieldPath.KEY_PATH)
      }
      return Field(FieldPath.fromDotSeparatedPath(name).internalPath)
    }

    /**
     * Creates a [Field] instance representing the field at the given path.
     *
     * The path can be a simple field name (e.g., "name") or a dot-separated path to a nested field
     * (e.g., "address.city").
     *
     * @param fieldPath The [FieldPath] to the field.
     * @return A new [Field] instance representing the specified path.
     */
    @JvmStatic
    fun field(fieldPath: FieldPath): Field {
      return Field(fieldPath.internalPath)
    }

    @JvmStatic
    fun generic(name: String, vararg expr: Expr): Expr = FunctionExpr(name, notImplemented, expr)

    /**
     * Creates an expression that performs a logical 'AND' operation.
     *
     * @param condition The first [BooleanExpr].
     * @param conditions Additional [BooleanExpr]s.
     * @return A new [BooleanExpr] representing the logical 'AND' operation.
     */
    @JvmStatic
    fun and(condition: BooleanExpr, vararg conditions: BooleanExpr) =
      BooleanExpr("and", evaluateAnd, condition, *conditions)

    /**
     * Creates an expression that performs a logical 'OR' operation.
     *
     * @param condition The first [BooleanExpr].
     * @param conditions Additional [BooleanExpr]s.
     * @return A new [BooleanExpr] representing the logical 'OR' operation.
     */
    @JvmStatic
    fun or(condition: BooleanExpr, vararg conditions: BooleanExpr) =
      BooleanExpr("or", evaluateOr, condition, *conditions)

    /**
     * Creates an expression that performs a logical 'XOR' operation.
     *
     * @param condition The first [BooleanExpr].
     * @param conditions Additional [BooleanExpr]s.
     * @return A new [BooleanExpr] representing the logical 'XOR' operation.
     */
    @JvmStatic
    fun xor(condition: BooleanExpr, vararg conditions: BooleanExpr) =
      BooleanExpr("xor", evaluateXor, condition, *conditions)

    /**
     * Creates an expression that negates a boolean expression.
     *
     * @param condition The boolean expression to negate.
     * @return A new [BooleanExpr] representing the not operation.
     */
    @JvmStatic
    fun not(condition: BooleanExpr): BooleanExpr = BooleanExpr("not", evaluateNot, condition)

    /**
     * Creates an expression that applies a bitwise AND operation between two expressions.
     *
     * @param bits An expression that returns bits when evaluated.
     * @param bitsOther An expression that returns bits when evaluated.
     * @return A new [Expr] representing the bitwise AND operation.
     */
    @JvmStatic
    fun bitAnd(bits: Expr, bitsOther: Expr): Expr =
      FunctionExpr("bit_and", notImplemented, bits, bitsOther)

    /**
     * Creates an expression that applies a bitwise AND operation between an expression and a
     * constant.
     *
     * @param bits An expression that returns bits when evaluated.
     * @param bitsOther A constant byte array.
     * @return A new [Expr] representing the bitwise AND operation.
     */
    @JvmStatic
    fun bitAnd(bits: Expr, bitsOther: ByteArray): Expr =
      FunctionExpr("bit_and", notImplemented, bits, constant(bitsOther))

    /**
     * Creates an expression that applies a bitwise AND operation between an field and an
     * expression.
     *
     * @param bitsFieldName Name of field that contains bits data.
     * @param bitsOther An expression that returns bits when evaluated.
     * @return A new [Expr] representing the bitwise AND operation.
     */
    @JvmStatic
    fun bitAnd(bitsFieldName: String, bitsOther: Expr): Expr =
      FunctionExpr("bit_and", notImplemented, bitsFieldName, bitsOther)

    /**
     * Creates an expression that applies a bitwise AND operation between an field and constant.
     *
     * @param bitsFieldName Name of field that contains bits data.
     * @param bitsOther A constant byte array.
     * @return A new [Expr] representing the bitwise AND operation.
     */
    @JvmStatic
    fun bitAnd(bitsFieldName: String, bitsOther: ByteArray): Expr =
      FunctionExpr("bit_and", notImplemented, bitsFieldName, constant(bitsOther))

    /**
     * Creates an expression that applies a bitwise OR operation between two expressions.
     *
     * @param bits An expression that returns bits when evaluated.
     * @param bitsOther An expression that returns bits when evaluated.
     * @return A new [Expr] representing the bitwise OR operation.
     */
    @JvmStatic
    fun bitOr(bits: Expr, bitsOther: Expr): Expr =
      FunctionExpr("bit_or", notImplemented, bits, bitsOther)

    /**
     * Creates an expression that applies a bitwise OR operation between an expression and a
     * constant.
     *
     * @param bits An expression that returns bits when evaluated.
     * @param bitsOther A constant byte array.
     * @return A new [Expr] representing the bitwise OR operation.
     */
    @JvmStatic
    fun bitOr(bits: Expr, bitsOther: ByteArray): Expr =
      FunctionExpr("bit_or", notImplemented, bits, constant(bitsOther))

    /**
     * Creates an expression that applies a bitwise OR operation between an field and an expression.
     *
     * @param bitsFieldName Name of field that contains bits data.
     * @param bitsOther An expression that returns bits when evaluated.
     * @return A new [Expr] representing the bitwise OR operation.
     */
    @JvmStatic
    fun bitOr(bitsFieldName: String, bitsOther: Expr): Expr =
      FunctionExpr("bit_or", notImplemented, bitsFieldName, bitsOther)

    /**
     * Creates an expression that applies a bitwise OR operation between an field and constant.
     *
     * @param bitsFieldName Name of field that contains bits data.
     * @param bitsOther A constant byte array.
     * @return A new [Expr] representing the bitwise OR operation.
     */
    @JvmStatic
    fun bitOr(bitsFieldName: String, bitsOther: ByteArray): Expr =
      FunctionExpr("bit_or", notImplemented, bitsFieldName, constant(bitsOther))

    /**
     * Creates an expression that applies a bitwise XOR operation between two expressions.
     *
     * @param bits An expression that returns bits when evaluated.
     * @param bitsOther An expression that returns bits when evaluated.
     * @return A new [Expr] representing the bitwise XOR operation.
     */
    @JvmStatic
    fun bitXor(bits: Expr, bitsOther: Expr): Expr =
      FunctionExpr("bit_xor", notImplemented, bits, bitsOther)

    /**
     * Creates an expression that applies a bitwise XOR operation between an expression and a
     * constant.
     *
     * @param bits An expression that returns bits when evaluated.
     * @param bitsOther A constant byte array.
     * @return A new [Expr] representing the bitwise XOR operation.
     */
    @JvmStatic
    fun bitXor(bits: Expr, bitsOther: ByteArray): Expr =
      FunctionExpr("bit_xor", notImplemented, bits, constant(bitsOther))

    /**
     * Creates an expression that applies a bitwise XOR operation between an field and an
     * expression.
     *
     * @param bitsFieldName Name of field that contains bits data.
     * @param bitsOther An expression that returns bits when evaluated.
     * @return A new [Expr] representing the bitwise XOR operation.
     */
    @JvmStatic
    fun bitXor(bitsFieldName: String, bitsOther: Expr): Expr =
      FunctionExpr("bit_xor", notImplemented, bitsFieldName, bitsOther)

    /**
     * Creates an expression that applies a bitwise XOR operation between an field and constant.
     *
     * @param bitsFieldName Name of field that contains bits data.
     * @param bitsOther A constant byte array.
     * @return A new [Expr] representing the bitwise XOR operation.
     */
    @JvmStatic
    fun bitXor(bitsFieldName: String, bitsOther: ByteArray): Expr =
      FunctionExpr("bit_xor", notImplemented, bitsFieldName, constant(bitsOther))

    /**
     * Creates an expression that applies a bitwise NOT operation to an expression.
     *
     * @param bits An expression that returns bits when evaluated.
     * @return A new [Expr] representing the bitwise NOT operation.
     */
    @JvmStatic fun bitNot(bits: Expr): Expr = FunctionExpr("bit_not", notImplemented, bits)

    /**
     * Creates an expression that applies a bitwise NOT operation to a field.
     *
     * @param bitsFieldName Name of field that contains bits data.
     * @return A new [Expr] representing the bitwise NOT operation.
     */
    @JvmStatic
    fun bitNot(bitsFieldName: String): Expr = FunctionExpr("bit_not", notImplemented, bitsFieldName)

    /**
     * Creates an expression that applies a bitwise left shift operation between two expressions.
     *
     * @param bits An expression that returns bits when evaluated.
     * @param numberExpr The number of bits to shift.
     * @return A new [Expr] representing the bitwise left shift operation.
     */
    @JvmStatic
    fun bitLeftShift(bits: Expr, numberExpr: Expr): Expr =
      FunctionExpr("bit_left_shift", notImplemented, bits, numberExpr)

    /**
     * Creates an expression that applies a bitwise left shift operation between an expression and a
     * constant.
     *
     * @param bits An expression that returns bits when evaluated.
     * @param number The number of bits to shift.
     * @return A new [Expr] representing the bitwise left shift operation.
     */
    @JvmStatic
    fun bitLeftShift(bits: Expr, number: Int): Expr =
      FunctionExpr("bit_left_shift", notImplemented, bits, number)

    /**
     * Creates an expression that applies a bitwise left shift operation between a field and an
     * expression.
     *
     * @param bitsFieldName Name of field that contains bits data.
     * @param numberExpr The number of bits to shift.
     * @return A new [Expr] representing the bitwise left shift operation.
     */
    @JvmStatic
    fun bitLeftShift(bitsFieldName: String, numberExpr: Expr): Expr =
      FunctionExpr("bit_left_shift", notImplemented, bitsFieldName, numberExpr)

    /**
     * Creates an expression that applies a bitwise left shift operation between a field and a
     * constant.
     *
     * @param bitsFieldName Name of field that contains bits data.
     * @param number The number of bits to shift.
     * @return A new [Expr] representing the bitwise left shift operation.
     */
    @JvmStatic
    fun bitLeftShift(bitsFieldName: String, number: Int): Expr =
      FunctionExpr("bit_left_shift", notImplemented, bitsFieldName, number)

    /**
     * Creates an expression that applies a bitwise right shift operation between two expressions.
     *
     * @param bits An expression that returns bits when evaluated.
     * @param numberExpr The number of bits to shift.
     * @return A new [Expr] representing the bitwise right shift operation.
     */
    @JvmStatic
    fun bitRightShift(bits: Expr, numberExpr: Expr): Expr =
      FunctionExpr("bit_right_shift", notImplemented, bits, numberExpr)

    /**
     * Creates an expression that applies a bitwise right shift operation between an expression and
     * a constant.
     *
     * @param bits An expression that returns bits when evaluated.
     * @param number The number of bits to shift.
     * @return A new [Expr] representing the bitwise right shift operation.
     */
    @JvmStatic
    fun bitRightShift(bits: Expr, number: Int): Expr =
      FunctionExpr("bit_right_shift", notImplemented, bits, number)

    /**
     * Creates an expression that applies a bitwise right shift operation between a field and an
     * expression.
     *
     * @param bitsFieldName Name of field that contains bits data.
     * @param numberExpr The number of bits to shift.
     * @return A new [Expr] representing the bitwise right shift operation.
     */
    @JvmStatic
    fun bitRightShift(bitsFieldName: String, numberExpr: Expr): Expr =
      FunctionExpr("bit_right_shift", notImplemented, bitsFieldName, numberExpr)

    /**
     * Creates an expression that applies a bitwise right shift operation between a field and a
     * constant.
     *
     * @param bitsFieldName Name of field that contains bits data.
     * @param number The number of bits to shift.
     * @return A new [Expr] representing the bitwise right shift operation.
     */
    @JvmStatic
    fun bitRightShift(bitsFieldName: String, number: Int): Expr =
      FunctionExpr("bit_right_shift", notImplemented, bitsFieldName, number)

    /**
     * Creates an expression that rounds [numericExpr] to nearest integer.
     *
     * Rounds away from zero in halfway cases.
     *
     * @param numericExpr An expression that returns number when evaluated.
     * @return A new [Expr] representing an integer result from the round operation.
     */
    @JvmStatic
    fun round(numericExpr: Expr): Expr = FunctionExpr("round", evaluateRound, numericExpr)

    /**
     * Creates an expression that rounds [numericField] to nearest integer.
     *
     * Rounds away from zero in halfway cases.
     *
     * @param numericField Name of field that returns number when evaluated.
     * @return A new [Expr] representing an integer result from the round operation.
     */
    @JvmStatic
    fun round(numericField: String): Expr = FunctionExpr("round", evaluateRound, numericField)

    /**
     * Creates an expression that rounds off [numericExpr] to [decimalPlace] decimal places if
     * [decimalPlace] is positive, rounds off digits to the left of the decimal point if
     * [decimalPlace] is negative. Rounds away from zero in halfway cases.
     *
     * @param numericExpr An expression that returns number when evaluated.
     * @param decimalPlace The number of decimal places to round.
     * @return A new [Expr] representing the round operation.
     */
    @JvmStatic
    fun roundToPrecision(numericExpr: Expr, decimalPlace: Int): Expr =
      FunctionExpr("round", evaluateRoundToPrecision, numericExpr, constant(decimalPlace))

    /**
     * Creates an expression that rounds off [numericField] to [decimalPlace] decimal places if
     * [decimalPlace] is positive, rounds off digits to the left of the decimal point if
     * [decimalPlace] is negative. Rounds away from zero in halfway cases.
     *
     * @param numericField Name of field that returns number when evaluated.
     * @param decimalPlace The number of decimal places to round.
     * @return A new [Expr] representing the round operation.
     */
    @JvmStatic
    fun roundToPrecision(numericField: String, decimalPlace: Int): Expr =
      FunctionExpr("round", evaluateRoundToPrecision, numericField, constant(decimalPlace))

    /**
     * Creates an expression that rounds off [numericExpr] to [decimalPlace] decimal places if
     * [decimalPlace] is positive, rounds off digits to the left of the decimal point if
     * [decimalPlace] is negative. Rounds away from zero in halfway cases.
     *
     * @param numericExpr An expression that returns number when evaluated.
     * @param decimalPlace The number of decimal places to round.
     * @return A new [Expr] representing the round operation.
     */
    @JvmStatic
    fun roundToPrecision(numericExpr: Expr, decimalPlace: Expr): Expr =
      FunctionExpr("round", evaluateRoundToPrecision, numericExpr, decimalPlace)

    /**
     * Creates an expression that rounds off [numericField] to [decimalPlace] decimal places if
     * [decimalPlace] is positive, rounds off digits to the left of the decimal point if
     * [decimalPlace] is negative. Rounds away from zero in halfway cases.
     *
     * @param numericField Name of field that returns number when evaluated.
     * @param decimalPlace The number of decimal places to round.
     * @return A new [Expr] representing the round operation.
     */
    @JvmStatic
    fun roundToPrecision(numericField: String, decimalPlace: Expr): Expr =
      FunctionExpr("round", evaluateRoundToPrecision, numericField, decimalPlace)

    /**
     * Creates an expression that returns the smalled integer that isn't less than [numericExpr].
     *
     * @param numericExpr An expression that returns number when evaluated.
     * @return A new [Expr] representing an integer result from the ceil operation.
     */
    @JvmStatic fun ceil(numericExpr: Expr): Expr = FunctionExpr("ceil", evaluateCeil, numericExpr)

    /**
     * Creates an expression that returns the smalled integer that isn't less than [numericField].
     *
     * @param numericField Name of field that returns number when evaluated.
     * @return A new [Expr] representing an integer result from the ceil operation.
     */
    @JvmStatic
    fun ceil(numericField: String): Expr = FunctionExpr("ceil", evaluateCeil, numericField)

    /**
     * Creates an expression that returns the largest integer that isn't less than [numericExpr].
     *
     * @param numericExpr An expression that returns number when evaluated.
     * @return A new [Expr] representing an integer result from the floor operation.
     */
    @JvmStatic
    fun floor(numericExpr: Expr): Expr = FunctionExpr("floor", evaluateFloor, numericExpr)

    /**
     * Creates an expression that returns the largest integer that isn't less than [numericField].
     *
     * @param numericField Name of field that returns number when evaluated.
     * @return A new [Expr] representing an integer result from the floor operation.
     */
    @JvmStatic
    fun floor(numericField: String): Expr = FunctionExpr("floor", evaluateFloor, numericField)

    /**
     * Creates an expression that returns the [numericExpr] raised to the power of the [exponent].
     * Returns infinity on overflow and zero on underflow.
     *
     * @param numericExpr An expression that returns number when evaluated.
     * @param exponent The numeric power to raise the [numericExpr].
     * @return A new [Expr] representing a numeric result from raising [numericExpr] to the power of
     * [exponent].
     */
    @JvmStatic
    fun pow(numericExpr: Expr, exponent: Number): Expr =
      FunctionExpr("pow", evaluatePow, numericExpr, constant(exponent))

    /**
     * Creates an expression that returns the [numericField] raised to the power of the [exponent].
     * Returns infinity on overflow and zero on underflow.
     *
     * @param numericField Name of field that returns number when evaluated.
     * @param exponent The numeric power to raise the [numericField].
     * @return A new [Expr] representing a numeric result from raising [numericField] to the power
     * of [exponent].
     */
    @JvmStatic
    fun pow(numericField: String, exponent: Number): Expr =
      FunctionExpr("pow", evaluatePow, numericField, constant(exponent))

    /**
     * Creates an expression that returns the [numericExpr] raised to the power of the [exponent].
     * Returns infinity on overflow and zero on underflow.
     *
     * @param numericExpr An expression that returns number when evaluated.
     * @param exponent The numeric power to raise the [numericExpr].
     * @return A new [Expr] representing a numeric result from raising [numericExpr] to the power of
     * [exponent].
     */
    @JvmStatic
    fun pow(numericExpr: Expr, exponent: Expr): Expr =
      FunctionExpr("pow", evaluatePow, numericExpr, exponent)

    /**
     * Creates an expression that returns the [numericField] raised to the power of the [exponent].
     * Returns infinity on overflow and zero on underflow.
     *
     * @param numericField Name of field that returns number when evaluated.
     * @param exponent The numeric power to raise the [numericField].
     * @return A new [Expr] representing a numeric result from raising [numericField] to the power
     * of [exponent].
     */
    @JvmStatic
    fun pow(numericField: String, exponent: Expr): Expr =
      FunctionExpr("pow", evaluatePow, numericField, exponent)

    /**
     * Creates an expression that returns the square root of [numericExpr].
     *
     * @param numericExpr An expression that returns number when evaluated.
     * @return A new [Expr] representing the numeric result of the square root operation.
     */
    @JvmStatic fun sqrt(numericExpr: Expr): Expr = FunctionExpr("sqrt", evaluateSqrt, numericExpr)

    /**
     * Creates an expression that returns the square root of [numericField].
     *
     * @param numericField Name of field that returns number when evaluated.
     * @return A new [Expr] representing the numeric result of the square root operation.
     */
    @JvmStatic
    fun sqrt(numericField: String): Expr = FunctionExpr("sqrt", evaluateSqrt, numericField)

    /**
     * Creates an expression that adds numeric expressions.
     *
     * @param first Numeric expression to add.
     * @param second Numeric expression to add.
     * @return A new [Expr] representing the addition operation.
     */
    @JvmStatic
    fun add(first: Expr, second: Expr): Expr = FunctionExpr("add", evaluateAdd, first, second)

    /**
     * Creates an expression that adds numeric expressions with a constant.
     *
     * @param first Numeric expression to add.
     * @param second Constant to add.
     * @return A new [Expr] representing the addition operation.
     */
    @JvmStatic
    fun add(first: Expr, second: Number): Expr = FunctionExpr("add", evaluateAdd, first, second)

    /**
     * Creates an expression that adds a numeric field with a numeric expression.
     *
     * @param numericFieldName Numeric field to add.
     * @param second Numeric expression to add to field value.
     * @return A new [Expr] representing the addition operation.
     */
    @JvmStatic
    fun add(numericFieldName: String, second: Expr): Expr =
      FunctionExpr("add", evaluateAdd, numericFieldName, second)

    /**
     * Creates an expression that adds a numeric field with constant.
     *
     * @param numericFieldName Numeric field to add.
     * @param second Constant to add.
     * @return A new [Expr] representing the addition operation.
     */
    @JvmStatic
    fun add(numericFieldName: String, second: Number): Expr =
      FunctionExpr("add", evaluateAdd, numericFieldName, second)

    /**
     * Creates an expression that subtracts two expressions.
     *
     * @param minuend Numeric expression to subtract from.
     * @param subtrahend Numeric expression to subtract.
     * @return A new [Expr] representing the subtract operation.
     */
    @JvmStatic
    fun subtract(minuend: Expr, subtrahend: Expr): Expr =
      FunctionExpr("subtract", evaluateSubtract, minuend, subtrahend)

    /**
     * Creates an expression that subtracts a constant value from a numeric expression.
     *
     * @param minuend Numeric expression to subtract from.
     * @param subtrahend Constant to subtract.
     * @return A new [Expr] representing the subtract operation.
     */
    @JvmStatic
    fun subtract(minuend: Expr, subtrahend: Number): Expr =
      FunctionExpr("subtract", evaluateSubtract, minuend, subtrahend)

    /**
     * Creates an expression that subtracts a numeric expressions from numeric field.
     *
     * @param numericFieldName Numeric field to subtract from.
     * @param subtrahend Numeric expression to subtract.
     * @return A new [Expr] representing the subtract operation.
     */
    @JvmStatic
    fun subtract(numericFieldName: String, subtrahend: Expr): Expr =
      FunctionExpr("subtract", evaluateSubtract, numericFieldName, subtrahend)

    /**
     * Creates an expression that subtracts a constant from numeric field.
     *
     * @param numericFieldName Numeric field to subtract from.
     * @param subtrahend Constant to subtract.
     * @return A new [Expr] representing the subtract operation.
     */
    @JvmStatic
    fun subtract(numericFieldName: String, subtrahend: Number): Expr =
      FunctionExpr("subtract", evaluateSubtract, numericFieldName, subtrahend)

    /**
     * Creates an expression that multiplies numeric expressions.
     *
     * @param first Numeric expression to multiply.
     * @param second Numeric expression to multiply.
     * @return A new [Expr] representing the multiplication operation.
     */
    @JvmStatic
    fun multiply(first: Expr, second: Expr): Expr =
      FunctionExpr("multiply", evaluateMultiply, first, second)

    /**
     * Creates an expression that multiplies numeric expressions with a constant.
     *
     * @param first Numeric expression to multiply.
     * @param second Constant to multiply.
     * @return A new [Expr] representing the multiplication operation.
     */
    @JvmStatic
    fun multiply(first: Expr, second: Number): Expr =
      FunctionExpr("multiply", evaluateMultiply, first, second)

    /**
     * Creates an expression that multiplies a numeric field with a numeric expression.
     *
     * @param numericFieldName Numeric field to multiply.
     * @param second Numeric expression to multiply.
     * @return A new [Expr] representing the multiplication operation.
     */
    @JvmStatic
    fun multiply(numericFieldName: String, second: Expr): Expr =
      FunctionExpr("multiply", evaluateMultiply, numericFieldName, second)

    /**
     * Creates an expression that multiplies a numeric field with a constant.
     *
     * @param numericFieldName Numeric field to multiply.
     * @param second Constant to multiply.
     * @return A new [Expr] representing the multiplication operation.
     */
    @JvmStatic
    fun multiply(numericFieldName: String, second: Number): Expr =
      FunctionExpr("multiply", evaluateMultiply, numericFieldName, second)

    /**
     * Creates an expression that divides two numeric expressions.
     *
     * @param dividend The numeric expression to be divided.
     * @param divisor The numeric expression to divide by.
     * @return A new [Expr] representing the division operation.
     */
    @JvmStatic
    fun divide(dividend: Expr, divisor: Expr): Expr =
      FunctionExpr("divide", evaluateDivide, dividend, divisor)

    /**
     * Creates an expression that divides a numeric expression by a constant.
     *
     * @param dividend The numeric expression to be divided.
     * @param divisor The constant to divide by.
     * @return A new [Expr] representing the division operation.
     */
    @JvmStatic
    fun divide(dividend: Expr, divisor: Number): Expr =
      FunctionExpr("divide", evaluateDivide, dividend, divisor)

    /**
     * Creates an expression that divides numeric field by a numeric expression.
     *
     * @param dividendFieldName The numeric field name to be divided.
     * @param divisor The numeric expression to divide by.
     * @return A new [Expr] representing the divide operation.
     */
    @JvmStatic
    fun divide(dividendFieldName: String, divisor: Expr): Expr =
      FunctionExpr("divide", evaluateDivide, dividendFieldName, divisor)

    /**
     * Creates an expression that divides a numeric field by a constant.
     *
     * @param dividendFieldName The numeric field name to be divided.
     * @param divisor The constant to divide by.
     * @return A new [Expr] representing the divide operation.
     */
    @JvmStatic
    fun divide(dividendFieldName: String, divisor: Number): Expr =
      FunctionExpr("divide", evaluateDivide, dividendFieldName, divisor)

    /**
     * Creates an expression that calculates the modulo (remainder) of dividing two numeric
     * expressions.
     *
     * @param dividend The numeric expression to be divided.
     * @param divisor The numeric expression to divide by.
     * @return A new [Expr] representing the modulo operation.
     */
    @JvmStatic
    fun mod(dividend: Expr, divisor: Expr): Expr =
      FunctionExpr("mod", evaluateMod, dividend, divisor)

    /**
     * Creates an expression that calculates the modulo (remainder) of dividing a numeric expression
     * by a constant.
     *
     * @param dividend The numeric expression to be divided.
     * @param divisor The constant to divide by.
     * @return A new [Expr] representing the modulo operation.
     */
    @JvmStatic
    fun mod(dividend: Expr, divisor: Number): Expr =
      FunctionExpr("mod", evaluateMod, dividend, divisor)

    /**
     * Creates an expression that calculates the modulo (remainder) of dividing a numeric field by a
     * constant.
     *
     * @param dividendFieldName The numeric field name to be divided.
     * @param divisor The numeric expression to divide by.
     * @return A new [Expr] representing the modulo operation.
     */
    @JvmStatic
    fun mod(dividendFieldName: String, divisor: Expr): Expr =
      FunctionExpr("mod", evaluateMod, dividendFieldName, divisor)

    /**
     * Creates an expression that calculates the modulo (remainder) of dividing a numeric field by a
     * constant.
     *
     * @param dividendFieldName The numeric field name to be divided.
     * @param divisor The constant to divide by.
     * @return A new [Expr] representing the modulo operation.
     */
    @JvmStatic
    fun mod(dividendFieldName: String, divisor: Number): Expr =
      FunctionExpr("mod", evaluateMod, dividendFieldName, divisor)

    /**
     * Creates an expression that checks if an [expression], when evaluated, is equal to any of the
     * provided [values].
     *
     * @param expression The expression whose results to compare.
     * @param values The values to check against.
     * @return A new [BooleanExpr] representing the 'IN' comparison.
     */
    @JvmStatic
    fun eqAny(expression: Expr, values: List<Any>): BooleanExpr =
      eqAny(expression, ListOfExprs(toArrayOfExprOrConstant(values)))

    /**
     * Creates an expression that checks if an [expression], when evaluated, is equal to any of the
     * elements of [arrayExpression].
     *
     * @param expression The expression whose results to compare.
     * @param arrayExpression An expression that evaluates to an array, whose elements to check for
     * equality to the input.
     * @return A new [BooleanExpr] representing the 'IN' comparison.
     */
    @JvmStatic
    fun eqAny(expression: Expr, arrayExpression: Expr): BooleanExpr =
      BooleanExpr("eq_any", evaluateEqAny, expression, arrayExpression)

    /**
     * Creates an expression that checks if a field's value is equal to any of the provided [values]
     * .
     *
     * @param fieldName The field to compare.
     * @param values The values to check against.
     * @return A new [BooleanExpr] representing the 'IN' comparison.
     */
    @JvmStatic
    fun eqAny(fieldName: String, values: List<Any>): BooleanExpr =
      eqAny(fieldName, ListOfExprs(toArrayOfExprOrConstant(values)))

    /**
     * Creates an expression that checks if a field's value is equal to any of the elements of
     * [arrayExpression].
     *
     * @param fieldName The field to compare.
     * @param arrayExpression An expression that evaluates to an array, whose elements to check for
     * equality to the input.
     * @return A new [BooleanExpr] representing the 'IN' comparison.
     */
    @JvmStatic
    fun eqAny(fieldName: String, arrayExpression: Expr): BooleanExpr =
      BooleanExpr("eq_any", evaluateEqAny, fieldName, arrayExpression)

    /**
     * Creates an expression that checks if an [expression], when evaluated, is not equal to all the
     * provided [values].
     *
     * @param expression The expression whose results to compare.
     * @param values The values to check against.
     * @return A new [BooleanExpr] representing the 'NOT IN' comparison.
     */
    @JvmStatic
    fun notEqAny(expression: Expr, values: List<Any>): BooleanExpr =
      notEqAny(expression, ListOfExprs(toArrayOfExprOrConstant(values)))

    /**
     * Creates an expression that checks if an [expression], when evaluated, is not equal to all the
     * elements of [arrayExpression].
     *
     * @param expression The expression whose results to compare.
     * @param arrayExpression An expression that evaluates to an array, whose elements to check for
     * equality to the input.
     * @return A new [BooleanExpr] representing the 'NOT IN' comparison.
     */
    @JvmStatic
    fun notEqAny(expression: Expr, arrayExpression: Expr): BooleanExpr =
      BooleanExpr("not_eq_any", evaluateNotEqAny, expression, arrayExpression)

    /**
     * Creates an expression that checks if a field's value is not equal to all of the provided
     * [values].
     *
     * @param fieldName The field to compare.
     * @param values The values to check against.
     * @return A new [BooleanExpr] representing the 'NOT IN' comparison.
     */
    @JvmStatic
    fun notEqAny(fieldName: String, values: List<Any>): BooleanExpr =
      notEqAny(fieldName, ListOfExprs(toArrayOfExprOrConstant(values)))

    /**
     * Creates an expression that checks if a field's value is not equal to all of the elements of
     * [arrayExpression].
     *
     * @param fieldName The field to compare.
     * @param arrayExpression An expression that evaluates to an array, whose elements to check for
     * equality to the input.
     * @return A new [BooleanExpr] representing the 'NOT IN' comparison.
     */
    @JvmStatic
    fun notEqAny(fieldName: String, arrayExpression: Expr): BooleanExpr =
      BooleanExpr("not_eq_any", evaluateNotEqAny, fieldName, arrayExpression)

    /**
     * Creates an expression that returns true if a value is absent. Otherwise, returns false even
     * if the value is null.
     *
     * @param value The expression to check.
     * @return A new [BooleanExpr] representing the isAbsent operation.
     */
    @JvmStatic
    fun isAbsent(value: Expr): BooleanExpr = BooleanExpr("is_absent", notImplemented, value)

    /**
     * Creates an expression that returns true if a field is absent. Otherwise, returns false even
     * if the field value is null.
     *
     * @param fieldName The field to check.
     * @return A new [BooleanExpr] representing the isAbsent operation.
     */
    @JvmStatic
    fun isAbsent(fieldName: String): BooleanExpr =
      BooleanExpr("is_absent", notImplemented, fieldName)

    /**
     * Creates an expression that checks if an expression evaluates to 'NaN' (Not a Number).
     *
     * @param expr The expression to check.
     * @return A new [BooleanExpr] representing the isNan operation.
     */
    @JvmStatic fun isNan(expr: Expr): BooleanExpr = BooleanExpr("is_nan", evaluateIsNaN, expr)

    /**
     * Creates an expression that checks if [expr] evaluates to 'NaN' (Not a Number).
     *
     * @param fieldName The field to check.
     * @return A new [BooleanExpr] representing the isNan operation.
     */
    @JvmStatic
    fun isNan(fieldName: String): BooleanExpr = BooleanExpr("is_nan", evaluateIsNaN, fieldName)

    /**
     * Creates an expression that checks if the results of [expr] is NOT 'NaN' (Not a Number).
     *
     * @param expr The expression to check.
     * @return A new [BooleanExpr] representing the isNotNan operation.
     */
    @JvmStatic
    fun isNotNan(expr: Expr): BooleanExpr = BooleanExpr("is_not_nan", evaluateIsNotNaN, expr)

    /**
     * Creates an expression that checks if the results of this expression is NOT 'NaN' (Not a
     * Number).
     *
     * @param fieldName The field to check.
     * @return A new [BooleanExpr] representing the isNotNan operation.
     */
    @JvmStatic
    fun isNotNan(fieldName: String): BooleanExpr =
      BooleanExpr("is_not_nan", evaluateIsNotNaN, fieldName)

    /**
     * Creates an expression that checks if tbe result of [expr] is null.
     *
     * @param expr The expression to check.
     * @return A new [BooleanExpr] representing the isNull operation.
     */
    @JvmStatic fun isNull(expr: Expr): BooleanExpr = BooleanExpr("is_null", evaluateIsNull, expr)

    /**
     * Creates an expression that checks if tbe value of a field is null.
     *
     * @param fieldName The field to check.
     * @return A new [BooleanExpr] representing the isNull operation.
     */
    @JvmStatic
    fun isNull(fieldName: String): BooleanExpr = BooleanExpr("is_null", evaluateIsNull, fieldName)

    /**
     * Creates an expression that checks if tbe result of [expr] is not null.
     *
     * @param expr The expression to check.
     * @return A new [BooleanExpr] representing the isNotNull operation.
     */
    @JvmStatic
    fun isNotNull(expr: Expr): BooleanExpr = BooleanExpr("is_not_null", evaluateIsNotNull, expr)

    /**
     * Creates an expression that checks if tbe value of a field is not null.
     *
     * @param fieldName The field to check.
     * @return A new [BooleanExpr] representing the isNotNull operation.
     */
    @JvmStatic
    fun isNotNull(fieldName: String): BooleanExpr =
      BooleanExpr("is_not_null", evaluateIsNotNull, fieldName)

    /**
     * Creates an expression that replaces the first occurrence of a substring within the
     * [stringExpression].
     *
     * @param stringExpression The expression representing the string to perform the replacement on.
     * @param find The expression representing the substring to search for in [stringExpression].
     * @param replace The expression representing the replacement for the first occurrence of [find]
     * .
     * @return A new [Expr] representing the string with the first occurrence replaced.
     */
    @JvmStatic
    fun replaceFirst(stringExpression: Expr, find: Expr, replace: Expr): Expr =
      FunctionExpr("replace_first", notImplemented, stringExpression, find, replace)

    /**
     * Creates an expression that replaces the first occurrence of a substring within the
     * [stringExpression].
     *
     * @param stringExpression The expression representing the string to perform the replacement on.
     * @param find The substring to search for in [stringExpression].
     * @param replace The replacement for the first occurrence of [find] with.
     * @return A new [Expr] representing the string with the first occurrence replaced.
     */
    @JvmStatic
    fun replaceFirst(stringExpression: Expr, find: String, replace: String): Expr =
      FunctionExpr("replace_first", notImplemented, stringExpression, find, replace)

    /**
     * Creates an expression that replaces the first occurrence of a substring within the specified
     * string field.
     *
     * @param fieldName The name of the field representing the string to perform the replacement on.
     * @param find The expression representing the substring to search for in specified string
     * field.
     * @param replace The expression representing the replacement for the first occurrence of [find]
     * with.
     * @return A new [Expr] representing the string with the first occurrence replaced.
     */
    @JvmStatic
    fun replaceFirst(fieldName: String, find: Expr, replace: Expr): Expr =
      FunctionExpr("replace_first", notImplemented, fieldName, find, replace)

    /**
     * Creates an expression that replaces the first occurrence of a substring within the specified
     * string field.
     *
     * @param fieldName The name of the field representing the string to perform the replacement on.
     * @param find The substring to search for in specified string field.
     * @param replace The replacement for the first occurrence of [find] with.
     * @return A new [Expr] representing the string with the first occurrence replaced.
     */
    @JvmStatic
    fun replaceFirst(fieldName: String, find: String, replace: String): Expr =
      FunctionExpr("replace_first", notImplemented, fieldName, find, replace)

    /**
     * Creates an expression that replaces all occurrences of a substring within the
     * [stringExpression].
     *
     * @param stringExpression The expression representing the string to perform the replacement on.
     * @param find The expression representing the substring to search for in [stringExpression].
     * @param replace The expression representing the replacement for all occurrences of [find].
     * @return A new [Expr] representing the string with all occurrences replaced.
     */
    @JvmStatic
    fun replaceAll(stringExpression: Expr, find: Expr, replace: Expr): Expr =
      FunctionExpr("replace_all", notImplemented, stringExpression, find, replace)

    /**
     * Creates an expression that replaces all occurrences of a substring within the
     * [stringExpression].
     *
     * @param stringExpression The expression representing the string to perform the replacement on.
     * @param find The substring to search for in [stringExpression].
     * @param replace The replacement for all occurrences of [find] with.
     * @return A new [Expr] representing the string with all occurrences replaced.
     */
    @JvmStatic
    fun replaceAll(stringExpression: Expr, find: String, replace: String): Expr =
      FunctionExpr("replace_all", notImplemented, stringExpression, find, replace)

    /**
     * Creates an expression that replaces all occurrences of a substring within the specified
     * string field.
     *
     * @param fieldName The name of the field representing the string to perform the replacement on.
     * @param find The expression representing the substring to search for in specified string
     * field.
     * @param replace The expression representing the replacement for all occurrences of [find]
     * with.
     * @return A new [Expr] representing the string with all occurrences replaced.
     */
    @JvmStatic
    fun replaceAll(fieldName: String, find: Expr, replace: Expr): Expr =
      FunctionExpr("replace_all", notImplemented, fieldName, find, replace)

    /**
     * Creates an expression that replaces all occurrences of a substring within the specified
     * string field.
     *
     * @param fieldName The name of the field representing the string to perform the replacement on.
     * @param find The substring to search for in specified string field.
     * @param replace The replacement for all occurrences of [find] with.
     * @return A new [Expr] representing the string with all occurrences replaced.
     */
    @JvmStatic
    fun replaceAll(fieldName: String, find: String, replace: String): Expr =
      FunctionExpr("replace_all", notImplemented, fieldName, find, replace)

    /**
     * Creates an expression that calculates the character length of a string expression in UTF8.
     *
     * @param expr The expression representing the string.
     * @return A new [Expr] representing the charLength operation.
     */
    @JvmStatic
    fun charLength(expr: Expr): Expr = FunctionExpr("char_length", evaluateCharLength, expr)

    /**
     * Creates an expression that calculates the character length of a string field in UTF8.
     *
     * @param fieldName The name of the field containing the string.
     * @return A new [Expr] representing the charLength operation.
     */
    @JvmStatic
    fun charLength(fieldName: String): Expr =
      FunctionExpr("char_length", evaluateCharLength, fieldName)

    /**
     * Creates an expression that calculates the length of a string in UTF-8 bytes, or just the
     * length of a Blob.
     *
     * @param value The expression representing the string.
     * @return A new [Expr] representing the length of the string in bytes.
     */
    @JvmStatic
    fun byteLength(value: Expr): Expr = FunctionExpr("byte_length", evaluateByteLength, value)

    /**
     * Creates an expression that calculates the length of a string represented by a field in UTF-8
     * bytes, or just the length of a Blob.
     *
     * @param fieldName The name of the field containing the string.
     * @return A new [Expr] representing the length of the string in bytes.
     */
    @JvmStatic
    fun byteLength(fieldName: String): Expr =
      FunctionExpr("byte_length", evaluateByteLength, fieldName)

    /**
     * Creates an expression that performs a case-sensitive wildcard string comparison.
     *
     * @param stringExpression The expression representing the string to perform the comparison on.
     * @param pattern The pattern to search for. You can use "%" as a wildcard character.
     * @return A new [BooleanExpr] representing the like operation.
     */
    @JvmStatic
    fun like(stringExpression: Expr, pattern: Expr): BooleanExpr =
      BooleanExpr("like", notImplemented, stringExpression, pattern)

    /**
     * Creates an expression that performs a case-sensitive wildcard string comparison.
     *
     * @param stringExpression The expression representing the string to perform the comparison on.
     * @param pattern The pattern to search for. You can use "%" as a wildcard character.
     * @return A new [BooleanExpr] representing the like operation.
     */
    @JvmStatic
    fun like(stringExpression: Expr, pattern: String): BooleanExpr =
      BooleanExpr("like", notImplemented, stringExpression, pattern)

    /**
     * Creates an expression that performs a case-sensitive wildcard string comparison against a
     * field.
     *
     * @param fieldName The name of the field containing the string.
     * @param pattern The pattern to search for. You can use "%" as a wildcard character.
     * @return A new [BooleanExpr] representing the like comparison.
     */
    @JvmStatic
    fun like(fieldName: String, pattern: Expr): BooleanExpr =
      BooleanExpr("like", notImplemented, fieldName, pattern)

    /**
     * Creates an expression that performs a case-sensitive wildcard string comparison against a
     * field.
     *
     * @param fieldName The name of the field containing the string.
     * @param pattern The pattern to search for. You can use "%" as a wildcard character.
     * @return A new [BooleanExpr] representing the like comparison.
     */
    @JvmStatic
    fun like(fieldName: String, pattern: String): BooleanExpr =
      BooleanExpr("like", notImplemented, fieldName, pattern)

    /**
     * Creates an expression that return a pseudo-random number of type double in the range of [0,
     * 1), inclusive of 0 and exclusive of 1.
     *
     * @return A new [Expr] representing the random number operation.
     */
    @JvmStatic fun rand(): Expr = FunctionExpr("rand", notImplemented)

    /**
     * Creates an expression that checks if a string expression contains a specified regular
     * expression as a substring.
     *
     * @param stringExpression The expression representing the string to perform the comparison on.
     * @param pattern The regular expression to use for the search.
     * @return A new [BooleanExpr] representing the contains regular expression comparison.
     */
    @JvmStatic
    fun regexContains(stringExpression: Expr, pattern: Expr): BooleanExpr =
      BooleanExpr("regex_contains", notImplemented, stringExpression, pattern)

    /**
     * Creates an expression that checks if a string expression contains a specified regular
     * expression as a substring.
     *
     * @param stringExpression The expression representing the string to perform the comparison on.
     * @param pattern The regular expression to use for the search.
     * @return A new [BooleanExpr] representing the contains regular expression comparison.
     */
    @JvmStatic
    fun regexContains(stringExpression: Expr, pattern: String): BooleanExpr =
      BooleanExpr("regex_contains", notImplemented, stringExpression, pattern)

    /**
     * Creates an expression that checks if a string field contains a specified regular expression
     * as a substring.
     *
     * @param fieldName The name of the field containing the string.
     * @param pattern The regular expression to use for the search.
     * @return A new [BooleanExpr] representing the contains regular expression comparison.
     */
    @JvmStatic
    fun regexContains(fieldName: String, pattern: Expr) =
      BooleanExpr("regex_contains", notImplemented, fieldName, pattern)

    /**
     * Creates an expression that checks if a string field contains a specified regular expression
     * as a substring.
     *
     * @param fieldName The name of the field containing the string.
     * @param pattern The regular expression to use for the search.
     * @return A new [BooleanExpr] representing the contains regular expression comparison.
     */
    @JvmStatic
    fun regexContains(fieldName: String, pattern: String) =
      BooleanExpr("regex_contains", notImplemented, fieldName, pattern)

    /**
     * Creates an expression that checks if a string field matches a specified regular expression.
     *
     * @param stringExpression The expression representing the string to match against.
     * @param pattern The regular expression to use for the match.
     * @return A new [BooleanExpr] representing the regular expression match comparison.
     */
    @JvmStatic
    fun regexMatch(stringExpression: Expr, pattern: Expr): BooleanExpr =
      BooleanExpr("regex_match", notImplemented, stringExpression, pattern)

    /**
     * Creates an expression that checks if a string field matches a specified regular expression.
     *
     * @param stringExpression The expression representing the string to match against.
     * @param pattern The regular expression to use for the match.
     * @return A new [BooleanExpr] representing the regular expression match comparison.
     */
    @JvmStatic
    fun regexMatch(stringExpression: Expr, pattern: String): BooleanExpr =
      BooleanExpr("regex_match", notImplemented, stringExpression, pattern)

    /**
     * Creates an expression that checks if a string field matches a specified regular expression.
     *
     * @param fieldName The name of the field containing the string.
     * @param pattern The regular expression to use for the match.
     * @return A new [BooleanExpr] representing the regular expression match comparison.
     */
    @JvmStatic
    fun regexMatch(fieldName: String, pattern: Expr) =
      BooleanExpr("regex_match", notImplemented, fieldName, pattern)

    /**
     * Creates an expression that checks if a string field matches a specified regular expression.
     *
     * @param fieldName The name of the field containing the string.
     * @param pattern The regular expression to use for the match.
     * @return A new [BooleanExpr] representing the regular expression match comparison.
     */
    @JvmStatic
    fun regexMatch(fieldName: String, pattern: String) =
      BooleanExpr("regex_match", notImplemented, fieldName, pattern)

    /**
     * Creates an expression that returns the largest value between multiple input expressions or
     * literal values. Based on Firestore's value type ordering.
     *
     * @param expr The first operand expression.
     * @param others Optional additional expressions or literals.
     * @return A new [Expr] representing the logical maximum operation.
     */
    @JvmStatic
    fun logicalMaximum(expr: Expr, vararg others: Any): Expr =
      FunctionExpr("logical_max", notImplemented, expr, *others)

    /**
     * Creates an expression that returns the largest value between multiple input expressions or
     * literal values. Based on Firestore's value type ordering.
     *
     * @param fieldName The first operand field name.
     * @param others Optional additional expressions or literals.
     * @return A new [Expr] representing the logical maximum operation.
     */
    @JvmStatic
    fun logicalMaximum(fieldName: String, vararg others: Any): Expr =
      FunctionExpr("logical_max", notImplemented, fieldName, *others)

    /**
     * Creates an expression that returns the smallest value between multiple input expressions or
     * literal values. Based on Firestore's value type ordering.
     *
     * @param expr The first operand expression.
     * @param others Optional additional expressions or literals.
     * @return A new [Expr] representing the logical minimum operation.
     */
    @JvmStatic
    fun logicalMinimum(expr: Expr, vararg others: Any): Expr =
      FunctionExpr("logical_min", notImplemented, expr, *others)

    /**
     * Creates an expression that returns the smallest value between multiple input expressions or
     * literal values. Based on Firestore's value type ordering.
     *
     * @param fieldName The first operand field name.
     * @param others Optional additional expressions or literals.
     * @return A new [Expr] representing the logical minimum operation.
     */
    @JvmStatic
    fun logicalMinimum(fieldName: String, vararg others: Any): Expr =
      FunctionExpr("logical_min", notImplemented, fieldName, *others)

    /**
     * Creates an expression that reverses a string.
     *
     * @param stringExpression An expression evaluating to a string value, which will be reversed.
     * @return A new [Expr] representing the reversed string.
     */
    @JvmStatic
    fun reverse(stringExpression: Expr): Expr =
      FunctionExpr("reverse", evaluateReverse, stringExpression)

    /**
     * Creates an expression that reverses a string value from the specified field.
     *
     * @param fieldName The name of the field that contains the string to reverse.
     * @return A new [Expr] representing the reversed string.
     */
    @JvmStatic
    fun reverse(fieldName: String): Expr = FunctionExpr("reverse", evaluateReverse, fieldName)

    /**
     * Creates an expression that checks if a string expression contains a specified substring.
     *
     * @param stringExpression The expression representing the string to perform the comparison on.
     * @param substring The expression representing the substring to search for.
     * @return A new [BooleanExpr] representing the contains comparison.
     */
    @JvmStatic
    fun strContains(stringExpression: Expr, substring: Expr): BooleanExpr =
      BooleanExpr("str_contains", notImplemented, stringExpression, substring)

    /**
     * Creates an expression that checks if a string expression contains a specified substring.
     *
     * @param stringExpression The expression representing the string to perform the comparison on.
     * @param substring The substring to search for.
     * @return A new [BooleanExpr] representing the contains comparison.
     */
    @JvmStatic
    fun strContains(stringExpression: Expr, substring: String): BooleanExpr =
      BooleanExpr("str_contains", notImplemented, stringExpression, substring)

    /**
     * Creates an expression that checks if a string field contains a specified substring.
     *
     * @param fieldName The name of the field to perform the comparison on.
     * @param substring The expression representing the substring to search for.
     * @return A new [BooleanExpr] representing the contains comparison.
     */
    @JvmStatic
    fun strContains(fieldName: String, substring: Expr): BooleanExpr =
      BooleanExpr("str_contains", notImplemented, fieldName, substring)

    /**
     * Creates an expression that checks if a string field contains a specified substring.
     *
     * @param fieldName The name of the field to perform the comparison on.
     * @param substring The substring to search for.
     * @return A new [BooleanExpr] representing the contains comparison.
     */
    @JvmStatic
    fun strContains(fieldName: String, substring: String): BooleanExpr =
      BooleanExpr("str_contains", notImplemented, fieldName, substring)

    /**
     * Creates an expression that checks if a string expression starts with a given [prefix].
     *
     * @param stringExpr The expression to check.
     * @param prefix The prefix string expression to check for.
     * @return A new [BooleanExpr] representing the 'starts with' comparison.
     */
    @JvmStatic
    fun startsWith(stringExpr: Expr, prefix: Expr): BooleanExpr =
      BooleanExpr("starts_with", evaluateStartsWith, stringExpr, prefix)

    /**
     * Creates an expression that checks if a string expression starts with a given [prefix].
     *
     * @param stringExpr The expression to check.
     * @param prefix The prefix string to check for.
     * @return A new [BooleanExpr] representing the 'starts with' comparison.
     */
    @JvmStatic
    fun startsWith(stringExpr: Expr, prefix: String): BooleanExpr =
      BooleanExpr("starts_with", evaluateStartsWith, stringExpr, prefix)

    /**
     * Creates an expression that checks if a string expression starts with a given [prefix].
     *
     * @param fieldName The name of field that contains a string to check.
     * @param prefix The prefix string expression to check for.
     * @return A new [BooleanExpr] representing the 'starts with' comparison.
     */
    @JvmStatic
    fun startsWith(fieldName: String, prefix: Expr): BooleanExpr =
      BooleanExpr("starts_with", evaluateStartsWith, fieldName, prefix)

    /**
     * Creates an expression that checks if a string expression starts with a given [prefix].
     *
     * @param fieldName The name of field that contains a string to check.
     * @param prefix The prefix string to check for.
     * @return A new [BooleanExpr] representing the 'starts with' comparison.
     */
    @JvmStatic
    fun startsWith(fieldName: String, prefix: String): BooleanExpr =
      BooleanExpr("starts_with", evaluateStartsWith, fieldName, prefix)

    /**
     * Creates an expression that checks if a string expression ends with a given [suffix].
     *
     * @param stringExpr The expression to check.
     * @param suffix The suffix string expression to check for.
     * @return A new [BooleanExpr] representing the 'ends with' comparison.
     */
    @JvmStatic
    fun endsWith(stringExpr: Expr, suffix: Expr): BooleanExpr =
      BooleanExpr("ends_with", evaluateEndsWith, stringExpr, suffix)

    /**
     * Creates an expression that checks if a string expression ends with a given [suffix].
     *
     * @param stringExpr The expression to check.
     * @param suffix The suffix string to check for.
     * @return A new [BooleanExpr] representing the 'ends with' comparison.
     */
    @JvmStatic
    fun endsWith(stringExpr: Expr, suffix: String): BooleanExpr =
      BooleanExpr("ends_with", evaluateEndsWith, stringExpr, suffix)

    /**
     * Creates an expression that checks if a string expression ends with a given [suffix].
     *
     * @param fieldName The name of field that contains a string to check.
     * @param suffix The suffix string expression to check for.
     * @return A new [BooleanExpr] representing the 'ends with' comparison.
     */
    @JvmStatic
    fun endsWith(fieldName: String, suffix: Expr): BooleanExpr =
      BooleanExpr("ends_with", evaluateEndsWith, fieldName, suffix)

    /**
     * Creates an expression that checks if a string expression ends with a given [suffix].
     *
     * @param fieldName The name of field that contains a string to check.
     * @param suffix The suffix string to check for.
     * @return A new [BooleanExpr] representing the 'ends with' comparison.
     */
    @JvmStatic
    fun endsWith(fieldName: String, suffix: String): BooleanExpr =
      BooleanExpr("ends_with", evaluateEndsWith, fieldName, suffix)

    /**
     * Creates an expression that converts a string expression to lowercase.
     *
     * @param stringExpression The expression representing the string to convert to lowercase.
     * @return A new [Expr] representing the lowercase string.
     */
    @JvmStatic
    fun toLower(stringExpression: Expr): Expr =
      FunctionExpr("to_lowercase", evaluateToLowercase, stringExpression)

    /**
     * Creates an expression that converts a string field to lowercase.
     *
     * @param fieldName The name of the field containing the string to convert to lowercase.
     * @return A new [Expr] representing the lowercase string.
     */
    @JvmStatic
    fun toLower(fieldName: String): Expr =
      FunctionExpr("to_lowercase", evaluateToLowercase, fieldName)

    /**
     * Creates an expression that converts a string expression to uppercase.
     *
     * @param stringExpression The expression representing the string to convert to uppercase.
     * @return A new [Expr] representing the lowercase string.
     */
    @JvmStatic
    fun toUpper(stringExpression: Expr): Expr =
      FunctionExpr("to_uppercase", evaluateToUppercase, stringExpression)

    /**
     * Creates an expression that converts a string field to uppercase.
     *
     * @param fieldName The name of the field containing the string to convert to uppercase.
     * @return A new [Expr] representing the lowercase string.
     */
    @JvmStatic
    fun toUpper(fieldName: String): Expr =
      FunctionExpr("to_uppercase", evaluateToUppercase, fieldName)

    /**
     * Creates an expression that removes leading and trailing whitespace from a string expression.
     *
     * @param stringExpression The expression representing the string to trim.
     * @return A new [Expr] representing the trimmed string.
     */
    @JvmStatic
    fun trim(stringExpression: Expr): Expr = FunctionExpr("trim", evaluateTrim, stringExpression)

    /**
     * Creates an expression that removes leading and trailing whitespace from a string field.
     *
     * @param fieldName The name of the field containing the string to trim.
     * @return A new [Expr] representing the trimmed string.
     */
    @JvmStatic fun trim(fieldName: String): Expr = FunctionExpr("trim", evaluateTrim, fieldName)

    /**
     * Creates an expression that concatenates string expressions together.
     *
     * @param firstString The expression representing the initial string value.
     * @param otherStrings Optional additional string expressions to concatenate.
     * @return A new [Expr] representing the concatenated string.
     */
    @JvmStatic
    fun strConcat(firstString: Expr, vararg otherStrings: Expr): Expr =
      FunctionExpr("str_concat", evaluateStrConcat, firstString, *otherStrings)

    /**
     * Creates an expression that concatenates string expressions together.
     *
     * @param firstString The expression representing the initial string value.
     * @param otherStrings Optional additional string expressions or string constants to
     * concatenate.
     * @return A new [Expr] representing the concatenated string.
     */
    @JvmStatic
    fun strConcat(firstString: Expr, vararg otherStrings: Any): Expr =
      FunctionExpr("str_concat", evaluateStrConcat, firstString, *otherStrings)

    /**
     * Creates an expression that concatenates string expressions together.
     *
     * @param fieldName The field name containing the initial string value.
     * @param otherStrings Optional additional string expressions to concatenate.
     * @return A new [Expr] representing the concatenated string.
     */
    @JvmStatic
    fun strConcat(fieldName: String, vararg otherStrings: Expr): Expr =
      FunctionExpr("str_concat", evaluateStrConcat, fieldName, *otherStrings)

    /**
     * Creates an expression that concatenates string expressions together.
     *
     * @param fieldName The field name containing the initial string value.
     * @param otherStrings Optional additional string expressions or string constants to
     * concatenate.
     * @return A new [Expr] representing the concatenated string.
     */
    @JvmStatic
    fun strConcat(fieldName: String, vararg otherStrings: Any): Expr =
      FunctionExpr("str_concat", evaluateStrConcat, fieldName, *otherStrings)

    internal fun map(elements: Array<out Expr>): Expr =
      FunctionExpr("map", notImplemented, elements)

    /**
     * Creates an expression that creates a Firestore map value from an input object.
     *
     * @param elements The input map to evaluate in the expression.
     * @return A new [Expr] representing the map function.
     */
    @JvmStatic
    fun map(elements: Map<String, Any>): Expr =
      map(elements.flatMap { listOf(constant(it.key), toExprOrConstant(it.value)) }.toTypedArray())

    /**
     * Accesses a value from a map (object) field using the provided [key].
     *
     * @param mapExpression The expression representing the map.
     * @param key The key to access in the map.
     * @return A new [Expr] representing the value associated with the given key in the map.
     */
    @JvmStatic
    fun mapGet(mapExpression: Expr, key: String): Expr =
      FunctionExpr("map_get", notImplemented, mapExpression, key)

    /**
     * Accesses a value from a map (object) field using the provided [key].
     *
     * @param fieldName The field name of the map field.
     * @param key The key to access in the map.
     * @return A new [Expr] representing the value associated with the given key in the map.
     */
    @JvmStatic
    fun mapGet(fieldName: String, key: String): Expr =
      FunctionExpr("map_get", notImplemented, fieldName, key)

    /**
     * Creates an expression that merges multiple maps into a single map. If multiple maps have the
     * same key, the later value is used.
     *
     * @param firstMap First map expression that will be merged.
     * @param secondMap Second map expression that will be merged.
     * @param otherMaps Additional maps to merge.
     * @return A new [Expr] representing the mapMerge operation.
     */
    @JvmStatic
    fun mapMerge(firstMap: Expr, secondMap: Expr, vararg otherMaps: Expr): Expr =
      FunctionExpr("map_merge", notImplemented, firstMap, secondMap, *otherMaps)

    /**
     * Creates an expression that merges multiple maps into a single map. If multiple maps have the
     * same key, the later value is used.
     *
     * @param firstMapFieldName First map field name that will be merged.
     * @param secondMap Second map expression that will be merged.
     * @param otherMaps Additional maps to merge.
     * @return A new [Expr] representing the mapMerge operation.
     */
    @JvmStatic
    fun mapMerge(firstMapFieldName: String, secondMap: Expr, vararg otherMaps: Expr): Expr =
      FunctionExpr("map_merge", notImplemented, firstMapFieldName, secondMap, *otherMaps)

    /**
     * Creates an expression that removes a key from the map produced by evaluating an expression.
     *
     * @param mapExpr An expression that evaluates to a map.
     * @param key The name of the key to remove from the input map.
     * @return A new [Expr] that evaluates to a modified map.
     */
    @JvmStatic
    fun mapRemove(mapExpr: Expr, key: Expr): Expr =
      FunctionExpr("map_remove", notImplemented, mapExpr, key)

    /**
     * Creates an expression that removes a key from the map produced by evaluating an expression.
     *
     * @param mapField The name of a field containing a map value.
     * @param key The name of the key to remove from the input map.
     * @return A new [Expr] that evaluates to a modified map.
     */
    @JvmStatic
    fun mapRemove(mapField: String, key: Expr): Expr =
      FunctionExpr("map_remove", notImplemented, mapField, key)

    /**
     * Creates an expression that removes a key from the map produced by evaluating an expression.
     *
     * @param mapExpr An expression that evaluates to a map.
     * @param key The name of the key to remove from the input map.
     * @return A new [Expr] that evaluates to a modified map.
     */
    @JvmStatic
    fun mapRemove(mapExpr: Expr, key: String): Expr =
      FunctionExpr("map_remove", notImplemented, mapExpr, key)

    /**
     * Creates an expression that removes a key from the map produced by evaluating an expression.
     *
     * @param mapField The name of a field containing a map value.
     * @param key The name of the key to remove from the input map.
     * @return A new [Expr] that evaluates to a modified map.
     */
    @JvmStatic
    fun mapRemove(mapField: String, key: String): Expr =
      FunctionExpr("map_remove", notImplemented, mapField, key)

    /**
     * Calculates the Cosine distance between two vector expressions.
     *
     * @param vector1 The first vector (represented as an Expr) to compare against.
     * @param vector2 The other vector (represented as an Expr) to compare against.
     * @return A new [Expr] representing the cosine distance between the two vectors.
     */
    @JvmStatic
    fun cosineDistance(vector1: Expr, vector2: Expr): Expr =
      FunctionExpr("cosine_distance", notImplemented, vector1, vector2)

    /**
     * Calculates the Cosine distance between vector expression and a vector literal.
     *
     * @param vector1 The first vector (represented as an Expr) to compare against.
     * @param vector2 The other vector (as an array of doubles) to compare against.
     * @return A new [Expr] representing the cosine distance between the two vectors.
     */
    @JvmStatic
    fun cosineDistance(vector1: Expr, vector2: DoubleArray): Expr =
      FunctionExpr("cosine_distance", notImplemented, vector1, vector(vector2))

    /**
     * Calculates the Cosine distance between vector expression and a vector literal.
     *
     * @param vector1 The first vector (represented as an [Expr]) to compare against.
     * @param vector2 The other vector (represented as an [VectorValue]) to compare against.
     * @return A new [Expr] representing the cosine distance between the two vectors.
     */
    @JvmStatic
    fun cosineDistance(vector1: Expr, vector2: VectorValue): Expr =
      FunctionExpr("cosine_distance", notImplemented, vector1, vector2)

    /**
     * Calculates the Cosine distance between a vector field and a vector expression.
     *
     * @param vectorFieldName The name of the field containing the first vector.
     * @param vector The other vector (represented as an Expr) to compare against.
     * @return A new [Expr] representing the cosine distance between the two vectors.
     */
    @JvmStatic
    fun cosineDistance(vectorFieldName: String, vector: Expr): Expr =
      FunctionExpr("cosine_distance", notImplemented, vectorFieldName, vector)

    /**
     * Calculates the Cosine distance between a vector field and a vector literal.
     *
     * @param vectorFieldName The name of the field containing the first vector.
     * @param vector The other vector (as an array of doubles) to compare against.
     * @return A new [Expr] representing the cosine distance between the two vectors.
     */
    @JvmStatic
    fun cosineDistance(vectorFieldName: String, vector: DoubleArray): Expr =
      FunctionExpr("cosine_distance", notImplemented, vectorFieldName, vector(vector))

    /**
     * Calculates the Cosine distance between a vector field and a vector literal.
     *
     * @param vectorFieldName The name of the field containing the first vector.
     * @param vector The other vector (represented as an [VectorValue]) to compare against.
     * @return A new [Expr] representing the cosine distance between the two vectors.
     */
    @JvmStatic
    fun cosineDistance(vectorFieldName: String, vector: VectorValue): Expr =
      FunctionExpr("cosine_distance", notImplemented, vectorFieldName, vector)

    /**
     * Calculates the dot product distance between two vector expressions.
     *
     * @param vector1 The first vector (represented as an Expr) to compare against.
     * @param vector2 The other vector (represented as an Expr) to compare against.
     * @return A new [Expr] representing the dot product distance between the two vectors.
     */
    @JvmStatic
    fun dotProduct(vector1: Expr, vector2: Expr): Expr =
      FunctionExpr("dot_product", notImplemented, vector1, vector2)

    /**
     * Calculates the dot product distance between vector expression and a vector literal.
     *
     * @param vector1 The first vector (represented as an Expr) to compare against.
     * @param vector2 The other vector (as an array of doubles) to compare against.
     * @return A new [Expr] representing the dot product distance between the two vectors.
     */
    @JvmStatic
    fun dotProduct(vector1: Expr, vector2: DoubleArray): Expr =
      FunctionExpr("dot_product", notImplemented, vector1, vector(vector2))

    /**
     * Calculates the dot product distance between vector expression and a vector literal.
     *
     * @param vector1 The first vector (represented as an [Expr]) to compare against.
     * @param vector2 The other vector (represented as an [VectorValue]) to compare against.
     * @return A new [Expr] representing the dot product distance between the two vectors.
     */
    @JvmStatic
    fun dotProduct(vector1: Expr, vector2: VectorValue): Expr =
      FunctionExpr("dot_product", notImplemented, vector1, vector2)

    /**
     * Calculates the dot product distance between a vector field and a vector expression.
     *
     * @param vectorFieldName The name of the field containing the first vector.
     * @param vector The other vector (represented as an Expr) to compare against.
     * @return A new [Expr] representing the dot product distance between the two vectors.
     */
    @JvmStatic
    fun dotProduct(vectorFieldName: String, vector: Expr): Expr =
      FunctionExpr("dot_product", notImplemented, vectorFieldName, vector)

    /**
     * Calculates the dot product distance between vector field and a vector literal.
     *
     * @param vectorFieldName The name of the field containing the first vector.
     * @param vector The other vector (as an array of doubles) to compare against.
     * @return A new [Expr] representing the dot product distance between the two vectors.
     */
    @JvmStatic
    fun dotProduct(vectorFieldName: String, vector: DoubleArray): Expr =
      FunctionExpr("dot_product", notImplemented, vectorFieldName, vector(vector))

    /**
     * Calculates the dot product distance between a vector field and a vector literal.
     *
     * @param vectorFieldName The name of the field containing the first vector.
     * @param vector The other vector (represented as an [VectorValue]) to compare against.
     * @return A new [Expr] representing the dot product distance between the two vectors.
     */
    @JvmStatic
    fun dotProduct(vectorFieldName: String, vector: VectorValue): Expr =
      FunctionExpr("dot_product", notImplemented, vectorFieldName, vector)

    /**
     * Calculates the Euclidean distance between two vector expressions.
     *
     * @param vector1 The first vector (represented as an Expr) to compare against.
     * @param vector2 The other vector (represented as an Expr) to compare against.
     * @return A new [Expr] representing the Euclidean distance between the two vectors.
     */
    @JvmStatic
    fun euclideanDistance(vector1: Expr, vector2: Expr): Expr =
      FunctionExpr("euclidean_distance", notImplemented, vector1, vector2)

    /**
     * Calculates the Euclidean distance between vector expression and a vector literal.
     *
     * @param vector1 The first vector (represented as an Expr) to compare against.
     * @param vector2 The other vector (as an array of doubles) to compare against.
     * @return A new [Expr] representing the Euclidean distance between the two vectors.
     */
    @JvmStatic
    fun euclideanDistance(vector1: Expr, vector2: DoubleArray): Expr =
      FunctionExpr("euclidean_distance", notImplemented, vector1, vector(vector2))

    /**
     * Calculates the Euclidean distance between vector expression and a vector literal.
     *
     * @param vector1 The first vector (represented as an [Expr]) to compare against.
     * @param vector2 The other vector (represented as an [VectorValue]) to compare against.
     * @return A new [Expr] representing the Euclidean distance between the two vectors.
     */
    @JvmStatic
    fun euclideanDistance(vector1: Expr, vector2: VectorValue): Expr =
      FunctionExpr("euclidean_distance", notImplemented, vector1, vector2)

    /**
     * Calculates the Euclidean distance between a vector field and a vector expression.
     *
     * @param vectorFieldName The name of the field containing the first vector.
     * @param vector The other vector (represented as an Expr) to compare against.
     * @return A new [Expr] representing the Euclidean distance between the two vectors.
     */
    @JvmStatic
    fun euclideanDistance(vectorFieldName: String, vector: Expr): Expr =
      FunctionExpr("euclidean_distance", notImplemented, vectorFieldName, vector)

    /**
     * Calculates the Euclidean distance between a vector field and a vector literal.
     *
     * @param vectorFieldName The name of the field containing the first vector.
     * @param vector The other vector (as an array of doubles) to compare against.
     * @return A new [Expr] representing the Euclidean distance between the two vectors.
     */
    @JvmStatic
    fun euclideanDistance(vectorFieldName: String, vector: DoubleArray): Expr =
      FunctionExpr("euclidean_distance", notImplemented, vectorFieldName, vector(vector))

    /**
     * Calculates the Euclidean distance between a vector field and a vector literal.
     *
     * @param vectorFieldName The name of the field containing the first vector.
     * @param vector The other vector (represented as an [VectorValue]) to compare against.
     * @return A new [Expr] representing the Euclidean distance between the two vectors.
     */
    @JvmStatic
    fun euclideanDistance(vectorFieldName: String, vector: VectorValue): Expr =
      FunctionExpr("euclidean_distance", notImplemented, vectorFieldName, vector)

    /**
     * Creates an expression that calculates the length (dimension) of a Firestore Vector.
     *
     * @param vectorExpression The expression representing the Firestore Vector.
     * @return A new [Expr] representing the length (dimension) of the vector.
     */
    @JvmStatic
    fun vectorLength(vectorExpression: Expr): Expr =
      FunctionExpr("vector_length", notImplemented, vectorExpression)

    /**
     * Creates an expression that calculates the length (dimension) of a Firestore Vector.
     *
     * @param fieldName The name of the field containing the Firestore Vector.
     * @return A new [Expr] representing the length (dimension) of the vector.
     */
    @JvmStatic
    fun vectorLength(fieldName: String): Expr =
      FunctionExpr("vector_length", notImplemented, fieldName)

    /**
     * Creates an expression that interprets an expression as the number of microseconds since the
     * Unix epoch (1970-01-01 00:00:00 UTC) and returns a timestamp.
     *
     * @param expr The expression representing the number of microseconds since epoch.
     * @return A new [Expr] representing the timestamp.
     */
    @JvmStatic
    fun unixMicrosToTimestamp(expr: Expr): Expr =
      FunctionExpr("unix_micros_to_timestamp", evaluateUnixMicrosToTimestamp, expr)

    /**
     * Creates an expression that interprets a field's value as the number of microseconds since the
     * Unix epoch (1970-01-01 00:00:00 UTC) and returns a timestamp.
     *
     * @param fieldName The name of the field containing the number of microseconds since epoch.
     * @return A new [Expr] representing the timestamp.
     */
    @JvmStatic
    fun unixMicrosToTimestamp(fieldName: String): Expr =
      FunctionExpr("unix_micros_to_timestamp", evaluateUnixMicrosToTimestamp, fieldName)

    /**
     * Creates an expression that converts a timestamp expression to the number of microseconds
     * since the Unix epoch (1970-01-01 00:00:00 UTC).
     *
     * @param expr The expression representing the timestamp.
     * @return A new [Expr] representing the number of microseconds since epoch.
     */
    @JvmStatic
    fun timestampToUnixMicros(expr: Expr): Expr =
      FunctionExpr("timestamp_to_unix_micros", evaluateTimestampToUnixMicros, expr)

    /**
     * Creates an expression that converts a timestamp field to the number of microseconds since the
     * Unix epoch (1970-01-01 00:00:00 UTC).
     *
     * @param fieldName The name of the field that contains the timestamp.
     * @return A new [Expr] representing the number of microseconds since epoch.
     */
    @JvmStatic
    fun timestampToUnixMicros(fieldName: String): Expr =
      FunctionExpr("timestamp_to_unix_micros", evaluateTimestampToUnixMicros, fieldName)

    /**
     * Creates an expression that interprets an expression as the number of milliseconds since the
     * Unix epoch (1970-01-01 00:00:00 UTC) and returns a timestamp.
     *
     * @param expr The expression representing the number of milliseconds since epoch.
     * @return A new [Expr] representing the timestamp.
     */
    @JvmStatic
    fun unixMillisToTimestamp(expr: Expr): Expr =
      FunctionExpr("unix_millis_to_timestamp", evaluateUnixMillisToTimestamp, expr)

    /**
     * Creates an expression that interprets a field's value as the number of milliseconds since the
     * Unix epoch (1970-01-01 00:00:00 UTC) and returns a timestamp.
     *
     * @param fieldName The name of the field containing the number of milliseconds since epoch.
     * @return A new [Expr] representing the timestamp.
     */
    @JvmStatic
    fun unixMillisToTimestamp(fieldName: String): Expr =
      FunctionExpr("unix_millis_to_timestamp", evaluateUnixMillisToTimestamp, fieldName)

    /**
     * Creates an expression that converts a timestamp expression to the number of milliseconds
     * since the Unix epoch (1970-01-01 00:00:00 UTC).
     *
     * @param expr The expression representing the timestamp.
     * @return A new [Expr] representing the number of milliseconds since epoch.
     */
    @JvmStatic
    fun timestampToUnixMillis(expr: Expr): Expr =
      FunctionExpr("timestamp_to_unix_millis", evaluateTimestampToUnixMillis, expr)

    /**
     * Creates an expression that converts a timestamp field to the number of milliseconds since the
     * Unix epoch (1970-01-01 00:00:00 UTC).
     *
     * @param fieldName The name of the field that contains the timestamp.
     * @return A new [Expr] representing the number of milliseconds since epoch.
     */
    @JvmStatic
    fun timestampToUnixMillis(fieldName: String): Expr =
      FunctionExpr("timestamp_to_unix_millis", evaluateTimestampToUnixMillis, fieldName)

    /**
     * Creates an expression that interprets an expression as the number of seconds since the Unix
     * epoch (1970-01-01 00:00:00 UTC) and returns a timestamp.
     *
     * @param expr The expression representing the number of seconds since epoch.
     * @return A new [Expr] representing the timestamp.
     */
    @JvmStatic
    fun unixSecondsToTimestamp(expr: Expr): Expr =
      FunctionExpr("unix_seconds_to_timestamp", evaluateUnixSecondsToTimestamp, expr)

    /**
     * Creates an expression that interprets a field's value as the number of seconds since the Unix
     * epoch (1970-01-01 00:00:00 UTC) and returns a timestamp.
     *
     * @param fieldName The name of the field containing the number of seconds since epoch.
     * @return A new [Expr] representing the timestamp.
     */
    @JvmStatic
    fun unixSecondsToTimestamp(fieldName: String): Expr =
      FunctionExpr("unix_seconds_to_timestamp", evaluateUnixSecondsToTimestamp, fieldName)

    /**
     * Creates an expression that converts a timestamp expression to the number of seconds since the
     * Unix epoch (1970-01-01 00:00:00 UTC).
     *
     * @param expr The expression representing the timestamp.
     * @return A new [Expr] representing the number of seconds since epoch.
     */
    @JvmStatic
    fun timestampToUnixSeconds(expr: Expr): Expr =
      FunctionExpr("timestamp_to_unix_seconds", evaluateTimestampToUnixSeconds, expr)

    /**
     * Creates an expression that converts a timestamp field to the number of seconds since the Unix
     * epoch (1970-01-01 00:00:00 UTC).
     *
     * @param fieldName The name of the field that contains the timestamp.
     * @return A new [Expr] representing the number of seconds since epoch.
     */
    @JvmStatic
    fun timestampToUnixSeconds(fieldName: String): Expr =
      FunctionExpr("timestamp_to_unix_seconds", evaluateTimestampToUnixSeconds, fieldName)

    /**
     * Creates an expression that adds a specified amount of time to a timestamp.
     *
     * @param timestamp The expression representing the timestamp.
     * @param unit The expression representing the unit of time to add. Valid units include
     * "microsecond", "millisecond", "second", "minute", "hour" and "day".
     * @param amount The expression representing the amount of time to add.
     * @return A new [Expr] representing the resulting timestamp.
     */
    @JvmStatic
    fun timestampAdd(timestamp: Expr, unit: Expr, amount: Expr): Expr =
      FunctionExpr("timestamp_add", evaluateTimestampAdd, timestamp, unit, amount)

    /**
     * Creates an expression that adds a specified amount of time to a timestamp.
     *
     * @param timestamp The expression representing the timestamp.
     * @param unit The unit of time to add. Valid units include "microsecond", "millisecond",
     * "second", "minute", "hour" and "day".
     * @param amount The amount of time to add.
     * @return A new [Expr] representing the resulting timestamp.
     */
    @JvmStatic
    fun timestampAdd(timestamp: Expr, unit: String, amount: Double): Expr =
      FunctionExpr("timestamp_add", evaluateTimestampAdd, timestamp, unit, amount)

    /**
     * Creates an expression that adds a specified amount of time to a timestamp.
     *
     * @param fieldName The name of the field that contains the timestamp.
     * @param unit The expression representing the unit of time to add. Valid units include
     * "microsecond", "millisecond", "second", "minute", "hour" and "day".
     * @param amount The expression representing the amount of time to add.
     * @return A new [Expr] representing the resulting timestamp.
     */
    @JvmStatic
    fun timestampAdd(fieldName: String, unit: Expr, amount: Expr): Expr =
      FunctionExpr("timestamp_add", evaluateTimestampAdd, fieldName, unit, amount)

    /**
     * Creates an expression that adds a specified amount of time to a timestamp.
     *
     * @param fieldName The name of the field that contains the timestamp.
     * @param unit The unit of time to add. Valid units include "microsecond", "millisecond",
     * "second", "minute", "hour" and "day".
     * @param amount The amount of time to add.
     * @return A new [Expr] representing the resulting timestamp.
     */
    @JvmStatic
    fun timestampAdd(fieldName: String, unit: String, amount: Double): Expr =
      FunctionExpr("timestamp_add", evaluateTimestampAdd, fieldName, unit, amount)

    /**
     * Creates an expression that subtracts a specified amount of time to a timestamp.
     *
     * @param timestamp The expression representing the timestamp.
     * @param unit The expression representing the unit of time to subtract. Valid units include
     * "microsecond", "millisecond", "second", "minute", "hour" and "day".
     * @param amount The expression representing the amount of time to subtract.
     * @return A new [Expr] representing the resulting timestamp.
     */
    @JvmStatic
    fun timestampSub(timestamp: Expr, unit: Expr, amount: Expr): Expr =
      FunctionExpr("timestamp_sub", evaluateTimestampSub, timestamp, unit, amount)

    /**
     * Creates an expression that subtracts a specified amount of time to a timestamp.
     *
     * @param timestamp The expression representing the timestamp.
     * @param unit The unit of time to subtract. Valid units include "microsecond", "millisecond",
     * "second", "minute", "hour" and "day".
     * @param amount The amount of time to subtract.
     * @return A new [Expr] representing the resulting timestamp.
     */
    @JvmStatic
    fun timestampSub(timestamp: Expr, unit: String, amount: Double): Expr =
      FunctionExpr("timestamp_sub", evaluateTimestampSub, timestamp, unit, amount)

    /**
     * Creates an expression that subtracts a specified amount of time to a timestamp.
     *
     * @param fieldName The name of the field that contains the timestamp.
     * @param unit The unit of time to subtract. Valid units include "microsecond", "millisecond",
     * "second", "minute", "hour" and "day".
     * @param amount The amount of time to subtract.
     * @return A new [Expr] representing the resulting timestamp.
     */
    @JvmStatic
    fun timestampSub(fieldName: String, unit: Expr, amount: Expr): Expr =
      FunctionExpr("timestamp_sub", evaluateTimestampSub, fieldName, unit, amount)

    /**
     * Creates an expression that subtracts a specified amount of time to a timestamp.
     *
     * @param fieldName The name of the field that contains the timestamp.
     * @param unit The unit of time to subtract. Valid units include "microsecond", "millisecond",
     * "second", "minute", "hour" and "day".
     * @param amount The amount of time to subtract.
     * @return A new [Expr] representing the resulting timestamp.
     */
    @JvmStatic
    fun timestampSub(fieldName: String, unit: String, amount: Double): Expr =
      FunctionExpr("timestamp_sub", evaluateTimestampSub, fieldName, unit, amount)

    /**
     * Creates an expression that checks if two expressions are equal.
     *
     * @param left The first expression to compare.
     * @param right The second expression to compare to.
     * @return A new [BooleanExpr] representing the equality comparison.
     */
    @JvmStatic
    fun eq(left: Expr, right: Expr): BooleanExpr = BooleanExpr("eq", evaluateEq, left, right)

    /**
     * Creates an expression that checks if an expression is equal to a value.
     *
     * @param left The first expression to compare.
     * @param right The value to compare to.
     * @return A new [BooleanExpr] representing the equality comparison.
     */
    @JvmStatic
    fun eq(left: Expr, right: Any): BooleanExpr = BooleanExpr("eq", evaluateEq, left, right)

    /**
     * Creates an expression that checks if a field's value is equal to an expression.
     *
     * @param fieldName The field name to compare.
     * @param expression The expression to compare to.
     * @return A new [BooleanExpr] representing the equality comparison.
     */
    @JvmStatic
    fun eq(fieldName: String, expression: Expr): BooleanExpr =
      BooleanExpr("eq", evaluateEq, fieldName, expression)

    /**
     * Creates an expression that checks if a field's value is equal to another value.
     *
     * @param fieldName The field name to compare.
     * @param value The value to compare to.
     * @return A new [BooleanExpr] representing the equality comparison.
     */
    @JvmStatic
    fun eq(fieldName: String, value: Any): BooleanExpr =
      BooleanExpr("eq", evaluateEq, fieldName, value)

    /**
     * Creates an expression that checks if two expressions are not equal.
     *
     * @param left The first expression to compare.
     * @param right The second expression to compare to.
     * @return A new [BooleanExpr] representing the inequality comparison.
     */
    @JvmStatic
    fun neq(left: Expr, right: Expr): BooleanExpr = BooleanExpr("neq", evaluateNeq, left, right)

    /**
     * Creates an expression that checks if an expression is not equal to a value.
     *
     * @param left The first expression to compare.
     * @param right The value to compare to.
     * @return A new [BooleanExpr] representing the inequality comparison.
     */
    @JvmStatic
    fun neq(left: Expr, right: Any): BooleanExpr = BooleanExpr("neq", evaluateNeq, left, right)

    /**
     * Creates an expression that checks if a field's value is not equal to an expression.
     *
     * @param fieldName The field name to compare.
     * @param expression The expression to compare to.
     * @return A new [BooleanExpr] representing the inequality comparison.
     */
    @JvmStatic
    fun neq(fieldName: String, expression: Expr): BooleanExpr =
      BooleanExpr("neq", evaluateNeq, fieldName, expression)

    /**
     * Creates an expression that checks if a field's value is not equal to another value.
     *
     * @param fieldName The field name to compare.
     * @param value The value to compare to.
     * @return A new [BooleanExpr] representing the inequality comparison.
     */
    @JvmStatic
    fun neq(fieldName: String, value: Any): BooleanExpr =
      BooleanExpr("neq", evaluateNeq, fieldName, value)

    /**
     * Creates an expression that checks if the first expression is greater than the second
     * expression.
     *
     * @param left The first expression to compare.
     * @param right The second expression to compare to.
     * @return A new [BooleanExpr] representing the greater than comparison.
     */
    @JvmStatic
    fun gt(left: Expr, right: Expr): BooleanExpr = BooleanExpr("gt", evaluateGt, left, right)

    /**
     * Creates an expression that checks if an expression is greater than a value.
     *
     * @param left The first expression to compare.
     * @param right The value to compare to.
     * @return A new [BooleanExpr] representing the greater than comparison.
     */
    @JvmStatic
    fun gt(left: Expr, right: Any): BooleanExpr = BooleanExpr("gt", evaluateGt, left, right)

    /**
     * Creates an expression that checks if a field's value is greater than an expression.
     *
     * @param fieldName The field name to compare.
     * @param expression The expression to compare to.
     * @return A new [BooleanExpr] representing the greater than comparison.
     */
    @JvmStatic
    fun gt(fieldName: String, expression: Expr): BooleanExpr =
      BooleanExpr("gt", evaluateGt, fieldName, expression)

    /**
     * Creates an expression that checks if a field's value is greater than another value.
     *
     * @param fieldName The field name to compare.
     * @param value The value to compare to.
     * @return A new [BooleanExpr] representing the greater than comparison.
     */
    @JvmStatic
    fun gt(fieldName: String, value: Any): BooleanExpr =
      BooleanExpr("gt", evaluateGt, fieldName, value)

    /**
     * Creates an expression that checks if the first expression is greater than or equal to the
     * second expression.
     *
     * @param left The first expression to compare.
     * @param right The second expression to compare to.
     * @return A new [BooleanExpr] representing the greater than or equal to comparison.
     */
    @JvmStatic
    fun gte(left: Expr, right: Expr): BooleanExpr = BooleanExpr("gte", evaluateGte, left, right)

    /**
     * Creates an expression that checks if an expression is greater than or equal to a value.
     *
     * @param left The first expression to compare.
     * @param right The value to compare to.
     * @return A new [BooleanExpr] representing the greater than or equal to comparison.
     */
    @JvmStatic
    fun gte(left: Expr, right: Any): BooleanExpr = BooleanExpr("gte", evaluateGte, left, right)

    /**
     * Creates an expression that checks if a field's value is greater than or equal to an
     * expression.
     *
     * @param fieldName The field name to compare.
     * @param expression The expression to compare to.
     * @return A new [BooleanExpr] representing the greater than or equal to comparison.
     */
    @JvmStatic
    fun gte(fieldName: String, expression: Expr): BooleanExpr =
      BooleanExpr("gte", evaluateGte, fieldName, expression)

    /**
     * Creates an expression that checks if a field's value is greater than or equal to another
     * value.
     *
     * @param fieldName The field name to compare.
     * @param value The value to compare to.
     * @return A new [BooleanExpr] representing the greater than or equal to comparison.
     */
    @JvmStatic
    fun gte(fieldName: String, value: Any): BooleanExpr =
      BooleanExpr("gte", evaluateGte, fieldName, value)

    /**
     * Creates an expression that checks if the first expression is less than the second expression.
     *
     * @param left The first expression to compare.
     * @param right The second expression to compare to.
     * @return A new [BooleanExpr] representing the less than comparison.
     */
    @JvmStatic
    fun lt(left: Expr, right: Expr): BooleanExpr = BooleanExpr("lt", evaluateLt, left, right)

    /**
     * Creates an expression that checks if an expression is less than a value.
     *
     * @param left The first expression to compare.
     * @param right The value to compare to.
     * @return A new [BooleanExpr] representing the less than comparison.
     */
    @JvmStatic
    fun lt(left: Expr, right: Any): BooleanExpr = BooleanExpr("lt", evaluateLt, left, right)

    /**
     * Creates an expression that checks if a field's value is less than an expression.
     *
     * @param fieldName The field name to compare.
     * @param expression The expression to compare to.
     * @return A new [BooleanExpr] representing the less than comparison.
     */
    @JvmStatic
    fun lt(fieldName: String, expression: Expr): BooleanExpr =
      BooleanExpr("lt", evaluateLt, fieldName, expression)

    /**
     * Creates an expression that checks if a field's value is less than another value.
     *
     * @param fieldName The field name to compare.
     * @param value The value to compare to.
     * @return A new [BooleanExpr] representing the less than comparison.
     */
    @JvmStatic
    fun lt(fieldName: String, value: Any): BooleanExpr =
      BooleanExpr("lt", evaluateLt, fieldName, value)

    /**
     * Creates an expression that checks if the first expression is less than or equal to the second
     * expression.
     *
     * @param left The first expression to compare.
     * @param right The second expression to compare to.
     * @return A new [BooleanExpr] representing the less than or equal to comparison.
     */
    @JvmStatic
    fun lte(left: Expr, right: Expr): BooleanExpr = BooleanExpr("lte", evaluateLte, left, right)

    /**
     * Creates an expression that checks if an expression is less than or equal to a value.
     *
     * @param left The first expression to compare.
     * @param right The value to compare to.
     * @return A new [BooleanExpr] representing the less than or equal to comparison.
     */
    @JvmStatic
    fun lte(left: Expr, right: Any): BooleanExpr = BooleanExpr("lte", evaluateLte, left, right)

    /**
     * Creates an expression that checks if a field's value is less than or equal to an expression.
     *
     * @param fieldName The field name to compare.
     * @param expression The expression to compare to.
     * @return A new [BooleanExpr] representing the less than or equal to comparison.
     */
    @JvmStatic
    fun lte(fieldName: String, expression: Expr): BooleanExpr =
      BooleanExpr("lte", evaluateLte, fieldName, expression)

    /**
     * Creates an expression that checks if a field's value is less than or equal to another value.
     *
     * @param fieldName The field name to compare.
     * @param value The value to compare to.
     * @return A new [BooleanExpr] representing the less than or equal to comparison.
     */
    @JvmStatic
    fun lte(fieldName: String, value: Any): BooleanExpr =
      BooleanExpr("lte", evaluateLte, fieldName, value)

    /**
     * Creates an expression that concatenates an array with other arrays.
     *
     * @param firstArray The first array expression to concatenate to.
     * @param secondArray An expression that evaluates to array to concatenate.
     * @param otherArrays Optional additional array expressions or array literals to concatenate.
     * @return A new [Expr] representing the arrayConcat operation.
     */
    @JvmStatic
    fun arrayConcat(firstArray: Expr, secondArray: Expr, vararg otherArrays: Any): Expr =
      FunctionExpr("array_concat", notImplemented, firstArray, secondArray, *otherArrays)

    /**
     * Creates an expression that concatenates an array with other arrays.
     *
     * @param firstArray The first array expression to concatenate to.
     * @param secondArray An array expression or array literal to concatenate.
     * @param otherArrays Optional additional array expressions or array literals to concatenate.
     * @return A new [Expr] representing the arrayConcat operation.
     */
    @JvmStatic
    fun arrayConcat(firstArray: Expr, secondArray: Any, vararg otherArrays: Any): Expr =
      FunctionExpr("array_concat", notImplemented, firstArray, secondArray, *otherArrays)

    /**
     * Creates an expression that concatenates a field's array value with other arrays.
     *
     * @param firstArrayField The name of field that contains first array to concatenate to.
     * @param secondArray An expression that evaluates to array to concatenate.
     * @param otherArrays Optional additional array expressions or array literals to concatenate.
     * @return A new [Expr] representing the arrayConcat operation.
     */
    @JvmStatic
    fun arrayConcat(firstArrayField: String, secondArray: Expr, vararg otherArrays: Any): Expr =
      FunctionExpr("array_concat", notImplemented, firstArrayField, secondArray, *otherArrays)

    /**
     * Creates an expression that concatenates a field's array value with other arrays.
     *
     * @param firstArrayField The name of field that contains first array to concatenate to.
     * @param secondArray An array expression or array literal to concatenate.
     * @param otherArrays Optional additional array expressions or array literals to concatenate.
     * @return A new [Expr] representing the arrayConcat operation.
     */
    @JvmStatic
    fun arrayConcat(firstArrayField: String, secondArray: Any, vararg otherArrays: Any): Expr =
      FunctionExpr("array_concat", notImplemented, firstArrayField, secondArray, *otherArrays)

    /**
     * Reverses the order of elements in the [array].
     *
     * @param array The array expression to reverse.
     * @return A new [Expr] representing the arrayReverse operation.
     */
    @JvmStatic
    fun arrayReverse(array: Expr): Expr = FunctionExpr("array_reverse", notImplemented, array)

    /**
     * Reverses the order of elements in the array field.
     *
     * @param arrayFieldName The name of field that contains the array to reverse.
     * @return A new [Expr] representing the arrayReverse operation.
     */
    @JvmStatic
    fun arrayReverse(arrayFieldName: String): Expr =
      FunctionExpr("array_reverse", notImplemented, arrayFieldName)

    /**
     * Creates an expression that checks if the array contains a specific [element].
     *
     * @param array The array expression to check.
     * @param element The element to search for in the array.
     * @return A new [BooleanExpr] representing the arrayContains operation.
     */
    @JvmStatic
    fun arrayContains(array: Expr, element: Expr): BooleanExpr =
      BooleanExpr("array_contains", evaluateArrayContains, array, element)

    /**
     * Creates an expression that checks if the array field contains a specific [element].
     *
     * @param arrayFieldName The name of field that contains array to check.
     * @param element The element to search for in the array.
     * @return A new [BooleanExpr] representing the arrayContains operation.
     */
    @JvmStatic
    fun arrayContains(arrayFieldName: String, element: Expr) =
      BooleanExpr("array_contains", evaluateArrayContains, arrayFieldName, element)

    /**
     * Creates an expression that checks if the [array] contains a specific [element].
     *
     * @param array The array expression to check.
     * @param element The element to search for in the array.
     * @return A new [BooleanExpr] representing the arrayContains operation.
     */
    @JvmStatic
    fun arrayContains(array: Expr, element: Any): BooleanExpr =
      BooleanExpr("array_contains", evaluateArrayContains, array, element)

    /**
     * Creates an expression that checks if the array field contains a specific [element].
     *
     * @param arrayFieldName The name of field that contains array to check.
     * @param element The element to search for in the array.
     * @return A new [BooleanExpr] representing the arrayContains operation.
     */
    @JvmStatic
    fun arrayContains(arrayFieldName: String, element: Any) =
      BooleanExpr("array_contains", evaluateArrayContains, arrayFieldName, element)

    /**
     * Creates an expression that checks if [array] contains all the specified [values].
     *
     * @param array The array expression to check.
     * @param values The elements to check for in the array.
     * @return A new [BooleanExpr] representing the arrayContainsAll operation.
     */
    @JvmStatic
    fun arrayContainsAll(array: Expr, values: List<Any>) =
      arrayContainsAll(array, ListOfExprs(toArrayOfExprOrConstant(values)))

    /**
     * Creates an expression that checks if [array] contains all elements of [arrayExpression].
     *
     * @param array The array expression to check.
     * @param arrayExpression The elements to check for in the array.
     * @return A new [BooleanExpr] representing the arrayContainsAll operation.
     */
    @JvmStatic
    fun arrayContainsAll(array: Expr, arrayExpression: Expr) =
      BooleanExpr("array_contains_all", notImplemented, array, arrayExpression)

    /**
     * Creates an expression that checks if array field contains all the specified [values].
     *
     * @param arrayFieldName The name of field that contains array to check.
     * @param values The elements to check for in the array.
     * @return A new [BooleanExpr] representing the arrayContainsAll operation.
     */
    @JvmStatic
    fun arrayContainsAll(arrayFieldName: String, values: List<Any>) =
      BooleanExpr(
        "array_contains_all",
        notImplemented,
        arrayFieldName,
        ListOfExprs(toArrayOfExprOrConstant(values))
      )

    /**
     * Creates an expression that checks if array field contains all elements of [arrayExpression].
     *
     * @param arrayFieldName The name of field that contains array to check.
     * @param arrayExpression The elements to check for in the array.
     * @return A new [BooleanExpr] representing the arrayContainsAll operation.
     */
    @JvmStatic
    fun arrayContainsAll(arrayFieldName: String, arrayExpression: Expr) =
      BooleanExpr("array_contains_all", notImplemented, arrayFieldName, arrayExpression)

    /**
     * Creates an expression that checks if [array] contains any of the specified [values].
     *
     * @param array The array expression to check.
     * @param values The elements to check for in the array.
     * @return A new [BooleanExpr] representing the arrayContainsAny operation.
     */
    @JvmStatic
    fun arrayContainsAny(array: Expr, values: List<Any>) =
      BooleanExpr(
        "array_contains_any",
        evaluateArrayContainsAny,
        array,
        ListOfExprs(toArrayOfExprOrConstant(values))
      )

    /**
     * Creates an expression that checks if [array] contains any elements of [arrayExpression].
     *
     * @param array The array expression to check.
     * @param arrayExpression The elements to check for in the array.
     * @return A new [BooleanExpr] representing the arrayContainsAny operation.
     */
    @JvmStatic
    fun arrayContainsAny(array: Expr, arrayExpression: Expr) =
      BooleanExpr("array_contains_any", evaluateArrayContainsAny, array, arrayExpression)

    /**
     * Creates an expression that checks if array field contains any of the specified [values].
     *
     * @param arrayFieldName The name of field that contains array to check.
     * @param values The elements to check for in the array.
     * @return A new [BooleanExpr] representing the arrayContainsAny operation.
     */
    @JvmStatic
    fun arrayContainsAny(arrayFieldName: String, values: List<Any>) =
      BooleanExpr(
        "array_contains_any",
        evaluateArrayContainsAny,
        arrayFieldName,
        ListOfExprs(toArrayOfExprOrConstant(values))
      )

    /**
     * Creates an expression that checks if array field contains any elements of [arrayExpression].
     *
     * @param arrayFieldName The name of field that contains array to check.
     * @param arrayExpression The elements to check for in the array.
     * @return A new [BooleanExpr] representing the arrayContainsAny operation.
     */
    @JvmStatic
    fun arrayContainsAny(arrayFieldName: String, arrayExpression: Expr) =
      BooleanExpr("array_contains_any", evaluateArrayContainsAny, arrayFieldName, arrayExpression)

    /**
     * Creates an expression that calculates the length of an [array] expression.
     *
     * @param array The array expression to calculate the length of.
     * @return A new [Expr] representing the length of the array.
     */
    @JvmStatic
    fun arrayLength(array: Expr): Expr = FunctionExpr("array_length", evaluateArrayLength, array)

    /**
     * Creates an expression that calculates the length of an array field.
     *
     * @param arrayFieldName The name of the field containing an array to calculate the length of.
     * @return A new [Expr] representing the length of the array.
     */
    @JvmStatic
    fun arrayLength(arrayFieldName: String): Expr =
      FunctionExpr("array_length", evaluateArrayLength, arrayFieldName)

    /**
     * Creates an expression that indexes into an array from the beginning or end and return the
     * element. If the offset exceeds the array length, an error is returned. A negative offset,
     * starts from the end.
     *
     * @param array An [Expr] evaluating to an array.
     * @param offset An Expr evaluating to the index of the element to return.
     * @return A new [Expr] representing the arrayOffset operation.
     */
    @JvmStatic
    fun arrayOffset(array: Expr, offset: Expr): Expr =
      FunctionExpr("array_offset", notImplemented, array, offset)

    /**
     * Creates an expression that indexes into an array from the beginning or end and return the
     * element. If the offset exceeds the array length, an error is returned. A negative offset,
     * starts from the end.
     *
     * @param array An [Expr] evaluating to an array.
     * @param offset The index of the element to return.
     * @return A new [Expr] representing the arrayOffset operation.
     */
    @JvmStatic
    fun arrayOffset(array: Expr, offset: Int): Expr =
      FunctionExpr("array_offset", notImplemented, array, constant(offset))

    /**
     * Creates an expression that indexes into an array from the beginning or end and return the
     * element. If the offset exceeds the array length, an error is returned. A negative offset,
     * starts from the end.
     *
     * @param arrayFieldName The name of an array field.
     * @param offset An Expr evaluating to the index of the element to return.
     * @return A new [Expr] representing the arrayOffset operation.
     */
    @JvmStatic
    fun arrayOffset(arrayFieldName: String, offset: Expr): Expr =
      FunctionExpr("array_offset", notImplemented, arrayFieldName, offset)

    /**
     * Creates an expression that indexes into an array from the beginning or end and return the
     * element. If the offset exceeds the array length, an error is returned. A negative offset,
     * starts from the end.
     *
     * @param arrayFieldName The name of an array field.
     * @param offset The index of the element to return.
     * @return A new [Expr] representing the arrayOffset operation.
     */
    @JvmStatic
    fun arrayOffset(arrayFieldName: String, offset: Int): Expr =
      FunctionExpr("array_offset", notImplemented, arrayFieldName, constant(offset))

    /**
     * Creates a conditional expression that evaluates to a [thenExpr] expression if a condition is
     * true or an [elseExpr] expression if the condition is false.
     *
     * @param condition The condition to evaluate.
     * @param thenExpr The expression to evaluate if the condition is true.
     * @param elseExpr The expression to evaluate if the condition is false.
     * @return A new [Expr] representing the conditional operation.
     */
    @JvmStatic
    fun cond(condition: BooleanExpr, thenExpr: Expr, elseExpr: Expr): Expr =
      FunctionExpr("cond", notImplemented, condition, thenExpr, elseExpr)

    /**
     * Creates a conditional expression that evaluates to a [thenValue] if a condition is true or an
     * [elseValue] if the condition is false.
     *
     * @param condition The condition to evaluate.
     * @param thenValue Value if the condition is true.
     * @param elseValue Value if the condition is false.
     * @return A new [Expr] representing the conditional operation.
     */
    @JvmStatic
    fun cond(condition: BooleanExpr, thenValue: Any, elseValue: Any): Expr =
      FunctionExpr("cond", notImplemented, condition, thenValue, elseValue)

    /**
     * Creates an expression that checks if a field exists.
     *
     * @param value An expression evaluates to the name of the field to check.
     * @return A new [Expr] representing the exists check.
     */
    @JvmStatic fun exists(value: Expr): BooleanExpr = BooleanExpr("exists", evaluateExists, value)

    /**
     * Creates an expression that checks if a field exists.
     *
     * @param fieldName The field name to check.
     * @return A new [Expr] representing the exists check.
     */
    @JvmStatic
    fun exists(fieldName: String): BooleanExpr = BooleanExpr("exists", evaluateExists, fieldName)

    /**
     * Creates an expression that returns the [catchExpr] argument if there is an error, else return
     * the result of the [tryExpr] argument evaluation.
     *
     * @param tryExpr The try expression.
     * @param catchExpr The catch expression that will be evaluated and returned if the [tryExpr]
     * produces an error.
     * @return A new [Expr] representing the ifError operation.
     */
    @JvmStatic
    fun ifError(tryExpr: Expr, catchExpr: Expr): Expr =
      FunctionExpr("if_error", notImplemented, tryExpr, catchExpr)

    /**
     * Creates an expression that returns the [catchExpr] argument if there is an error, else return
     * the result of the [tryExpr] argument evaluation.
     *
     * This overload will return [BooleanExpr] when both parameters are also [BooleanExpr].
     *
     * @param tryExpr The try boolean expression.
     * @param catchExpr The catch boolean expression that will be evaluated and returned if the [tryExpr]
     * produces an error.
     * @return A new [BooleanExpr] representing the ifError operation.
     */
    @JvmStatic
    fun ifError(tryExpr: BooleanExpr, catchExpr: BooleanExpr): BooleanExpr = BooleanExpr("if_error", tryExpr, catchExpr)

    /**
     * Creates an expression that returns the [catchValue] argument if there is an error, else
     * return the result of the [tryExpr] argument evaluation.
     *
     * @param tryExpr The try expression.
     * @param catchValue The value that will be returned if the [tryExpr] produces an error.
     * @return A new [Expr] representing the ifError operation.
     */
    @JvmStatic
    fun ifError(tryExpr: Expr, catchValue: Any): Expr =
      FunctionExpr("if_error", notImplemented, tryExpr, catchValue)

    /**
     * Creates an expression that returns the document ID from a path.
     *
     * @param documentPath An expression the evaluates to document path.
     * @return A new [Expr] representing the documentId operation.
     */
    @JvmStatic
    fun documentId(documentPath: Expr): Expr =
      FunctionExpr("document_id", notImplemented, documentPath)

    /**
     * Creates an expression that returns the document ID from a path.
     *
     * @param documentPath The string representation of the document path.
     * @return A new [Expr] representing the documentId operation.
     */
    @JvmStatic fun documentId(documentPath: String): Expr = documentId(constant(documentPath))

    /**
     * Creates an expression that returns the document ID from a [DocumentReference].
     *
     * @param docRef The [DocumentReference].
     * @return A new [Expr] representing the documentId operation.
     */
    @JvmStatic fun documentId(docRef: DocumentReference): Expr = documentId(constant(docRef))
  }

  /**
   * Creates an expression that applies a bitwise AND operation with other expression.
   *
   * @param bitsOther An expression that returns bits when evaluated.
   * @return A new [Expr] representing the bitwise AND operation.
   */
  fun bitAnd(bitsOther: Expr): Expr = Companion.bitAnd(this, bitsOther)

  /**
   * Creates an expression that applies a bitwise AND operation with a constant.
   *
   * @param bitsOther A constant byte array.
   * @return A new [Expr] representing the bitwise AND operation.
   */
  fun bitAnd(bitsOther: ByteArray): Expr = Companion.bitAnd(this, bitsOther)

  /**
   * Creates an expression that applies a bitwise OR operation with other expression.
   *
   * @param bitsOther An expression that returns bits when evaluated.
   * @return A new [Expr] representing the bitwise OR operation.
   */
  fun bitOr(bitsOther: Expr): Expr = Companion.bitOr(this, bitsOther)

  /**
   * Creates an expression that applies a bitwise OR operation with a constant.
   *
   * @param bitsOther A constant byte array.
   * @return A new [Expr] representing the bitwise OR operation.
   */
  fun bitOr(bitsOther: ByteArray): Expr = Companion.bitOr(this, bitsOther)

  /**
   * Creates an expression that applies a bitwise XOR operation with an expression.
   *
   * @param bitsOther An expression that returns bits when evaluated.
   * @return A new [Expr] representing the bitwise XOR operation.
   */
  fun bitXor(bitsOther: Expr): Expr = Companion.bitXor(this, bitsOther)

  /**
   * Creates an expression that applies a bitwise XOR operation with a constant.
   *
   * @param bitsOther A constant byte array.
   * @return A new [Expr] representing the bitwise XOR operation.
   */
  fun bitXor(bitsOther: ByteArray): Expr = Companion.bitXor(this, bitsOther)

  /**
   * Creates an expression that applies a bitwise NOT operation to this expression.
   *
   * @return A new [Expr] representing the bitwise NOT operation.
   */
  fun bitNot(): Expr = Companion.bitNot(this)

  /**
   * Creates an expression that applies a bitwise left shift operation with an expression.
   *
   * @param numberExpr The number of bits to shift.
   * @return A new [Expr] representing the bitwise left shift operation.
   */
  fun bitLeftShift(numberExpr: Expr): Expr = Companion.bitLeftShift(this, numberExpr)

  /**
   * Creates an expression that applies a bitwise left shift operation with a constant.
   *
   * @param number The number of bits to shift.
   * @return A new [Expr] representing the bitwise left shift operation.
   */
  fun bitLeftShift(number: Int): Expr = Companion.bitLeftShift(this, number)

  /**
   * Creates an expression that applies a bitwise right shift operation with an expression.
   *
   * @param numberExpr The number of bits to shift.
   * @return A new [Expr] representing the bitwise right shift operation.
   */
  fun bitRightShift(numberExpr: Expr): Expr = Companion.bitRightShift(this, numberExpr)

  /**
   * Creates an expression that applies a bitwise right shift operation with a constant.
   *
   * @param number The number of bits to shift.
   * @return A new [Expr] representing the bitwise right shift operation.
   */
  fun bitRightShift(number: Int): Expr = Companion.bitRightShift(this, number)

  /**
   * Assigns an alias to this expression.
   *
   * Aliases are useful for renaming fields in the output of a stage or for giving meaningful names
   * to calculated values.
   *
   * @param alias The alias to assign to this expression.
   * @return A new [Selectable] (typically an [ExprWithAlias]) that wraps this expression and
   * associates it with the provided alias.
   */
  open fun alias(alias: String) = ExprWithAlias(alias, this)

  /**
   * Creates an expression that returns the document ID from this path expression.
   *
   * @return A new [Expr] representing the documentId operation.
   */
  fun documentId(): Expr = Companion.documentId(this)

  /**
   * Creates an expression that adds this numeric expression to another numeric expression.
   *
   * @param second Numeric expression to add.
   * @return A new [Expr] representing the addition operation.
   */
  fun add(second: Expr): Expr = Companion.add(this, second)

  /**
   * Creates an expression that adds this numeric expression to a constants.
   *
   * @param second Constant to add.
   * @return A new [Expr] representing the addition operation.
   */
  fun add(second: Number): Expr = Companion.add(this, second)

  /**
   * Creates an expression that subtracts a constant from this numeric expression.
   *
   * @param subtrahend Numeric expression to subtract.
   * @return A new [Expr] representing the subtract operation.
   */
  fun subtract(subtrahend: Expr): Expr = Companion.subtract(this, subtrahend)

  /**
   * Creates an expression that subtracts a numeric expressions from this numeric expression.
   *
   * @param subtrahend Constant to subtract.
   * @return A new [Expr] representing the subtract operation.
   */
  fun subtract(subtrahend: Number): Expr = Companion.subtract(this, subtrahend)

  /**
   * Creates an expression that multiplies this numeric expression with another numeric expression.
   *
   * @param second Numeric expression to multiply.
   * @return A new [Expr] representing the multiplication operation.
   */
  fun multiply(second: Expr): Expr = Companion.multiply(this, second)

  /**
   * Creates an expression that multiplies this numeric expression with a constant.
   *
   * @param second Constant to multiply.
   * @return A new [Expr] representing the multiplication operation.
   */
  fun multiply(second: Number): Expr = Companion.multiply(this, second)

  /**
   * Creates an expression that divides this numeric expression by another numeric expression.
   *
   * @param divisor Numeric expression to divide this numeric expression by.
   * @return A new [Expr] representing the division operation.
   */
  fun divide(divisor: Expr): Expr = Companion.divide(this, divisor)

  /**
   * Creates an expression that divides this numeric expression by a constant.
   *
   * @param divisor Constant to divide this expression by.
   * @return A new [Expr] representing the division operation.
   */
  fun divide(divisor: Number): Expr = Companion.divide(this, divisor)

  /**
   * Creates an expression that calculates the modulo (remainder) of dividing this numeric
   * expressions by another numeric expression.
   *
   * @param divisor The numeric expression to divide this expression by.
   * @return A new [Expr] representing the modulo operation.
   */
  fun mod(divisor: Expr): Expr = Companion.mod(this, divisor)

  /**
   * Creates an expression that calculates the modulo (remainder) of dividing this numeric
   * expressions by a constant.
   *
   * @param divisor The constant to divide this expression by.
   * @return A new [Expr] representing the modulo operation.
   */
  fun mod(divisor: Number): Expr = Companion.mod(this, divisor)

  /**
   * Creates an expression that rounds this numeric expression to nearest integer.
   *
   * Rounds away from zero in halfway cases.
   *
   * @return A new [Expr] representing an integer result from the round operation.
   */
  fun round(): Expr = Companion.round(this)

  /**
   * Creates an expression that rounds off this numeric expression to [decimalPlace] decimal places
   * if [decimalPlace] is positive, rounds off digits to the left of the decimal point if
   * [decimalPlace] is negative. Rounds away from zero in halfway cases.
   *
   * @param decimalPlace The number of decimal places to round.
   * @return A new [Expr] representing the round operation.
   */
  fun roundToPrecision(decimalPlace: Int): Expr = Companion.roundToPrecision(this, decimalPlace)

  /**
   * Creates an expression that rounds off this numeric expression to [decimalPlace] decimal places
   * if [decimalPlace] is positive, rounds off digits to the left of the decimal point if
   * [decimalPlace] is negative. Rounds away from zero in halfway cases.
   *
   * @param decimalPlace The number of decimal places to round.
   * @return A new [Expr] representing the round operation.
   */
  fun roundToPrecision(decimalPlace: Expr): Expr = Companion.roundToPrecision(this, decimalPlace)

  /**
   * Creates an expression that returns the smalled integer that isn't less than this numeric
   * expression.
   *
   * @return A new [Expr] representing an integer result from the ceil operation.
   */
  fun ceil(): Expr = Companion.ceil(this)

  /**
   * Creates an expression that returns the largest integer that isn't less than this numeric
   * expression.
   *
   * @return A new [Expr] representing an integer result from the floor operation.
   */
  fun floor(): Expr = Companion.floor(this)

  /**
   * Creates an expression that returns this numeric expression raised to the power of the
   * [exponent]. Returns infinity on overflow and zero on underflow.
   *
   * @param exponent The numeric power to raise this numeric expression.
   * @return A new [Expr] representing a numeric result from raising this numeric expression to the
   * power of [exponent].
   */
  fun pow(exponent: Number): Expr = Companion.pow(this, exponent)

  /**
   * Creates an expression that returns this numeric expression raised to the power of the
   * [exponent]. Returns infinity on overflow and zero on underflow.
   *
   * @param exponent The numeric power to raise this numeric expression.
   * @return A new [Expr] representing a numeric result from raising this numeric expression to the
   * power of [exponent].
   */
  fun pow(exponent: Expr): Expr = Companion.pow(this, exponent)

  /**
   * Creates an expression that returns the square root of this numeric expression.
   *
   * @return A new [Expr] representing the numeric result of the square root operation.
   */
  fun sqrt(): Expr = Companion.sqrt(this)

  /**
   * Creates an expression that checks if this expression, when evaluated, is equal to any of the
   * provided [values].
   *
   * @param values The values to check against.
   * @return A new [BooleanExpr] representing the 'IN' comparison.
   */
  fun eqAny(values: List<Any>): BooleanExpr = Companion.eqAny(this, values)

  /**
   * Creates an expression that checks if this expression, when evaluated, is equal to any of the
   * elements of [arrayExpression].
   *
   * @param arrayExpression An expression that evaluates to an array, whose elements to check for
   * equality to the input.
   * @return A new [BooleanExpr] representing the 'IN' comparison.
   */
  fun eqAny(arrayExpression: Expr): BooleanExpr = Companion.eqAny(this, arrayExpression)

  /**
   * Creates an expression that checks if this expression, when evaluated, is not equal to all the
   * provided [values].
   *
   * @param values The values to check against.
   * @return A new [BooleanExpr] representing the 'NOT IN' comparison.
   */
  fun notEqAny(values: List<Any>): BooleanExpr = Companion.notEqAny(this, values)

  /**
   * Creates an expression that checks if this expression, when evaluated, is not equal to all the
   * elements of [arrayExpression].
   *
   * @param arrayExpression An expression that evaluates to an array, whose elements to check for
   * equality to the input.
   * @return A new [BooleanExpr] representing the 'NOT IN' comparison.
   */
  fun notEqAny(arrayExpression: Expr): BooleanExpr = Companion.notEqAny(this, arrayExpression)

  /**
   * Creates an expression that returns true if yhe result of this expression is absent. Otherwise,
   * returns false even if the value is null.
   *
   * @return A new [BooleanExpr] representing the isAbsent operation.
   */
  fun isAbsent(): BooleanExpr = Companion.isAbsent(this)

  /**
   * Creates an expression that checks if this expression evaluates to 'NaN' (Not a Number).
   *
   * @return A new [BooleanExpr] representing the isNan operation.
   */
  fun isNan(): BooleanExpr = Companion.isNan(this)

  /**
   * Creates an expression that checks if the results of this expression is NOT 'NaN' (Not a
   * Number).
   *
   * @return A new [BooleanExpr] representing the isNotNan operation.
   */
  fun isNotNan(): BooleanExpr = Companion.isNotNan(this)

  /**
   * Creates an expression that checks if tbe result of this expression is null.
   *
   * @return A new [BooleanExpr] representing the isNull operation.
   */
  fun isNull(): BooleanExpr = Companion.isNull(this)

  /**
   * Creates an expression that checks if tbe result of this expression is not null.
   *
   * @return A new [BooleanExpr] representing the isNotNull operation.
   */
  fun isNotNull(): BooleanExpr = Companion.isNotNull(this)

  /**
   * Creates an expression that replaces the first occurrence of a substring within this string
   * expression.
   *
   * @param find The expression representing the substring to search for in this expressions.
   * @param replace The expression representing the replacement for the first occurrence of [find].
   * @return A new [Expr] representing the string with the first occurrence replaced.
   */
  fun replaceFirst(find: Expr, replace: Expr) = Companion.replaceFirst(this, find, replace)

  /**
   * Creates an expression that replaces the first occurrence of a substring within this string
   * expression.
   *
   * @param find The substring to search for in this string expression.
   * @param replace The replacement for the first occurrence of [find] with.
   * @return A new [Expr] representing the string with the first occurrence replaced.
   */
  fun replaceFirst(find: String, replace: String) = Companion.replaceFirst(this, find, replace)

  /**
   * Creates an expression that replaces all occurrences of a substring within this string
   * expression.
   *
   * @param find The expression representing the substring to search for in this string expression.
   * @param replace The expression representing the replacement for all occurrences of [find].
   * @return A new [Expr] representing the string with all occurrences replaced.
   */
  fun replaceAll(find: Expr, replace: Expr) = Companion.replaceAll(this, find, replace)

  /**
   * Creates an expression that replaces all occurrences of a substring within this string
   * expression.
   *
   * @param find The substring to search for in this string expression.
   * @param replace The replacement for all occurrences of [find] with.
   * @return A new [Expr] representing the string with all occurrences replaced.
   */
  fun replaceAll(find: String, replace: String) = Companion.replaceAll(this, find, replace)

  /**
   * Creates an expression that calculates the character length of this string expression in UTF8.
   *
   * @return A new [Expr] representing the charLength operation.
   */
  fun charLength(): Expr = Companion.charLength(this)

  /**
   * Creates an expression that calculates the length of a string in UTF-8 bytes, or just the length
   * of a Blob.
   *
   * @return A new [Expr] representing the length of the string in bytes.
   */
  fun byteLength(): Expr = Companion.byteLength(this)

  /**
   * Creates an expression that performs a case-sensitive wildcard string comparison.
   *
   * @param pattern The pattern to search for. You can use "%" as a wildcard character.
   * @return A new [BooleanExpr] representing the like operation.
   */
  fun like(pattern: Expr): BooleanExpr = Companion.like(this, pattern)

  /**
   * Creates an expression that performs a case-sensitive wildcard string comparison.
   *
   * @param pattern The pattern to search for. You can use "%" as a wildcard character.
   * @return A new [BooleanExpr] representing the like operation.
   */
  fun like(pattern: String): BooleanExpr = Companion.like(this, pattern)

  /**
   * Creates an expression that checks if this string expression contains a specified regular
   * expression as a substring.
   *
   * @param pattern The regular expression to use for the search.
   * @return A new [BooleanExpr] representing the contains regular expression comparison.
   */
  fun regexContains(pattern: Expr): BooleanExpr = Companion.regexContains(this, pattern)

  /**
   * Creates an expression that checks if this string expression contains a specified regular
   * expression as a substring.
   *
   * @param pattern The regular expression to use for the search.
   * @return A new [BooleanExpr] representing the contains regular expression comparison.
   */
  fun regexContains(pattern: String): BooleanExpr = Companion.regexContains(this, pattern)

  /**
   * Creates an expression that checks if this string expression matches a specified regular
   * expression.
   *
   * @param pattern The regular expression to use for the match.
   * @return A new [BooleanExpr] representing the regular expression match comparison.
   */
  fun regexMatch(pattern: Expr): BooleanExpr = Companion.regexMatch(this, pattern)

  /**
   * Creates an expression that checks if this string expression matches a specified regular
   * expression.
   *
   * @param pattern The regular expression to use for the match.
   * @return A new [BooleanExpr] representing the regular expression match comparison.
   */
  fun regexMatch(pattern: String): BooleanExpr = Companion.regexMatch(this, pattern)

  /**
   * Creates an expression that returns the largest value between multiple input expressions or
   * literal values. Based on Firestore's value type ordering.
   *
   * @param others Expressions or literals.
   * @return A new [Expr] representing the logical maximum operation.
   */
  fun logicalMaximum(vararg others: Expr): Expr = Companion.logicalMaximum(this, *others)

  /**
   * Creates an expression that returns the largest value between multiple input expressions or
   * literal values. Based on Firestore's value type ordering.
   *
   * @param others Expressions or literals.
   * @return A new [Expr] representing the logical maximum operation.
   */
  fun logicalMaximum(vararg others: Any): Expr = Companion.logicalMaximum(this, *others)

  /**
   * Creates an expression that returns the smallest value between multiple input expressions or
   * literal values. Based on Firestore's value type ordering.
   *
   * @param others Expressions or literals.
   * @return A new [Expr] representing the logical minimum operation.
   */
  fun logicalMinimum(vararg others: Expr): Expr = Companion.logicalMinimum(this, *others)

  /**
   * Creates an expression that returns the smallest value between multiple input expressions or
   * literal values. Based on Firestore's value type ordering.
   *
   * @param others Expressions or literals.
   * @return A new [Expr] representing the logical minimum operation.
   */
  fun logicalMinimum(vararg others: Any): Expr = Companion.logicalMinimum(this, *others)

  /**
   * Creates an expression that reverses this string expression.
   *
   * @return A new [Expr] representing the reversed string.
   */
  fun reverse(): Expr = Companion.reverse(this)

  /**
   * Creates an expression that checks if this string expression contains a specified substring.
   *
   * @param substring The expression representing the substring to search for.
   * @return A new [BooleanExpr] representing the contains comparison.
   */
  fun strContains(substring: Expr): BooleanExpr = Companion.strContains(this, substring)

  /**
   * Creates an expression that checks if this string expression contains a specified substring.
   *
   * @param substring The substring to search for.
   * @return A new [BooleanExpr] representing the contains comparison.
   */
  fun strContains(substring: String): BooleanExpr = Companion.strContains(this, substring)

  /**
   * Creates an expression that checks if this string expression starts with a given [prefix].
   *
   * @param prefix The prefix string expression to check for.
   * @return A new [Expr] representing the the 'starts with' comparison.
   */
  fun startsWith(prefix: Expr): BooleanExpr = Companion.startsWith(this, prefix)

  /**
   * Creates an expression that checks if this string expression starts with a given [prefix].
   *
   * @param prefix The prefix string expression to check for.
   * @return A new [Expr] representing the 'starts with' comparison.
   */
  fun startsWith(prefix: String): BooleanExpr = Companion.startsWith(this, prefix)

  /**
   * Creates an expression that checks if this string expression ends with a given [suffix].
   *
   * @param suffix The suffix string expression to check for.
   * @return A new [Expr] representing the 'ends with' comparison.
   */
  fun endsWith(suffix: Expr): BooleanExpr = Companion.endsWith(this, suffix)

  /**
   * Creates an expression that checks if this string expression ends with a given [suffix].
   *
   * @param suffix The suffix string to check for.
   * @return A new [Expr] representing the the 'ends with' comparison.
   */
  fun endsWith(suffix: String) = Companion.endsWith(this, suffix)

  /**
   * Creates an expression that converts this string expression to lowercase.
   *
   * @return A new [Expr] representing the lowercase string.
   */
  fun toLower() = Companion.toLower(this)

  /**
   * Creates an expression that converts this string expression to uppercase.
   *
   * @return A new [Expr] representing the lowercase string.
   */
  fun toUpper() = Companion.toUpper(this)

  /**
   * Creates an expression that removes leading and trailing whitespace from this string expression.
   *
   * @return A new [Expr] representing the trimmed string.
   */
  fun trim() = Companion.trim(this)

  /**
   * Creates an expression that concatenates string expressions together.
   *
   * @param stringExpressions The string expressions to concatenate.
   * @return A new [Expr] representing the concatenated string.
   */
  fun strConcat(vararg stringExpressions: Expr): Expr =
    Companion.strConcat(this, *stringExpressions)

  /**
   * Creates an expression that concatenates this string expression with string constants.
   *
   * @param strings The string constants to concatenate.
   * @return A new [Expr] representing the concatenated string.
   */
  fun strConcat(vararg strings: String): Expr = Companion.strConcat(this, *strings)

  /**
   * Creates an expression that concatenates string expressions and string constants together.
   *
   * @param strings The string expressions or string constants to concatenate.
   * @return A new [Expr] representing the concatenated string.
   */
  fun strConcat(vararg strings: Any): Expr = Companion.strConcat(this, *strings)

  /**
   * Accesses a map (object) value using the provided [key].
   *
   * @param key The key to access in the map.
   * @return A new [Expr] representing the value associated with the given key in the map.
   */
  fun mapGet(key: String) = Companion.mapGet(this, key)

  /**
   * Creates an expression that merges multiple maps into a single map. If multiple maps have the
   * same key, the later value is used.
   *
   * @param mapExpr Map expression that will be merged.
   * @param otherMaps Additional maps to merge.
   * @return A new [Expr] representing the mapMerge operation.
   */
  fun mapMerge(mapExpr: Expr, vararg otherMaps: Expr) =
    Companion.mapMerge(this, mapExpr, *otherMaps)

  /**
   * Creates an expression that removes a key from this map expression.
   *
   * @param key The name of the key to remove from this map expression.
   * @return A new [Expr] that evaluates to a modified map.
   */
  fun mapRemove(key: Expr) = Companion.mapRemove(this, key)

  /**
   * Creates an expression that removes a key from this map expression.
   *
   * @param key The name of the key to remove from this map expression.
   * @return A new [Expr] that evaluates to a modified map.
   */
  fun mapRemove(key: String) = Companion.mapRemove(this, key)

  /**
   * Calculates the Cosine distance between this and another vector expressions.
   *
   * @param vector The other vector (represented as an Expr) to compare against.
   * @return A new [Expr] representing the cosine distance between the two vectors.
   */
  fun cosineDistance(vector: Expr): Expr = Companion.cosineDistance(this, vector)

  /**
   * Calculates the Cosine distance between this vector expression and a vector literal.
   *
   * @param vector The other vector (as an array of doubles) to compare against.
   * @return A new [Expr] representing the cosine distance between the two vectors.
   */
  fun cosineDistance(vector: DoubleArray): Expr = Companion.cosineDistance(this, vector)

  /**
   * Calculates the Cosine distance between this vector expression and a vector literal.
   *
   * @param vector The other vector (represented as an [VectorValue]) to compare against.
   * @return A new [Expr] representing the cosine distance between the two vectors.
   */
  fun cosineDistance(vector: VectorValue): Expr = Companion.cosineDistance(this, vector)

  /**
   * Calculates the dot product distance between this and another vector expression.
   *
   * @param vector The other vector (represented as an Expr) to compare against.
   * @return A new [Expr] representing the dot product distance between the two vectors.
   */
  fun dotProduct(vector: Expr): Expr = Companion.dotProduct(this, vector)

  /**
   * Calculates the dot product distance between this vector expression and a vector literal.
   *
   * @param vector The other vector (as an array of doubles) to compare against.
   * @return A new [Expr] representing the dot product distance between the two vectors.
   */
  fun dotProduct(vector: DoubleArray): Expr = Companion.dotProduct(this, vector)

  /**
   * Calculates the dot product distance between this vector expression and a vector literal.
   *
   * @param vector The other vector (represented as an [VectorValue]) to compare against.
   * @return A new [Expr] representing the dot product distance between the two vectors.
   */
  fun dotProduct(vector: VectorValue): Expr = Companion.dotProduct(this, vector)

  /**
   * Calculates the Euclidean distance between this and another vector expression.
   *
   * @param vector The other vector (represented as an Expr) to compare against.
   * @return A new [Expr] representing the Euclidean distance between the two vectors.
   */
  fun euclideanDistance(vector: Expr): Expr = Companion.euclideanDistance(this, vector)

  /**
   * Calculates the Euclidean distance between this vector expression and a vector literal.
   *
   * @param vector The other vector (as an array of doubles) to compare against.
   * @return A new [Expr] representing the Euclidean distance between the two vectors.
   */
  fun euclideanDistance(vector: DoubleArray): Expr = Companion.euclideanDistance(this, vector)

  /**
   * Calculates the Euclidean distance between this vector expression and a vector literal.
   *
   * @param vector The other vector (represented as an [VectorValue]) to compare against.
   * @return A new [Expr] representing the Euclidean distance between the two vectors.
   */
  fun euclideanDistance(vector: VectorValue): Expr = Companion.euclideanDistance(this, vector)

  /**
   * Creates an expression that calculates the length (dimension) of a Firestore Vector.
   *
   * @return A new [Expr] representing the length (dimension) of the vector.
   */
  fun vectorLength() = Companion.vectorLength(this)

  /**
   * Creates an expression that interprets this expression as the number of microseconds since the
   * Unix epoch (1970-01-01 00:00:00 UTC) and returns a timestamp.
   *
   * @return A new [Expr] representing the timestamp.
   */
  fun unixMicrosToTimestamp() = Companion.unixMicrosToTimestamp(this)

  /**
   * Creates an expression that converts this timestamp expression to the number of microseconds
   * since the Unix epoch (1970-01-01 00:00:00 UTC).
   *
   * @return A new [Expr] representing the number of microseconds since epoch.
   */
  fun timestampToUnixMicros() = Companion.timestampToUnixMicros(this)

  /**
   * Creates an expression that interprets this expression as the number of milliseconds since the
   * Unix epoch (1970-01-01 00:00:00 UTC) and returns a timestamp.
   *
   * @return A new [Expr] representing the timestamp.
   */
  fun unixMillisToTimestamp() = Companion.unixMillisToTimestamp(this)

  /**
   * Creates an expression that converts this timestamp expression to the number of milliseconds
   * since the Unix epoch (1970-01-01 00:00:00 UTC).
   *
   * @return A new [Expr] representing the number of milliseconds since epoch.
   */
  fun timestampToUnixMillis() = Companion.timestampToUnixMillis(this)

  /**
   * Creates an expression that interprets this expression as the number of seconds since the Unix
   * epoch (1970-01-01 00:00:00 UTC) and returns a timestamp.
   *
   * @return A new [Expr] representing the timestamp.
   */
  fun unixSecondsToTimestamp() = Companion.unixSecondsToTimestamp(this)

  /**
   * Creates an expression that converts this timestamp expression to the number of seconds since
   * the Unix epoch (1970-01-01 00:00:00 UTC).
   *
   * @return A new [Expr] representing the number of seconds since epoch.
   */
  fun timestampToUnixSeconds() = Companion.timestampToUnixSeconds(this)

  /**
   * Creates an expression that adds a specified amount of time to this timestamp expression.
   *
   * @param unit The expression representing the unit of time to add. Valid units include
   * "microsecond", "millisecond", "second", "minute", "hour" and "day".
   * @param amount The expression representing the amount of time to add.
   * @return A new [Expr] representing the resulting timestamp.
   */
  fun timestampAdd(unit: Expr, amount: Expr): Expr = Companion.timestampAdd(this, unit, amount)

  /**
   * Creates an expression that adds a specified amount of time to this timestamp expression.
   *
   * @param unit The unit of time to add. Valid units include "microsecond", "millisecond",
   * "second", "minute", "hour" and "day".
   * @param amount The amount of time to add.
   * @return A new [Expr] representing the resulting timestamp.
   */
  fun timestampAdd(unit: String, amount: Double): Expr = Companion.timestampAdd(this, unit, amount)

  /**
   * Creates an expression that subtracts a specified amount of time to this timestamp expression.
   *
   * @param unit The expression representing the unit of time to subtract. Valid units include
   * "microsecond", "millisecond", "second", "minute", "hour" and "day".
   * @param amount The expression representing the amount of time to subtract.
   * @return A new [Expr] representing the resulting timestamp.
   */
  fun timestampSub(unit: Expr, amount: Expr): Expr = Companion.timestampSub(this, unit, amount)

  /**
   * Creates an expression that subtracts a specified amount of time to this timestamp expression.
   *
   * @param unit The unit of time to subtract. Valid units include "microsecond", "millisecond",
   * "second", "minute", "hour" and "day".
   * @param amount The amount of time to subtract.
   * @return A new [Expr] representing the resulting timestamp.
   */
  fun timestampSub(unit: String, amount: Double): Expr = Companion.timestampSub(this, unit, amount)

  /**
   * Creates an expression that concatenates a field's array value with other arrays.
   *
   * @param secondArray An expression that evaluates to array to concatenate.
   * @param otherArrays Optional additional array expressions or array literals to concatenate.
   * @return A new [Expr] representing the arrayConcat operation.
   */
  fun arrayConcat(secondArray: Expr, vararg otherArrays: Any) =
    Companion.arrayConcat(this, secondArray, *otherArrays)

  /**
   * Creates an expression that concatenates a field's array value with other arrays.
   *
   * @param secondArray An array expression or array literal to concatenate.
   * @param otherArrays Optional additional array expressions or array literals to concatenate.
   * @return A new [Expr] representing the arrayConcat operation.
   */
  fun arrayConcat(secondArray: Any, vararg otherArrays: Any) =
    Companion.arrayConcat(this, secondArray, *otherArrays)

  /**
   * Reverses the order of elements in the array.
   *
   * @return A new [Expr] representing the arrayReverse operation.
   */
  fun arrayReverse() = Companion.arrayReverse(this)

  /**
   * Creates an expression that checks if array contains a specific [element].
   *
   * @param element The element to search for in the array.
   * @return A new [BooleanExpr] representing the arrayContains operation.
   */
  fun arrayContains(element: Expr): BooleanExpr = Companion.arrayContains(this, element)

  /**
   * Creates an expression that checks if array contains a specific [element].
   *
   * @param element The element to search for in the array.
   * @return A new [BooleanExpr] representing the arrayContains operation.
   */
  fun arrayContains(element: Any): BooleanExpr = Companion.arrayContains(this, element)

  /**
   * Creates an expression that checks if array contains all the specified [values].
   *
   * @param values The elements to check for in the array.
   * @return A new [BooleanExpr] representing the arrayContainsAll operation.
   */
  fun arrayContainsAll(values: List<Any>): BooleanExpr = Companion.arrayContainsAll(this, values)

  /**
   * Creates an expression that checks if array contains all elements of [arrayExpression].
   *
   * @param arrayExpression The elements to check for in the array.
   * @return A new [BooleanExpr] representing the arrayContainsAll operation.
   */
  fun arrayContainsAll(arrayExpression: Expr): BooleanExpr =
    Companion.arrayContainsAll(this, arrayExpression)

  /**
   * Creates an expression that checks if array contains any of the specified [values].
   *
   * @param values The elements to check for in the array.
   * @return A new [BooleanExpr] representing the arrayContainsAny operation.
   */
  fun arrayContainsAny(values: List<Any>): BooleanExpr = Companion.arrayContainsAny(this, values)

  /**
   * Creates an expression that checks if array contains any elements of [arrayExpression].
   *
   * @param arrayExpression The elements to check for in the array.
   * @return A new [BooleanExpr] representing the arrayContainsAny operation.
   */
  fun arrayContainsAny(arrayExpression: Expr): BooleanExpr =
    Companion.arrayContainsAny(this, arrayExpression)

  /**
   * Creates an expression that calculates the length of an array expression.
   *
   * @return A new [Expr] representing the length of the array.
   */
  fun arrayLength() = Companion.arrayLength(this)

  /**
   * Creates an expression that indexes into an array from the beginning or end and return the
   * element. If the offset exceeds the array length, an error is returned. A negative offset,
   * starts from the end.
   *
   * @param offset An Expr evaluating to the index of the element to return.
   * @return A new [Expr] representing the arrayOffset operation.
   */
  fun arrayOffset(offset: Expr) = Companion.arrayOffset(this, offset)

  /**
   * Creates an expression that indexes into an array from the beginning or end and return the
   * element. If the offset exceeds the array length, an error is returned. A negative offset,
   * starts from the end.
   *
   * @param offset An Expr evaluating to the index of the element to return.
   * @return A new [Expr] representing the arrayOffset operation.
   */
  fun arrayOffset(offset: Int) = Companion.arrayOffset(this, offset)

  /**
   * Creates an aggregation that counts the number of stage inputs with valid evaluations of the
   * this expression.
   *
   * @return A new [AggregateFunction] representing the count aggregation.
   */
  fun count(): AggregateFunction = AggregateFunction.count(this)

  /**
   * Creates an aggregation that calculates the sum of this numeric expression across multiple stage
   * inputs.
   *
   * @return A new [AggregateFunction] representing the sum aggregation.
   */
  fun sum(): AggregateFunction = AggregateFunction.sum(this)

  /**
   * Creates an aggregation that calculates the average (mean) of this numeric expression across
   * multiple stage inputs.
   *
   * @return A new [AggregateFunction] representing the average aggregation.
   */
  fun avg(): AggregateFunction = AggregateFunction.avg(this)

  /**
   * Creates an aggregation that finds the minimum value of this expression across multiple stage
   * inputs.
   *
   * @return A new [AggregateFunction] representing the minimum aggregation.
   */
  fun minimum(): AggregateFunction = AggregateFunction.minimum(this)

  /**
   * Creates an aggregation that finds the maximum value of this expression across multiple stage
   * inputs.
   *
   * @return A new [AggregateFunction] representing the maximum aggregation.
   */
  fun maximum(): AggregateFunction = AggregateFunction.maximum(this)

  /**
   * Create an [Ordering] that sorts documents in ascending order based on value of this expression
   *
   * @return A new [Ordering] object with ascending sort by this expression.
   */
  fun ascending(): Ordering = Ordering.ascending(this)

  /**
   * Create an [Ordering] that sorts documents in descending order based on value of this expression
   *
   * @return A new [Ordering] object with descending sort by this expression.
   */
  fun descending(): Ordering = Ordering.descending(this)

  /**
   * Creates an expression that checks if this and [other] expression are equal.
   *
   * @param other The expression to compare to.
   * @return A new [BooleanExpr] representing the equality comparison.
   */
  fun eq(other: Expr): BooleanExpr = Companion.eq(this, other)

  /**
   * Creates an expression that checks if this expression is equal to a [value].
   *
   * @param value The value to compare to.
   * @return A new [BooleanExpr] representing the equality comparison.
   */
  fun eq(value: Any): BooleanExpr = Companion.eq(this, value)

  /**
   * Creates an expression that checks if this expressions is not equal to the [other] expression.
   *
   * @param other The expression to compare to.
   * @return A new [BooleanExpr] representing the inequality comparison.
   */
  fun neq(other: Expr): BooleanExpr = Companion.neq(this, other)

  /**
   * Creates an expression that checks if this expression is not equal to a [value].
   *
   * @param value The value to compare to.
   * @return A new [BooleanExpr] representing the inequality comparison.
   */
  fun neq(value: Any): BooleanExpr = Companion.neq(this, value)

  /**
   * Creates an expression that checks if this expression is greater than the [other] expression.
   *
   * @param other The expression to compare to.
   * @return A new [BooleanExpr] representing the greater than comparison.
   */
  fun gt(other: Expr): BooleanExpr = Companion.gt(this, other)

  /**
   * Creates an expression that checks if this expression is greater than a [value].
   *
   * @param value The value to compare to.
   * @return A new [BooleanExpr] representing the greater than comparison.
   */
  fun gt(value: Any): BooleanExpr = Companion.gt(this, value)

  /**
   * Creates an expression that checks if this expression is greater than or equal to the [other]
   * expression.
   *
   * @param other The expression to compare to.
   * @return A new [BooleanExpr] representing the greater than or equal to comparison.
   */
  fun gte(other: Expr): BooleanExpr = Companion.gte(this, other)

  /**
   * Creates an expression that checks if this expression is greater than or equal to a [value].
   *
   * @param value The value to compare to.
   * @return A new [BooleanExpr] representing the greater than or equal to comparison.
   */
  fun gte(value: Any): BooleanExpr = Companion.gte(this, value)

  /**
   * Creates an expression that checks if this expression is less than the [other] expression.
   *
   * @param other The expression to compare to.
   * @return A new [BooleanExpr] representing the less than comparison.
   */
  fun lt(other: Expr): BooleanExpr = Companion.lt(this, other)

  /**
   * Creates an expression that checks if this expression is less than a value.
   *
   * @param value The value to compare to.
   * @return A new [BooleanExpr] representing the less than comparison.
   */
  fun lt(value: Any): BooleanExpr = Companion.lt(this, value)

  /**
   * Creates an expression that checks if this expression is less than or equal to the [other]
   * expression.
   *
   * @param other The expression to compare to.
   * @return A new [BooleanExpr] representing the less than or equal to comparison.
   */
  fun lte(other: Expr): BooleanExpr = Companion.lte(this, other)

  /**
   * Creates an expression that checks if this expression is less than or equal to a [value].
   *
   * @param value The value to compare to.
   * @return A new [BooleanExpr] representing the less than or equal to comparison.
   */
  fun lte(value: Any): BooleanExpr = Companion.lte(this, value)

  /**
   * Creates an expression that checks if this expression evaluates to a name of the field that
   * exists.
   *
   * @return A new [Expr] representing the exists check.
   */
  fun exists(): BooleanExpr = Companion.exists(this)

  /**
   * Creates an expression that returns the [catchExpr] argument if there is an error, else return
   * the result of this expression.
   *
   * @param catchExpr The catch expression that will be evaluated and returned if the this
   * expression produces an error.
   * @return A new [Expr] representing the ifError operation.
   */
  fun ifError(catchExpr: Expr): Expr = Companion.ifError(this, catchExpr)

  /**
   * Creates an expression that returns the [catchValue] argument if there is an error, else return
   * the result of this expression.
   *
   * @param catchValue The value that will be returned if this expression produces an error.
   * @return A new [Expr] representing the ifError operation.
   */
  fun ifError(catchValue: Any): Expr = Companion.ifError(this, catchValue)

  internal abstract fun toProto(userDataReader: UserDataReader): Value

  internal abstract fun evaluateContext(context: EvaluationContext): EvaluateDocument
}

/** Expressions that have an alias are [Selectable] */
abstract class Selectable : Expr() {
  internal abstract fun getAlias(): String
  internal abstract fun getExpr(): Expr

  internal companion object {
    fun toSelectable(o: Any): Selectable {
      return when (o) {
        is Selectable -> o
        is String -> field(o)
        is FieldPath -> field(o)
        else -> throw IllegalArgumentException("Unknown Selectable type: $o")
      }
    }
  }
}

/** Represents an expression that will be given the alias in the output document. */
class ExprWithAlias internal constructor(private val alias: String, private val expr: Expr) :
  Selectable() {
  override fun getAlias() = alias
  override fun getExpr() = expr
  override fun toProto(userDataReader: UserDataReader): Value = expr.toProto(userDataReader)
  override fun evaluateContext(context: EvaluationContext) = expr.evaluateContext(context)
}

/**
 * Represents a reference to a field in a Firestore document.
 *
 * [Field] references are used to access document field values in expressions and to specify fields
 * for sorting, filtering, and projecting data in Firestore pipelines.
 *
 * You can create a [Field] instance using the static [Expr.field] method:
 */
class Field internal constructor(private val fieldPath: ModelFieldPath) : Selectable() {
  companion object {

    /**
     * An expression that returns the document ID.
     *
     * @return An [Field] representing the document ID.
     */
    @JvmField val DOCUMENT_ID: Field = field(FieldPath.documentId())
  }

  override fun getAlias(): String = fieldPath.canonicalString()

  override fun getExpr(): Expr = this

  override fun toProto(userDataReader: UserDataReader) = toProto()

  internal fun toProto(): Value =
    Value.newBuilder().setFieldReferenceValue(fieldPath.canonicalString()).build()

  override fun evaluateContext(context: EvaluationContext) = ::evaluateInternal

  private fun evaluateInternal(input: MutableDocument): EvaluateResult {
    val value: Value? = input.getField(fieldPath)
    return if (value == null) EvaluateResultUnset else EvaluateResultValue(value)
  }
}

internal class ListOfExprs(private val expressions: Array<out Expr>) : Expr() {
  override fun toProto(userDataReader: UserDataReader): Value =
    encodeValue(expressions.map { it.toProto(userDataReader) })

  override fun evaluateContext(
    context: EvaluationContext
  ): (input: MutableDocument) -> EvaluateResult {
    TODO("Not yet implemented")
  }
}

/**
 * This class defines the base class for Firestore [Pipeline] functions, which can be evaluated
 * within pipeline execution.
 *
 * Typically, you would not use this class or its children directly. Use either the functions like
 * [and], [eq], or the methods on [Expr] ([Expr.eq]), [Expr.lt], etc) to construct new
 * [FunctionExpr] instances.
 */
open class FunctionExpr
internal constructor(
  private val name: String,
  private val function: EvaluateFunction,
  private val params: Array<out Expr>,
  private val options: InternalOptions = InternalOptions.EMPTY
) : Expr() {
  internal constructor(
    name: String,
    function: EvaluateFunction
  ) : this(name, function, emptyArray())
  internal constructor(
    name: String,
    function: EvaluateFunction,
    param: Expr
  ) : this(name, function, arrayOf(param))
  internal constructor(
    name: String,
    function: EvaluateFunction,
    param: Expr,
    vararg params: Any
  ) : this(name, function, arrayOf(param, *toArrayOfExprOrConstant(params)))
  internal constructor(
    name: String,
    function: EvaluateFunction,
    param1: Expr,
    param2: Expr
  ) : this(name, function, arrayOf(param1, param2))
  internal constructor(
    name: String,
    function: EvaluateFunction,
    param1: Expr,
    param2: Expr,
    vararg params: Any
  ) : this(name, function, arrayOf(param1, param2, *toArrayOfExprOrConstant(params)))
  internal constructor(
    name: String,
    function: EvaluateFunction,
    fieldName: String
  ) : this(name, function, arrayOf(field(fieldName)))
  internal constructor(
    name: String,
    function: EvaluateFunction,
    fieldName: String,
    vararg params: Any
  ) : this(name, function, arrayOf(field(fieldName), *toArrayOfExprOrConstant(params)))

  override fun toProto(userDataReader: UserDataReader): Value {
    val builder = com.google.firestore.v1.Function.newBuilder()
    builder.setName(name)
    for (param in params) {
      builder.addArgs(param.toProto(userDataReader))
    }
    options.forEach(builder::putOptions)
    return Value.newBuilder().setFunctionValue(builder).build()
  }

  final override fun evaluateContext(context: EvaluationContext): EvaluateDocument =
    function(params.map { expr -> expr.evaluateContext(context) })
}

/** A class that represents a filter condition. */
open class BooleanExpr
internal constructor(name: String, function: EvaluateFunction, params: Array<out Expr>) :
  FunctionExpr(name, function, params, InternalOptions.EMPTY) {
  internal constructor(
    name: String,
    function: EvaluateFunction,
    param: Expr
  ) : this(name, function, arrayOf(param))
  internal constructor(
    name: String,
<<<<<<< HEAD
    function: EvaluateFunction,
=======
    param1: Expr,
    param2: Any
  ) : this(name, arrayOf(param1, toExprOrConstant(param2)))
  internal constructor(
    name: String,
>>>>>>> 9f9f95ae
    param: Expr,
    vararg params: Any
  ) : this(name, function, arrayOf(param, *toArrayOfExprOrConstant(params)))
  internal constructor(
    name: String,
    function: EvaluateFunction,
    param1: Expr,
    param2: Expr
  ) : this(name, function, arrayOf(param1, param2))
  internal constructor(
    name: String,
    function: EvaluateFunction,
    fieldName: String
  ) : this(name, function, arrayOf(field(fieldName)))
  internal constructor(
    name: String,
    function: EvaluateFunction,
    fieldName: String,
    vararg params: Any
  ) : this(name, function, arrayOf(field(fieldName), *toArrayOfExprOrConstant(params)))

  companion object {

    /**
     */
    @JvmStatic
    fun generic(name: String, vararg expr: Expr): BooleanExpr =
      BooleanExpr(name, notImplemented, expr)
  }

  /**
   * Creates an aggregation that counts the number of stage inputs where the this boolean expression
   * evaluates to true.
   *
   * @return A new [AggregateFunction] representing the count aggregation.
   */
  fun countIf(): AggregateFunction = AggregateFunction.countIf(this)

  /**
   * Creates a conditional expression that evaluates to a [thenExpr] expression if this condition is
   * true or an [elseExpr] expression if the condition is false.
   *
   * @param thenExpr The expression to evaluate if the condition is true.
   * @param elseExpr The expression to evaluate if the condition is false.
   * @return A new [Expr] representing the conditional operation.
   */
  fun cond(thenExpr: Expr, elseExpr: Expr): Expr = Expr.Companion.cond(this, thenExpr, elseExpr)

  /**
   * Creates a conditional expression that evaluates to a [thenValue] if this condition is true or
   * an [elseValue] if the condition is false.
   *
   * @param thenValue Value if the condition is true.
   * @param elseValue Value if the condition is false.
   * @return A new [Expr] representing the conditional operation.
   */
  fun cond(thenValue: Any, elseValue: Any): Expr = Expr.Companion.cond(this, thenValue, elseValue)

  /**
   * Creates an expression that negates this boolean expression.
   *
   * @return A new [BooleanExpr] representing the not operation.
   */
  fun not(): BooleanExpr = Expr.Companion.not(this)
}

/**
 * Represents an ordering criterion for sorting documents in a Firestore pipeline.
 *
 * You create [Ordering] instances using the [ascending] and [descending] helper methods.
 */
class Ordering private constructor(val expr: Expr, private val dir: Direction) {
  companion object {

    /**
     * Create an [Ordering] that sorts documents in ascending order based on value of [expr].
     *
     * @param expr The order is based on the evaluation of the [Expr].
     * @return A new [Ordering] object with ascending sort by [expr].
     */
    @JvmStatic fun ascending(expr: Expr): Ordering = Ordering(expr, Direction.ASCENDING)

    /**
     * Creates an [Ordering] that sorts documents in ascending order based on field.
     *
     * @param fieldName The name of field to sort documents.
     * @return A new [Ordering] object with ascending sort by field.
     */
    @JvmStatic
    fun ascending(fieldName: String): Ordering = Ordering(field(fieldName), Direction.ASCENDING)

    /**
     * Create an [Ordering] that sorts documents in descending order based on value of [expr].
     *
     * @param expr The order is based on the evaluation of the [Expr].
     * @return A new [Ordering] object with descending sort by [expr].
     */
    @JvmStatic fun descending(expr: Expr): Ordering = Ordering(expr, Direction.DESCENDING)

    /**
     * Creates an [Ordering] that sorts documents in descending order based on field.
     *
     * @param fieldName The name of field to sort documents.
     * @return A new [Ordering] object with descending sort by field.
     */
    @JvmStatic
    fun descending(fieldName: String): Ordering = Ordering(field(fieldName), Direction.DESCENDING)
  }

  private class Direction private constructor(val proto: Value) {
    private constructor(protoString: String) : this(encodeValue(protoString))
    companion object {
      val ASCENDING = Direction("ascending")
      val DESCENDING = Direction("descending")
    }
  }

  internal fun toProto(userDataReader: UserDataReader): Value =
    Value.newBuilder()
      .setMapValue(
        MapValue.newBuilder()
          .putFields("direction", dir.proto)
          .putFields("expression", expr.toProto(userDataReader))
      )
      .build()

  /**
   * Create an order that is in reverse.
   *
   * If the previous [Ordering] was ascending, then the new [Ordering] will be descending. Likewise,
   * if the previous [Ordering] was descending, then the new [Ordering] will be ascending.
   *
   * @return New [Ordering] object that is has order reversed.
   */
  fun reverse(): Ordering =
    Ordering(expr, if (dir == Direction.ASCENDING) Direction.DESCENDING else Direction.ASCENDING)
}<|MERGE_RESOLUTION|>--- conflicted
+++ resolved
@@ -4217,15 +4217,12 @@
   ) : this(name, function, arrayOf(param))
   internal constructor(
     name: String,
-<<<<<<< HEAD
-    function: EvaluateFunction,
-=======
     param1: Expr,
     param2: Any
   ) : this(name, arrayOf(param1, toExprOrConstant(param2)))
   internal constructor(
     name: String,
->>>>>>> 9f9f95ae
+    function: EvaluateFunction,
     param: Expr,
     vararg params: Any
   ) : this(name, function, arrayOf(param, *toArrayOfExprOrConstant(params)))
