--- conflicted
+++ resolved
@@ -22,12 +22,7 @@
 import com.google.firebase.FirebaseException;
 import com.google.firebase.firestore.util.Assert;
 
-<<<<<<< HEAD
-/** A class of exceptions thrown by Firestore */
-=======
 /** A class of exceptions thrown by Cloud Firestore. */
-@PublicApi
->>>>>>> 4524ae73
 public class FirebaseFirestoreException extends FirebaseException {
   /**
    * The set of Cloud Firestore status codes. The codes are the same at the ones exposed by gRPC
