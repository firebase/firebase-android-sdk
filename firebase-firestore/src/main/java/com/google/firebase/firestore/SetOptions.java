--- conflicted
+++ resolved
@@ -47,12 +47,7 @@
   }
 
   /** @hide */
-<<<<<<< HEAD
-  @RestrictTo(RestrictTo.Scope.LIBRARY_GROUP)
-  public boolean isMerge() {
-=======
   boolean isMerge() {
->>>>>>> b4870b41
     return merge;
   }
 
