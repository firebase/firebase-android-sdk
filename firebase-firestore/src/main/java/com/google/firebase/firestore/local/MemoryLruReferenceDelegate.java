// Copyright 2018 Google LLC
//
// Licensed under the Apache License, Version 2.0 (the "License");
// you may not use this file except in compliance with the License.
// You may obtain a copy of the License at
//
//      http://www.apache.org/licenses/LICENSE-2.0
//
// Unless required by applicable law or agreed to in writing, software
// distributed under the License is distributed on an "AS IS" BASIS,
// WITHOUT WARRANTIES OR CONDITIONS OF ANY KIND, either express or implied.
// See the License for the specific language governing permissions and
// limitations under the License.

package com.google.firebase.firestore.local;

import static com.google.firebase.firestore.util.Assert.hardAssert;

import android.util.SparseArray;
import com.google.firebase.firestore.core.ListenSequence;
import com.google.firebase.firestore.model.Document;
import com.google.firebase.firestore.model.DocumentKey;
import com.google.firebase.firestore.util.Consumer;
import java.util.ArrayList;
import java.util.HashMap;
import java.util.List;
import java.util.Map;

/** Provides LRU garbage collection functionality for MemoryPersistence. */
class MemoryLruReferenceDelegate implements ReferenceDelegate, LruDelegate {
  private final MemoryPersistence persistence;
  private final LocalSerializer serializer;
  private final Map<DocumentKey, Long> orphanedSequenceNumbers;
  private ReferenceSet inMemoryPins;
  private final LruGarbageCollector garbageCollector;
  private final ListenSequence listenSequence;
  private long currentSequenceNumber;

  MemoryLruReferenceDelegate(
      MemoryPersistence persistence,
      LruGarbageCollector.Params params,
      LocalSerializer serializer) {
    this.persistence = persistence;
    this.serializer = serializer;
    this.orphanedSequenceNumbers = new HashMap<>();
    this.listenSequence =
        new ListenSequence(persistence.getTargetCache().getHighestListenSequenceNumber());
    this.currentSequenceNumber = ListenSequence.INVALID;
    this.garbageCollector = new LruGarbageCollector(this, params);
  }

  @Override
  public LruGarbageCollector getGarbageCollector() {
    return garbageCollector;
  }

  @Override
  public void onTransactionStarted() {
    hardAssert(
        currentSequenceNumber == ListenSequence.INVALID,
        "Starting a transaction without committing the previous one");
    currentSequenceNumber = listenSequence.next();
  }

  @Override
  public void onTransactionCommitted() {
    hardAssert(
        currentSequenceNumber != ListenSequence.INVALID,
        "Committing a transaction without having started one");
    currentSequenceNumber = ListenSequence.INVALID;
  }

  @Override
  public long getCurrentSequenceNumber() {
    hardAssert(
        currentSequenceNumber != ListenSequence.INVALID,
        "Attempting to get a sequence number outside of a transaction");
    return currentSequenceNumber;
  }

  @Override
  public void forEachTarget(Consumer<TargetData> consumer) {
    persistence.getTargetCache().forEachTarget(consumer);
  }

  @Override
  public long getSequenceNumberCount() {
    long targetCount = persistence.getTargetCache().getTargetCount();
    long orphanedCount[] = new long[1];
    forEachOrphanedDocumentSequenceNumber(
        sequenceNumber -> {
          orphanedCount[0]++;
        });
    return targetCount + orphanedCount[0];
  }

  @Override
  public void forEachOrphanedDocumentSequenceNumber(Consumer<Long> consumer) {
    for (Map.Entry<DocumentKey, Long> entry : orphanedSequenceNumbers.entrySet()) {
      // Pass in the exact sequence number as the upper bound so we know it won't be pinned by being
      // too recent.
      if (!isPinned(entry.getKey(), entry.getValue())) {
        consumer.accept(entry.getValue());
      }
    }
  }

  @Override
  public void setInMemoryPins(ReferenceSet inMemoryPins) {
    this.inMemoryPins = inMemoryPins;
  }

  @Override
  public int removeTargets(long upperBound, SparseArray<?> activeTargetIds) {
    return persistence.getTargetCache().removeQueries(upperBound, activeTargetIds);
  }

  @Override
  public int removeOrphanedDocuments(long upperBound) {
    MemoryRemoteDocumentCache cache = persistence.getRemoteDocumentCache();
<<<<<<< HEAD
=======
    List<DocumentKey> docsToRemove = new ArrayList<>();
>>>>>>> 7d861383
    for (Document doc : cache.getDocuments()) {
      DocumentKey key = doc.getKey();
      if (!isPinned(key, upperBound)) {
        docsToRemove.add(key);
        orphanedSequenceNumbers.remove(key);
      }
    }
    cache.removeAll(docsToRemove);
    return docsToRemove.size();
  }

  @Override
  public void removeMutationReference(DocumentKey key) {
    orphanedSequenceNumbers.put(key, getCurrentSequenceNumber());
  }

  @Override
  public void removeTarget(TargetData targetData) {
    TargetData updated = targetData.withSequenceNumber(getCurrentSequenceNumber());
    persistence.getTargetCache().updateTargetData(updated);
  }

  @Override
  public void addReference(DocumentKey key) {
    orphanedSequenceNumbers.put(key, getCurrentSequenceNumber());
  }

  @Override
  public void removeReference(DocumentKey key) {
    orphanedSequenceNumbers.put(key, getCurrentSequenceNumber());
  }

  @Override
  public void updateLimboDocument(DocumentKey key) {
    orphanedSequenceNumbers.put(key, getCurrentSequenceNumber());
  }

  private boolean mutationQueuesContainsKey(DocumentKey key) {
    for (MemoryMutationQueue mutationQueue : persistence.getMutationQueues()) {
      if (mutationQueue.containsKey(key)) {
        return true;
      }
    }
    return false;
  }

  /**
   * @return true if there is anything that would keep the given document alive or if the document's
   *     sequence number is greater than the provided upper bound.
   */
  private boolean isPinned(DocumentKey key, long upperBound) {
    if (mutationQueuesContainsKey(key)) {
      return true;
    }

    if (inMemoryPins.containsKey(key)) {
      return true;
    }

    if (persistence.getTargetCache().containsKey(key)) {
      return true;
    }

    Long sequenceNumber = orphanedSequenceNumbers.get(key);
    return sequenceNumber != null && sequenceNumber > upperBound;
  }

  @Override
  public long getByteSize() {
    // Note that this method is only used for testing because this delegate is only
    // used for testing. The algorithm here (loop through everything, serialize it
    // and count bytes) is inefficient and inexact, but won't run in production.
    long count = 0;
    count += persistence.getTargetCache().getByteSize(serializer);
    count += persistence.getRemoteDocumentCache().getByteSize(serializer);
    for (MemoryMutationQueue queue : persistence.getMutationQueues()) {
      count += queue.getByteSize(serializer);
    }
    return count;
  }
}<|MERGE_RESOLUTION|>--- conflicted
+++ resolved
@@ -118,10 +118,7 @@
   @Override
   public int removeOrphanedDocuments(long upperBound) {
     MemoryRemoteDocumentCache cache = persistence.getRemoteDocumentCache();
-<<<<<<< HEAD
-=======
     List<DocumentKey> docsToRemove = new ArrayList<>();
->>>>>>> 7d861383
     for (Document doc : cache.getDocuments()) {
       DocumentKey key = doc.getKey();
       if (!isPinned(key, upperBound)) {
