--- conflicted
+++ resolved
@@ -81,28 +81,9 @@
 
   @Override
   public Map<DocumentKey, MutableDocument> getAll(
-<<<<<<< HEAD
-      String collectionGroup, IndexOffset offset, int count) {
-    List<ResourcePath> collectionParents = indexManager.getCollectionParents(collectionGroup);
-    Set<MutableDocument> allDocuments =
-        new TreeSet<>((l, r) -> IndexOffset.fromDocument(l).compareTo(IndexOffset.fromDocument(r)));
-    for (ResourcePath collectionParent : collectionParents) {
-      allDocuments.addAll(getAll(collectionParent.append(collectionGroup), offset).values());
-    }
-
-    Map<DocumentKey, MutableDocument> matchingDocuments = new HashMap<>();
-    Iterator<MutableDocument> it = allDocuments.iterator();
-    while (it.hasNext() && matchingDocuments.size() < count) {
-      MutableDocument document = it.next();
-      matchingDocuments.put(document.getKey(), document);
-    }
-
-    return matchingDocuments;
-=======
       String collectionGroup, IndexOffset offset, int limit) {
     // This method should only be called from the IndexBackfiller if SQLite is enabled.
     throw new UnsupportedOperationException("getAll(String, IndexOffset, int) is not supported.");
->>>>>>> a3a03b19
   }
 
   @Override
