--- conflicted
+++ resolved
@@ -167,7 +167,6 @@
     Document lastDocInLimit = limitEdges.first;
     Document firstDocInLimit = limitEdges.second;
 
-    Comparator<Document> queryComparator = query.comparator();
     for (Map.Entry<DocumentKey, Document> entry : docChanges) {
       DocumentKey key = entry.getKey();
       Document oldDoc = oldDocumentSet.getDocument(key);
@@ -341,12 +340,8 @@
     Collections.sort(
         viewChanges,
         (DocumentViewChange o1, DocumentViewChange o2) -> {
-<<<<<<< HEAD
-          int typeComp = Integer.compare(View.changeTypeOrder(o1), View.changeTypeOrder(o2));
-=======
           int i1 = View.changeTypeOrder(o1);
           int typeComp = Integer.compare(i1, View.changeTypeOrder(o2));
->>>>>>> 142fc5e3
           if (typeComp != 0) {
             return typeComp;
           }
