--- conflicted
+++ resolved
@@ -22,12 +22,7 @@
 import com.google.firebase.firestore.util.Util;
 import com.google.protobuf.ByteString;
 
-<<<<<<< HEAD
-/** Immutable class representing an array of bytes in Firestore. */
-=======
 /** Immutable class representing an array of bytes in Cloud Firestore. */
-@PublicApi
->>>>>>> 4524ae73
 public class Blob implements Comparable<Blob> {
   private final ByteString bytes;
 
