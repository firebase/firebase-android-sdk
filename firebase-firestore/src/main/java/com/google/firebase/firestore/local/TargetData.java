--- conflicted
+++ resolved
@@ -94,11 +94,7 @@
         snapshotVersion,
         lastLimboFreeSnapshotVersion,
         resumeToken,
-<<<<<<< HEAD
-        expectedCount);
-=======
         /* expectedCount= */ null);
->>>>>>> 2139f5e7
   }
 
   /** Creates a new target data instance with an updated resume token and snapshot version. */
@@ -115,11 +111,7 @@
   }
 
   /** Creates a new target data instance with an updated expected count. */
-<<<<<<< HEAD
-  public TargetData withExpectedCount(Integer expectedCount) {
-=======
   public TargetData withExpectedCount(@Nullable Integer expectedCount) {
->>>>>>> 2139f5e7
     return new TargetData(
         target,
         targetId,
@@ -197,11 +189,7 @@
         && snapshotVersion.equals(targetData.snapshotVersion)
         && lastLimboFreeSnapshotVersion.equals(targetData.lastLimboFreeSnapshotVersion)
         && resumeToken.equals(targetData.resumeToken)
-<<<<<<< HEAD
-        && expectedCount == targetData.expectedCount;
-=======
         && Objects.equals(expectedCount, targetData.expectedCount);
->>>>>>> 2139f5e7
   }
 
   @Override
@@ -213,11 +201,7 @@
     result = 31 * result + snapshotVersion.hashCode();
     result = 31 * result + lastLimboFreeSnapshotVersion.hashCode();
     result = 31 * result + resumeToken.hashCode();
-<<<<<<< HEAD
-    result = 31 * result + (expectedCount != null ? expectedCount.hashCode() : 0);
-=======
     result = 31 * result + Objects.hashCode(expectedCount);
->>>>>>> 2139f5e7
     return result;
   }
 
