--- conflicted
+++ resolved
@@ -142,31 +142,7 @@
         "Can only apply a mutation to a document with the same key");
   }
 
-  Mutation withPostMutationVersion(SnapshotVersion version) {
-    postMutationVersion = version;
-    return this;
-  }
-
-  /**
-<<<<<<< HEAD
-   * Returns the version for the given document for use as the result of a mutation.
-   *
-   * <p>Returns {@code postMutationVersion} if it is set, otherwise returns the version of the base
-   * document if it is not unknown. Returns {@code SnapshotVersion.NONE} for unknown documents.
-   */
-  SnapshotVersion getPostMutationVersion(MutableDocument document) {
-    if (postMutationVersion != null) {
-      return postMutationVersion;
-    } else if (document.isFoundDocument()) {
-      return document.getVersion();
-    } else {
-      return SnapshotVersion.NONE;
-    }
-  }
-
-  /**
-=======
->>>>>>> cf7680d9
+  /**
    * Creates a list of "transform results" (a transform result is a field value representing the
    * result of applying a transform) for use after a mutation containing transforms has been
    * acknowledged by the server.
