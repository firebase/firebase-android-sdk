// Copyright 2018 Google LLC
//
// Licensed under the Apache License, Version 2.0 (the "License");
// you may not use this file except in compliance with the License.
// You may obtain a copy of the License at
//
//      http://www.apache.org/licenses/LICENSE-2.0
//
// Unless required by applicable law or agreed to in writing, software
// distributed under the License is distributed on an "AS IS" BASIS,
// WITHOUT WARRANTIES OR CONDITIONS OF ANY KIND, either express or implied.
// See the License for the specific language governing permissions and
// limitations under the License.

package com.google.firebase.firestore.util;

import com.google.android.gms.tasks.Task;
import com.google.android.gms.tasks.TaskCompletionSource;
import com.google.firebase.firestore.FirebaseFirestoreException;
import com.google.firebase.firestore.FirebaseFirestoreException.Code;
import com.google.firebase.firestore.auth.CredentialsProvider;
import com.google.firebase.firestore.core.Version;
import com.google.firebase.firestore.model.DatabaseId;
import com.google.firebase.firestore.remote.FirestoreCallCredentials;
import com.google.firestore.v1beta1.FirestoreGrpc;
import com.google.firestore.v1beta1.FirestoreGrpc.FirestoreStub;
import io.grpc.CallOptions;
import io.grpc.ClientCall;
import io.grpc.ManagedChannel;
import io.grpc.Metadata;
import io.grpc.MethodDescriptor;
import io.grpc.Status;
import java.util.ArrayList;
import java.util.List;
import java.util.concurrent.TimeUnit;

/**
 * Wrapper class around io.grpc.Channel that adds headers, exception handling and simplifies
 * invoking RPCs.
 */
public class FirestoreChannel {

  private static final Metadata.Key<String> X_GOOG_API_CLIENT_HEADER =
      Metadata.Key.of("x-goog-api-client", Metadata.ASCII_STRING_MARSHALLER);

  private static final Metadata.Key<String> RESOURCE_PREFIX_HEADER =
      Metadata.Key.of("google-cloud-resource-prefix", Metadata.ASCII_STRING_MARSHALLER);

  // TODO: The gRPC version is determined using a package manifest, which is not available
  // to us at build time or runtime (it's empty when building in google3). So for now we omit the
  // version of grpc.
  private static final String X_GOOG_API_CLIENT_VALUE =
      "gl-java/ fire/" + Version.SDK_VERSION + " grpc/";

  /** The async worker queue that is used to dispatch events. */
  private final AsyncQueue asyncQueue;

  private final CredentialsProvider credentialsProvider;

  /** The underlying gRPC channel. */
  private final ManagedChannel channel;

  /** Call options to be used when invoking RPCs. */
  private final CallOptions callOptions;

  /** The value to use as resource prefix header. */
  private final String resourcePrefixValue;

  public FirestoreChannel(
      AsyncQueue asyncQueue,
      CredentialsProvider credentialsProvider,
      ManagedChannel grpcChannel,
      DatabaseId databaseId) {
    this.asyncQueue = asyncQueue;
    this.credentialsProvider = credentialsProvider;

    FirestoreCallCredentials firestoreHeaders = new FirestoreCallCredentials(credentialsProvider);
    FirestoreStub firestoreStub =
        FirestoreGrpc.newStub(grpcChannel).withCallCredentials(firestoreHeaders);
    this.channel = grpcChannel;
    this.callOptions = firestoreStub.getCallOptions();

    this.resourcePrefixValue =
        String.format(
            "projects/%s/databases/%s", databaseId.getProjectId(), databaseId.getDatabaseId());
  }

  /**
   * Shuts down the grpc channel. This is not reversible and renders the FirestoreChannel unusable.
   */
  public void shutdown() {
    channel.shutdown();
    try {
<<<<<<< HEAD
      // TODO(rsgowman): While running the integration tests, channel.shutdown() will occasionally
      // timeout. (Typically on ~4-5 different tests, differing from one run to the next.) We should
      // figure this out. But in the meantime, just use an exceptionally short timeout here and skip
=======
      // TODO(rsgowman): Investigate occasional hangs in channel.shutdown().
      //
      // While running the integration tests, channel.shutdown() will occasionally timeout.
      // (Typically on ~4-5 different tests, differing from one run to the next.) We should figure
      // this out. But in the meantime, just use an exceptionally short timeout here and skip
>>>>>>> 58a4f73a
      // straight to shutdownNow() which works every time. (We don't support shutting down
      // firestore, so this should only be triggered from the test suite.)
      if (!channel.awaitTermination(1, TimeUnit.SECONDS)) {
        Logger.debug(
            FirestoreChannel.class.getSimpleName(),
            "Unable to gracefully shutdown the gRPC ManagedChannel. Will attempt an immediate shutdown.");
        channel.shutdownNow();

        // gRPC docs claim "Although forceful, the shutdown process is still not
        // instantaneous; isTerminated() will likely return false immediately after this method
        // returns." Therefore, we still need to awaitTermination() again.
        if (!channel.awaitTermination(60, TimeUnit.SECONDS)) {
          // Something bad has happened. We could assert, but this is just resource cleanup for a
          // resource that is likely only released at the end of the execution. So instead, we'll
          // just log the error.
          Logger.warn(
              FirestoreChannel.class.getSimpleName(),
              "Unable to forcefully shutdown the gRPC ManagedChannel.");
        }
      }
    } catch (InterruptedException e) {
      // (Re-)Cancel if current thread also interrupted
      channel.shutdownNow();
      // Similar to above, something bad happened, but it's not worth asserting. Just log it.
      Logger.warn(
          FirestoreChannel.class.getSimpleName(),
          "Interrupted while shutting down the gRPC Managed Channel");
      // Preserve interrupt status
      Thread.currentThread().interrupt();
    }
  }

  /** Creates and starts a new bi-directional streaming RPC. */
  public <ReqT, RespT> ClientCall<ReqT, RespT> runBidiStreamingRpc(
      MethodDescriptor<ReqT, RespT> method, IncomingStreamObserver<RespT> observer) {
    ClientCall<ReqT, RespT> call = channel.newCall(method, callOptions);

    call.start(
        new ClientCall.Listener<RespT>() {
          @Override
          public void onHeaders(Metadata headers) {
            try {
              observer.onHeaders(headers);
            } catch (Throwable t) {
              asyncQueue.panic(t);
            }
          }

          @Override
          public void onMessage(RespT message) {
            try {
              observer.onNext(message);
              // Make sure next message can be delivered
              call.request(1);
            } catch (Throwable t) {
              asyncQueue.panic(t);
            }
          }

          @Override
          public void onClose(Status status, Metadata trailers) {
            try {
              observer.onClose(status);
            } catch (Throwable t) {
              asyncQueue.panic(t);
            }
          }

          @Override
          public void onReady() {
            try {
              observer.onReady();
            } catch (Throwable t) {
              asyncQueue.panic(t);
            }
          }
        },
        requestHeaders());

    // Make sure to allow the first incoming message, all subsequent messages
    call.request(1);

    return call;
  }

  /** Creates and starts a streaming response RPC. */
  public <ReqT, RespT> Task<List<RespT>> runStreamingResponseRpc(
      MethodDescriptor<ReqT, RespT> method, ReqT request) {
    TaskCompletionSource<List<RespT>> tcs = new TaskCompletionSource<>();

    ClientCall<ReqT, RespT> call = channel.newCall(method, callOptions);

    List<RespT> results = new ArrayList<>();

    call.start(
        new ClientCall.Listener<RespT>() {
          @Override
          public void onMessage(RespT message) {
            results.add(message);

            // Make sure next message can be delivered
            call.request(1);
          }

          @Override
          public void onClose(Status status, Metadata trailers) {
            if (status.isOk()) {
              tcs.setResult(results);
            } else {
              tcs.setException(Util.exceptionFromStatus(status));
            }
          }
        },
        requestHeaders());

    // Make sure to allow the first incoming message, all subsequent messages
    call.request(1);

    call.sendMessage(request);
    call.halfClose();

    return tcs.getTask();
  }

  /** Creates and starts a single response RPC. */
  public <ReqT, RespT> Task<RespT> runRpc(MethodDescriptor<ReqT, RespT> method, ReqT request) {
    TaskCompletionSource<RespT> tcs = new TaskCompletionSource<>();

    ClientCall<ReqT, RespT> call = channel.newCall(method, callOptions);

    call.start(
        new ClientCall.Listener<RespT>() {
          @Override
          public void onMessage(RespT message) {
            // This should only be called once, so setting the result directly is fine
            tcs.setResult(message);
          }

          @Override
          public void onClose(Status status, Metadata trailers) {
            if (status.isOk()) {
              if (!tcs.getTask().isComplete()) {
                tcs.setException(
                    new FirebaseFirestoreException(
                        "Received onClose with status OK, but no message.", Code.INTERNAL));
              }
            } else {
              tcs.setException(Util.exceptionFromStatus(status));
            }
          }
        },
        requestHeaders());

    // Make sure to allow the first incoming message. Set to 2 so if there there is a second message
    // the client will fail fast (by setting the result of the TaskCompletionSource) twice instead
    // of going unnoticed.
    call.request(2);

    call.sendMessage(request);
    call.halfClose();

    return tcs.getTask();
  }

  public void invalidateToken() {
    credentialsProvider.invalidateToken();
  }

  /** Returns the default headers for requests to the backend. */
  private Metadata requestHeaders() {
    Metadata headers = new Metadata();
    headers.put(X_GOOG_API_CLIENT_HEADER, X_GOOG_API_CLIENT_VALUE);
    // This header is used to improve routing and project isolation by the backend.
    headers.put(RESOURCE_PREFIX_HEADER, this.resourcePrefixValue);
    return headers;
  }
}<|MERGE_RESOLUTION|>--- conflicted
+++ resolved
@@ -91,17 +91,11 @@
   public void shutdown() {
     channel.shutdown();
     try {
-<<<<<<< HEAD
-      // TODO(rsgowman): While running the integration tests, channel.shutdown() will occasionally
-      // timeout. (Typically on ~4-5 different tests, differing from one run to the next.) We should
-      // figure this out. But in the meantime, just use an exceptionally short timeout here and skip
-=======
       // TODO(rsgowman): Investigate occasional hangs in channel.shutdown().
       //
       // While running the integration tests, channel.shutdown() will occasionally timeout.
       // (Typically on ~4-5 different tests, differing from one run to the next.) We should figure
       // this out. But in the meantime, just use an exceptionally short timeout here and skip
->>>>>>> 58a4f73a
       // straight to shutdownNow() which works every time. (We don't support shutting down
       // firestore, so this should only be triggered from the test suite.)
       if (!channel.awaitTermination(1, TimeUnit.SECONDS)) {
