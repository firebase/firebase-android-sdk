// Copyright 2018 Google LLC
//
// Licensed under the Apache License, Version 2.0 (the "License");
// you may not use this file except in compliance with the License.
// You may obtain a copy of the License at
//
//      http://www.apache.org/licenses/LICENSE-2.0
//
// Unless required by applicable law or agreed to in writing, software
// distributed under the License is distributed on an "AS IS" BASIS,
// WITHOUT WARRANTIES OR CONDITIONS OF ANY KIND, either express or implied.
// See the License for the specific language governing permissions and
// limitations under the License.

package com.google.firebase.firestore;

import java.lang.annotation.ElementType;
import java.lang.annotation.Retention;
import java.lang.annotation.RetentionPolicy;
import java.lang.annotation.Target;

<<<<<<< HEAD
/** Marks a field as excluded from the Database. */
=======
/** Marks a field as excluded from the database instance. */
@PublicApi
>>>>>>> 4524ae73
@Retention(RetentionPolicy.RUNTIME)
@Target({ElementType.METHOD, ElementType.FIELD})
public @interface Exclude {}<|MERGE_RESOLUTION|>--- conflicted
+++ resolved
@@ -19,12 +19,7 @@
 import java.lang.annotation.RetentionPolicy;
 import java.lang.annotation.Target;
 
-<<<<<<< HEAD
-/** Marks a field as excluded from the Database. */
-=======
 /** Marks a field as excluded from the database instance. */
-@PublicApi
->>>>>>> 4524ae73
 @Retention(RetentionPolicy.RUNTIME)
 @Target({ElementType.METHOD, ElementType.FIELD})
 public @interface Exclude {}