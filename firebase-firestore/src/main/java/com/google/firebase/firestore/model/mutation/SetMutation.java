// Copyright 2018 Google LLC
//
// Licensed under the Apache License, Version 2.0 (the "License");
// you may not use this file except in compliance with the License.
// You may obtain a copy of the License at
//
//      http://www.apache.org/licenses/LICENSE-2.0
//
// Unless required by applicable law or agreed to in writing, software
// distributed under the License is distributed on an "AS IS" BASIS,
// WITHOUT WARRANTIES OR CONDITIONS OF ANY KIND, either express or implied.
// See the License for the specific language governing permissions and
// limitations under the License.

package com.google.firebase.firestore.model.mutation;

import androidx.annotation.Nullable;
import com.google.firebase.Timestamp;
import com.google.firebase.firestore.model.DocumentKey;
import com.google.firebase.firestore.model.FieldPath;
import com.google.firebase.firestore.model.MutableDocument;
import com.google.firebase.firestore.model.ObjectValue;
import com.google.firestore.v1.Value;
import java.util.ArrayList;
import java.util.List;
import java.util.Map;

/**
 * A mutation that creates or replaces the document at the given key with the object value contents.
 */
public final class SetMutation extends Mutation {
  private final ObjectValue value;

  public SetMutation(DocumentKey key, ObjectValue value, Precondition precondition) {
    this(key, value, precondition, new ArrayList<>());
  }

  public SetMutation(
      DocumentKey key,
      ObjectValue value,
      Precondition precondition,
      List<FieldTransform> fieldTransforms) {
    super(key, precondition, fieldTransforms);
    this.value = value;
  }

  @Override
  public boolean equals(Object o) {
    if (this == o) {
      return true;
    }
    if (o == null || getClass() != o.getClass()) {
      return false;
    }

    SetMutation that = (SetMutation) o;
    return hasSameKeyAndPrecondition(that)
        && value.equals(that.value)
        && getFieldTransforms().equals(that.getFieldTransforms());
  }

  @Override
  public int hashCode() {
    int result = keyAndPreconditionHashCode();
    result = result * 31 + value.hashCode();
    return result;
  }

  @Override
  public String toString() {
    return "SetMutation{" + keyAndPreconditionToString() + ", value=" + value + "}";
  }

  @Override
  public void applyToRemoteDocument(MutableDocument document, MutationResult mutationResult) {
    verifyKeyMatches(document);

    // Unlike applyToLocalView, if we're applying a mutation to a remote document the server has
    // accepted the mutation so the precondition must have held.
    ObjectValue newData = value.clone();
    Map<FieldPath, Value> transformResults =
        serverTransformResults(document, mutationResult.getTransformResults());
    newData.setAll(transformResults);
    document
        .convertToFoundDocument(mutationResult.getVersion(), newData)
        .setHasCommittedMutations();
  }

  @Override
  public FieldMask applyToLocalView(
      MutableDocument document, @Nullable FieldMask previousMask, Timestamp localWriteTime) {
    verifyKeyMatches(document);

    if (!this.getPrecondition().isValidFor(document)) {
      return previousMask;
    }

    Map<FieldPath, Value> transformResults = localTransformResults(localWriteTime, document);
    ObjectValue localValue = value.clone();
    localValue.setAll(transformResults);
<<<<<<< HEAD
    document
        .convertToFoundDocument(getPostMutationVersion(document), localValue)
        .setHasLocalMutations();
    // SetMutation overwrites all fields.
    return null;
=======
    document.convertToFoundDocument(document.getVersion(), localValue).setHasLocalMutations();
>>>>>>> cf7680d9
  }

  /** Returns the object value to use when setting the document. */
  public ObjectValue getValue() {
    return value;
  }
}<|MERGE_RESOLUTION|>--- conflicted
+++ resolved
@@ -98,15 +98,11 @@
     Map<FieldPath, Value> transformResults = localTransformResults(localWriteTime, document);
     ObjectValue localValue = value.clone();
     localValue.setAll(transformResults);
-<<<<<<< HEAD
     document
-        .convertToFoundDocument(getPostMutationVersion(document), localValue)
+        .convertToFoundDocument(document.getVersion(), localValue)
         .setHasLocalMutations();
     // SetMutation overwrites all fields.
     return null;
-=======
-    document.convertToFoundDocument(document.getVersion(), localValue).setHasLocalMutations();
->>>>>>> cf7680d9
   }
 
   /** Returns the object value to use when setting the document. */
