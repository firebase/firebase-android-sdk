--- conflicted
+++ resolved
@@ -499,14 +499,10 @@
       builder.setResumeToken(targetData.getResumeToken());
     }
 
-<<<<<<< HEAD
-    if (targetData.getExpectedCount() != null) {
-=======
     // TODO(Mila) Incorporate this into the if statement above.
     if (targetData.getExpectedCount() != null
         && (!targetData.getResumeToken().isEmpty()
             || targetData.getSnapshotVersion().compareTo(SnapshotVersion.NONE) > 0)) {
->>>>>>> 2139f5e7
       builder.setExpectedCount(Int32Value.newBuilder().setValue(targetData.getExpectedCount()));
     }
 
