--- conflicted
+++ resolved
@@ -519,9 +519,8 @@
 }
 
 internal class SelectStage
-<<<<<<< HEAD
 private constructor(private val fields: Array<out Selectable>, options: InternalOptions) :
-  Stage<SelectStage>("select", options) {
+  BaseStage<SelectStage>("select", options) {
   companion object {
     @JvmStatic
     fun of(selection: Selectable, vararg additionalSelections: Any): SelectStage =
@@ -534,12 +533,6 @@
     fun of(fieldName: String, vararg additionalSelections: Any): SelectStage =
       of(field(fieldName), *additionalSelections)
   }
-=======
-internal constructor(
-  private val fields: Array<out Selectable>,
-  options: InternalOptions = InternalOptions.EMPTY
-) : BaseStage<SelectStage>("select", options) {
->>>>>>> 9f9f95ae
   override fun self(options: InternalOptions) = SelectStage(fields, options)
   override fun args(userDataReader: UserDataReader): Sequence<Value> =
     sequenceOf(encodeValue(fields.associate { it.getAlias() to it.toProto(userDataReader) }))
