// Copyright 2018 Google LLC
//
// Licensed under the Apache License, Version 2.0 (the "License");
// you may not use this file except in compliance with the License.
// You may obtain a copy of the License at
//
//      http://www.apache.org/licenses/LICENSE-2.0
//
// Unless required by applicable law or agreed to in writing, software
// distributed under the License is distributed on an "AS IS" BASIS,
// WITHOUT WARRANTIES OR CONDITIONS OF ANY KIND, either express or implied.
// See the License for the specific language governing permissions and
// limitations under the License.

package com.google.firebase.firestore.remote;

import static com.google.firebase.firestore.util.Assert.fail;
import static com.google.firebase.firestore.util.Assert.hardAssert;

import androidx.annotation.Nullable;
import androidx.annotation.VisibleForTesting;
import com.google.android.gms.tasks.Task;
import com.google.android.gms.tasks.Tasks;
import com.google.firebase.database.collection.ImmutableSortedSet;
import com.google.firebase.firestore.AggregateField;
import com.google.firebase.firestore.FirebaseFirestoreException;
import com.google.firebase.firestore.core.OnlineState;
import com.google.firebase.firestore.core.Query;
import com.google.firebase.firestore.core.Transaction;
import com.google.firebase.firestore.local.LocalStore;
import com.google.firebase.firestore.local.QueryPurpose;
import com.google.firebase.firestore.local.TargetData;
import com.google.firebase.firestore.model.DatabaseId;
import com.google.firebase.firestore.model.DocumentKey;
import com.google.firebase.firestore.model.SnapshotVersion;
import com.google.firebase.firestore.model.mutation.MutationBatch;
import com.google.firebase.firestore.model.mutation.MutationBatchResult;
import com.google.firebase.firestore.model.mutation.MutationResult;
import com.google.firebase.firestore.remote.ConnectivityMonitor.NetworkStatus;
import com.google.firebase.firestore.remote.WatchChange.DocumentChange;
import com.google.firebase.firestore.remote.WatchChange.ExistenceFilterWatchChange;
import com.google.firebase.firestore.remote.WatchChange.WatchTargetChange;
import com.google.firebase.firestore.remote.WatchChange.WatchTargetChangeType;
import com.google.firebase.firestore.util.AsyncQueue;
import com.google.firebase.firestore.util.Logger;
import com.google.firebase.firestore.util.Util;
import com.google.firestore.v1.Value;
import com.google.protobuf.ByteString;
import io.grpc.Status;
import java.util.ArrayDeque;
import java.util.ArrayList;
import java.util.Deque;
import java.util.HashMap;
import java.util.List;
import java.util.Map;
import java.util.Map.Entry;

/**
 * RemoteStore handles all interaction with the backend through a simple, clean interface. This
 * class is not thread safe and should be only called from the worker AsyncQueue.
 */
public class RemoteStore implements WatchChangeAggregator.TargetMetadataProvider {

  /** The maximum number of pending writes to allow. TODO: Negotiate this value with the backend. */
  private static final int MAX_PENDING_WRITES = 10;

  /** The log tag to use for this class. */
  private static final String LOG_TAG = "RemoteStore";
  private boolean writeStreamHandshakeInProgress;
  private boolean watchStreamHandshakeInProgress;

  /** A callback interface for events from RemoteStore. */
  public interface RemoteStoreCallback {
    /**
     * Handle a remote event to the sync engine, notifying any views of the changes, and releasing
     * any pending mutation batches that would become visible because of the snapshot version the
     * remote event contains.
     */
    void handleRemoteEvent(RemoteEvent remoteEvent);

    /**
     * Reject the listen for the given targetId. This can be triggered by the backend for any active
     * target.
     *
     * @param targetId The targetId corresponding to a listen initiated via listen()
     * @param error A description of the condition that has forced the rejection. Nearly always this
     *     will be an indication that the user is no longer authorized to see the data matching the
     *     target.
     */
    void handleRejectedListen(int targetId, Status error);

    /**
     * Applies the result of a successful write of a mutation batch to the sync engine, emitting
     * snapshots in any views that the mutation applies to, and removing the batch from the mutation
     * queue.
     */
    void handleSuccessfulWrite(MutationBatchResult successfulWrite);

    /**
     * Rejects the batch, removing the batch from the mutation queue, recomputing the local view of
     * any documents affected by the batch and then, emitting snapshots with the reverted value.
     */
    void handleRejectedWrite(int batchId, Status error);

    /**
     * Called whenever the online state of the client changes. This is based on the watch stream for
     * now.
     */
    void handleOnlineStateChange(OnlineState onlineState);

    /**
     * Synchronization event that requires cache be cleared.
     */
    void clearCacheData();

    /**
     * Returns the set of remote document keys for the given target ID. This list includes the
     * documents that were assigned to the target when we received the last snapshot.
     *
     * <p>Returns an empty set of document keys for unknown targets.
     */
    ImmutableSortedSet<DocumentKey> getRemoteKeysForTarget(int targetId);
  }

  private final RemoteStoreCallback remoteStoreCallback;
  private final LocalStore localStore;
  private final Datastore datastore;
  private final ConnectivityMonitor connectivityMonitor;

  /**
   * A mapping of watched targets that the client cares about tracking and the user has explicitly
   * called a 'listen' for this target.
   *
   * <p>These targets may or may not have been sent to or acknowledged by the server. On
   * re-establishing the listen stream, these targets should be sent to the server. The targets
   * removed with unlistens are removed eagerly without waiting for confirmation from the listen
   * stream.
   */
  private final Map<Integer, TargetData> listenTargets;

  private final OnlineStateTracker onlineStateTracker;

  private boolean networkEnabled = false;
  private final WatchStream watchStream;
  private final WriteStream writeStream;
  @Nullable private WatchChangeAggregator watchChangeAggregator;

  /**
   * A list of up to MAX_PENDING_WRITES writes that we have fetched from the LocalStore via
   * fillWritePipeline() and have or will send to the write stream.
   *
   * <p>Whenever writePipeline.length > 0 the RemoteStore will attempt to start or restart the write
   * stream. When the stream is established the writes in the pipeline will be sent in order.
   *
   * <p>Writes remain in writePipeline until they are acknowledged by the backend and thus will
   * automatically be re-sent if the stream is interrupted / restarted before they're acknowledged.
   *
   * <p>Write responses from the backend are linked to their originating request purely based on
   * order, and so we can just poll() writes from the front of the writePipeline as we receive
   * responses.
   */
  private final Deque<MutationBatch> writePipeline;

  public RemoteStore(
      RemoteStoreCallback remoteStoreCallback,
      LocalStore localStore,
      Datastore datastore,
      AsyncQueue workerQueue,
      ConnectivityMonitor connectivityMonitor) {
    this.remoteStoreCallback = remoteStoreCallback;
    this.localStore = localStore;
    this.datastore = datastore;
    this.connectivityMonitor = connectivityMonitor;

    listenTargets = new HashMap<>();
    writePipeline = new ArrayDeque<>();

    onlineStateTracker =
        new OnlineStateTracker(workerQueue, remoteStoreCallback::handleOnlineStateChange);

    watchStreamHandshakeInProgress = false;
    writeStreamHandshakeInProgress = false;

    // Create new streams (but note they're not started yet).
    watchStream =
        datastore.createWatchStream(
            new WatchStream.Callback() {
              @Override
              public void onOpen() {
                hardAssert(!watchStreamHandshakeInProgress, "Watch handshake already in progress.");
                if (!writeStreamHandshakeInProgress) {
                  watchStream.sendHandshake(localStore.getDbToken());
                }
                watchStreamHandshakeInProgress = true;
              }

              @Override
              public void onHandshakeComplete(ByteString dbToken, boolean clearCache) {
                handleWatchStreamHandshakeComplete(dbToken, clearCache);
              }

              @Override
              public void onWatchChange(SnapshotVersion snapshotVersion, WatchChange watchChange) {
                handleWatchChange(snapshotVersion, watchChange);
              }

              @Override
              public void onClose(Status status) {
                watchStreamHandshakeInProgress = false;
                handleWatchStreamClose(status);
              }
            });

    writeStream =
        datastore.createWriteStream(
            new WriteStream.Callback() {
              @Override
              public void onOpen() {
                hardAssert(!writeStreamHandshakeInProgress, "Watch handshake already in progress.");
                if (!watchStreamHandshakeInProgress) {
                  writeStream.sendHandshake(localStore.getDbToken());
                }
                writeStreamHandshakeInProgress = true;
              }

              @Override
              public void onHandshakeComplete(ByteString dbToken, boolean clearCache) {
                handleWriteStreamHandshakeComplete(dbToken, clearCache);
              }

              @Override
              public void onWriteResponse(
                  SnapshotVersion commitVersion, List<MutationResult> mutationResults) {
                handleWriteStreamMutationResults(commitVersion, mutationResults);
              }

              @Override
              public void onClose(Status status) {
                writeStreamHandshakeInProgress = false;
                handleWriteStreamClose(status);
              }
            });

    connectivityMonitor.addCallback(
        (NetworkStatus networkStatus) -> {
          workerQueue.enqueueAndForget(
              () -> {
                // Porting Note: Unlike iOS, `restartNetwork()` is called even when the network
                // becomes unreachable as we don't have any other way to tear down our streams.

                // We only invoke restartNetwork() when the network status differs from our online
                // state. This prevents frequent reconnects as the callback is invoked whenever
                // the app reaches the foreground.
                if (networkStatus.equals(NetworkStatus.REACHABLE)
                    && onlineStateTracker.getState().equals(OnlineState.ONLINE)) {
                  return;
                }

                if (networkStatus.equals(NetworkStatus.UNREACHABLE)
                    && onlineStateTracker.getState().equals(OnlineState.OFFLINE)) {
                  return;
                }

                // If the network has been explicitly disabled, make sure we don't accidentally
                // re-enable it.
                if (!canUseNetwork()) {
                  return;
                }

                // Tear down and re-create our network streams. This will ensure the backoffs are
                // reset.
                Logger.debug(LOG_TAG, "Restarting streams for network reachability change.");
                restartNetwork();
              });
        });
  }

  /** Re-enables the network. Only to be called as the counterpart to disableNetwork(). */
  public void enableNetwork() {
    networkEnabled = true;

    if (canUseNetwork()) {
      writeStream.setLastStreamToken(localStore.getLastStreamToken());

      if (shouldStartWatchStream()) {
        startWatchStream();
      } else {
        onlineStateTracker.updateState(OnlineState.UNKNOWN);
      }

      // This will start the write stream if necessary.
      fillWritePipeline();
    }
  }

  /**
   * Re-enables the network, and forces the state to ONLINE. Without this, the state will be
   * UNKNOWN. If the OnlineStateTracker updates the state from UNKNOWN to UNKNOWN, then it doesn't
   * trigger the callback.
   */
  @VisibleForTesting
  void forceEnableNetwork() {
    enableNetwork();
    onlineStateTracker.updateState(OnlineState.ONLINE);
  }

  /** Temporarily disables the network. The network can be re-enabled using enableNetwork(). */
  public void disableNetwork() {
    networkEnabled = false;
    disableNetworkInternal();

    // Set the OnlineState to OFFLINE so get()s return from cache, etc.
    onlineStateTracker.updateState(OnlineState.OFFLINE);
  }

  private void disableNetworkInternal() {
    watchStream.stop();
    writeStream.stop();

    if (!writePipeline.isEmpty()) {
      Logger.debug(LOG_TAG, "Stopping write stream with %d pending writes", writePipeline.size());
      writePipeline.clear();
    }

    cleanUpWatchStreamState();
  }

  private void restartNetwork() {
    networkEnabled = false;
    disableNetworkInternal();
    onlineStateTracker.updateState(OnlineState.UNKNOWN);
    writeStream.inhibitBackoff();
    watchStream.inhibitBackoff();
    enableNetwork();
  }

  /**
   * Starts up the remote store, creating streams, restoring state from LocalStore, etc. This should
   * called before using any other API endpoints in this class.
   */
  public void start() {
    // For now, all setup is handled by enableNetwork(). We might expand on this in the future.
    enableNetwork();
  }

  /**
   * Shuts down the remote store, tearing down connections and otherwise cleaning up. This is not
   * reversible and renders the Remote Store unusable.
   */
  public void shutdown() {
    Logger.debug(LOG_TAG, "Shutting down");
    connectivityMonitor.shutdown();
    networkEnabled = false;
    this.disableNetworkInternal();
    datastore.shutdown();
    // Set the OnlineState to UNKNOWN (rather than OFFLINE) to avoid potentially triggering
    // spurious listener events with cached data, etc.
    onlineStateTracker.updateState(OnlineState.UNKNOWN);
  }

  /**
   * Tells the RemoteStore that the currently authenticated user has changed.
   *
   * <p>In response the remote store tears down streams and clears up any tracked operations that
   * should not persist across users. Restarts the streams if appropriate.
   */
  public void handleCredentialChange() {
    // If the network has been explicitly disabled, make sure we don't accidentally re-enable it.
    if (canUseNetwork()) {
      // Tear down and re-create our network streams. This will ensure we get a fresh auth token
      // for the new user and re-fill the write pipeline with new mutations from the LocalStore
      // (since mutations are per-user).
      Logger.debug(LOG_TAG, "Restarting streams for new credential.");
      restartNetwork();
    }
  }

  // Watch Stream

  /**
   * Listens to the target identified by the given TargetData.
   *
   * <p>It is a no-op if the target of the given query data is already being listened to.
   */
  public void listen(TargetData targetData) {
    Integer targetId = targetData.getTargetId();
    if (listenTargets.containsKey(targetId)) {
      return;
    }

    listenTargets.put(targetId, targetData);

    if (shouldStartWatchStream()) {
      startWatchStream();
    } else if (watchStream.isOpen() && watchStream.isHandshakeComplete()) {
      sendWatchRequest(targetData);
    }
  }

  private void sendWatchRequest(TargetData targetData) {
    watchChangeAggregator.recordPendingTargetRequest(targetData.getTargetId());
    if (!targetData.getResumeToken().isEmpty()
        || targetData.getSnapshotVersion().compareTo(SnapshotVersion.NONE) > 0) {
      int expectedCount = this.getRemoteKeysForTarget(targetData.getTargetId()).size();
      targetData = targetData.withExpectedCount(expectedCount);
    }

    watchStream.watchQuery(targetData);
  }

  /**
   * Stops listening to the target with the given target ID.
   *
   * <p>It is an error if the given target id is not being listened to.
   *
   * <p>If this is called with the last active targetId, the watch stream enters idle mode and will
   * be torn down after one minute of inactivity.
   */
  public void stopListening(int targetId) {
    TargetData targetData = listenTargets.remove(targetId);
    hardAssert(
        targetData != null, "stopListening called on target no currently watched: %d", targetId);

    // The watch stream might not be started if we're in a disconnected state
    if (watchStream.isOpen()) {
      sendUnwatchRequest(targetId);
    }

    if (listenTargets.isEmpty()) {
      if (watchStream.isOpen()) {
        watchStream.markIdle();
      } else if (this.canUseNetwork()) {
        // Revert to OnlineState.UNKNOWN if the watch stream is not open and we have no listeners,
        // since without any listens to send we cannot confirm if the stream is healthy and upgrade
        // to OnlineState.ONLINE.
        this.onlineStateTracker.updateState(OnlineState.UNKNOWN);
      }
    }
  }

  private void sendUnwatchRequest(int targetId) {
    watchChangeAggregator.recordPendingTargetRequest(targetId);
    watchStream.unwatchTarget(targetId);
  }

  /**
   * Returns true if the network is enabled, the write stream has not yet been started and there are
   * pending writes.
   */
  private boolean shouldStartWriteStream() {
    return canUseNetwork() && !writeStream.isStarted() && !writePipeline.isEmpty();
  }

  /**
   * Returns true if the network is enabled, the watch stream has not yet been started and there are
   * active watch targets.
   */
  private boolean shouldStartWatchStream() {
    return canUseNetwork() && !watchStream.isStarted() && !listenTargets.isEmpty();
  }

  private void cleanUpWatchStreamState() {
    // If the connection is closed then we'll never get a snapshot version for the accumulated
    // changes and so we'll never be able to complete the batch. When we start up again the server
    // is going to resend these changes anyway, so just toss the accumulated state.
    watchChangeAggregator = null;
  }

  private void startWatchStream() {
    hardAssert(
        shouldStartWatchStream(),
        "startWatchStream() called when shouldStartWatchStream() is false.");
    watchChangeAggregator = new WatchChangeAggregator(this);
    watchStream.start();

    onlineStateTracker.handleWatchStreamStart();
  }

  private void handleWatchStreamHandshakeComplete(ByteString dbToken, boolean clearCache) {
    if (clearCache) {
      remoteStoreCallback.clearCacheData();
    }
    localStore.setDbToken(dbToken);
    watchStreamHandshakeInProgress = false;

    // If write stream started handshake, but was waiting for listen handshake to complete, we
    // can continue write handshake now.
    if (writeStreamHandshakeInProgress) {
      writeStream.sendHandshake(dbToken);
    }

    // Restore any existing watches.
    for (TargetData targetData : listenTargets.values()) {
      sendWatchRequest(targetData);
    }
  }

  private void handleWatchChange(SnapshotVersion snapshotVersion, WatchChange watchChange) {
    // Mark the connection as ONLINE because we got a message from the server.
    onlineStateTracker.updateState(OnlineState.ONLINE);

    hardAssert(
        (watchStream != null) && (watchChangeAggregator != null),
        "WatchStream and WatchStreamAggregator should both be non-null");

    WatchTargetChange watchTargetChange =
        watchChange instanceof WatchTargetChange ? (WatchTargetChange) watchChange : null;

    if (watchTargetChange != null
        && watchTargetChange.getChangeType().equals(WatchTargetChangeType.Removed)
        && watchTargetChange.getCause() != null) {
      // There was an error on a target, don't wait for a consistent snapshot to raise events
      processTargetError(watchTargetChange);
    } else {
      if (watchChange instanceof DocumentChange) {
        watchChangeAggregator.handleDocumentChange((DocumentChange) watchChange);
      } else if (watchChange instanceof ExistenceFilterWatchChange) {
        watchChangeAggregator.handleExistenceFilter((ExistenceFilterWatchChange) watchChange);
      } else {
        hardAssert(
            watchChange instanceof WatchTargetChange,
            "Expected watchChange to be an instance of WatchTargetChange");
        watchChangeAggregator.handleTargetChange((WatchTargetChange) watchChange);
      }

      if (!snapshotVersion.equals(SnapshotVersion.NONE)) {
        SnapshotVersion lastRemoteSnapshotVersion = this.localStore.getLastRemoteSnapshotVersion();
        if (snapshotVersion.compareTo(lastRemoteSnapshotVersion) >= 0) {
          // We have received a target change with a global snapshot if the snapshot
          // version is not equal to SnapshotVersion.MIN.
          raiseWatchSnapshot(snapshotVersion);
        }
      }
    }
  }

  private void handleWatchStreamClose(Status status) {
    if (status.isOk()) {
      // Graceful stop (due to stop() or idle timeout). Make sure that's desirable.
      hardAssert(
          !shouldStartWatchStream(), "Watch stream was stopped gracefully while still needed.");
    }

    cleanUpWatchStreamState();

    // If we still need the watch stream, retry the connection.
    if (shouldStartWatchStream()) {
      onlineStateTracker.handleWatchStreamFailure(status);

      startWatchStream();
    } else {
      // We don't need to restart the watch stream because there are no active targets. The online
      // state is set to unknown because there is no active attempt at establishing a connection.
      onlineStateTracker.updateState(OnlineState.UNKNOWN);
    }
  }

  public boolean canUseNetwork() {
    // PORTING NOTE: This method exists mostly because web also has to take into account primary
    // vs. secondary state.
    return networkEnabled;
  }

  /**
   * Takes a batch of changes from the Datastore, repackages them as a RemoteEvent, and passes that
   * on to the listener, which is typically the SyncEngine.
   */
  private void raiseWatchSnapshot(SnapshotVersion snapshotVersion) {
    hardAssert(
        !snapshotVersion.equals(SnapshotVersion.NONE),
        "Can't raise event for unknown SnapshotVersion");
    RemoteEvent remoteEvent = watchChangeAggregator.createRemoteEvent(snapshotVersion);

    // Update in-memory resume tokens. LocalStore will update the persistent view of these when
    // applying the completed RemoteEvent.
    for (Entry<Integer, TargetChange> entry : remoteEvent.getTargetChanges().entrySet()) {
      TargetChange targetChange = entry.getValue();
      if (!targetChange.getResumeToken().isEmpty()) {
        int targetId = entry.getKey();
        TargetData targetData = this.listenTargets.get(targetId);
        // A watched target might have been removed already.
        if (targetData != null) {
          this.listenTargets.put(
              targetId, targetData.withResumeToken(targetChange.getResumeToken(), snapshotVersion));
        }
      }
    }

    // Re-establish listens for the targets that have been invalidated by existence filter
    // mismatches.
    for (Map.Entry<Integer, QueryPurpose> entry : remoteEvent.getTargetMismatches().entrySet()) {
      int targetId = entry.getKey();
      TargetData targetData = this.listenTargets.get(targetId);
      // A watched target might have been removed already.
      if (targetData != null) {
        // Clear the resume token for the query, since we're in a known mismatch state.
        this.listenTargets.put(
            targetId,
            targetData.withResumeToken(ByteString.EMPTY, targetData.getSnapshotVersion()));

        // Cause a hard reset by unwatching and rewatching immediately, but deliberately don't send
        // a resume token so that we get a full update.
        this.sendUnwatchRequest(targetId);

        // Mark the query we send as being on behalf of an existence filter  mismatch, but don't
        // actually retain that in listenTargets. This ensures that we flag the first re-listen this
        // way without impacting future listens of this target (that might happen for example on
        // reconnect).
        TargetData requestTargetData =
            new TargetData(
                targetData.getTarget(),
                targetId,
                targetData.getSequenceNumber(),
                /*purpose=*/ entry.getValue());
        this.sendWatchRequest(requestTargetData);
      }
    }

    // Finally raise remote event
    remoteStoreCallback.handleRemoteEvent(remoteEvent);
  }

  private void processTargetError(WatchTargetChange targetChange) {
    Status cause = targetChange.getCause();
    hardAssert(cause != null, "Processing target error without a cause");
    for (Integer targetId : targetChange.getTargetIds()) {
      // Ignore targets that have been removed already.
      if (listenTargets.containsKey(targetId)) {
        listenTargets.remove(targetId);
        watchChangeAggregator.removeTarget(targetId);
        remoteStoreCallback.handleRejectedListen(targetId, cause);
      }
    }
  }

<<<<<<< HEAD
  public void abortAllTargets() {
    // To prevent Limbo Resolution from sending new listen request during abort of all targets, the
    // network must be disabled. Not doing so will cause `handleRejectedListen` to start watch
    // stream.
    hardAssert(!canUseNetwork(), "Network must be disabled during abort of all targets.");

    List<Integer> targetIds = new ArrayList<>();
    for (Entry<Integer, TargetData> entry : listenTargets.entrySet()) {
      switch (entry.getValue().getPurpose()) {
        case LIMBO_RESOLUTION:
          // Limbo resolutions are cleared when original listen is cleared.
          continue;
        case LISTEN:
        case EXISTENCE_FILTER_MISMATCH:
        case EXISTENCE_FILTER_MISMATCH_BLOOM:
          targetIds.add(entry.getKey());
      }
    }
    for (Integer targetId : targetIds) {
      listenTargets.remove(targetId);
      remoteStoreCallback.handleRejectedListen(targetId, Status.ABORTED);
    }
  }

=======
>>>>>>> bec78901
  // Write Stream

  /**
   * Attempts to fill our write pipeline with writes from the LocalStore.
   *
   * <p>Called internally to bootstrap or refill the write pipeline and by SyncEngine whenever there
   * are new mutations to process.
   *
   * <p>Starts the write stream if necessary.
   */
  public void fillWritePipeline() {
    int lastBatchIdRetrieved =
        writePipeline.isEmpty() ? MutationBatch.UNKNOWN : writePipeline.getLast().getBatchId();
    while (canAddToWritePipeline()) {
      MutationBatch batch = localStore.getNextMutationBatch(lastBatchIdRetrieved);
      if (batch == null) {
        if (writePipeline.size() == 0) {
          writeStream.markIdle();
        }
        break;
      }
      addToWritePipeline(batch);
      lastBatchIdRetrieved = batch.getBatchId();
    }

    if (shouldStartWriteStream()) {
      startWriteStream();
    }
  }

  /**
   * Returns true if we can add to the write pipeline (because it is not full and the network is
   * enabled).
   */
  private boolean canAddToWritePipeline() {
    return canUseNetwork() && writePipeline.size() < MAX_PENDING_WRITES;
  }

  /**
   * Queues additional writes to be sent to the write stream, sending them immediately if the write
   * stream is established.
   */
  private void addToWritePipeline(MutationBatch mutationBatch) {
    hardAssert(canAddToWritePipeline(), "addToWritePipeline called when pipeline is full");

    writePipeline.add(mutationBatch);

    if (writeStream.isOpen() && writeStream.isHandshakeComplete()) {
      writeStream.writeMutations(mutationBatch.getMutations());
    }
  }

  private void startWriteStream() {
    hardAssert(
        shouldStartWriteStream(),
        "startWriteStream() called when shouldStartWriteStream() is false.");
    writeStream.start();
  }

  /**
   * Handles a successful handshake response from the server, which is our cue to send any pending
   * writes.
   */
  private void handleWriteStreamHandshakeComplete(ByteString dbToken, boolean clearCache) {
    if (clearCache) {
      remoteStoreCallback.clearCacheData();
    }
    localStore.setDbToken(dbToken);
    writeStreamHandshakeInProgress = false;

    // If listen stream started handshake, but was waiting for write handshake to complete, we
    // can continue listen handshake now.
    if (watchStreamHandshakeInProgress) {
      watchStream.sendHandshake(dbToken);
    }

    // Record the stream token.
    localStore.setLastStreamToken(writeStream.getLastStreamToken());

    // Send the write pipeline now that stream is established.
    for (MutationBatch batch : writePipeline) {
      writeStream.writeMutations(batch.getMutations());
    }
  }

  /**
   * Handles a successful StreamingWriteResponse from the server that contains a mutation result.
   */
  private void handleWriteStreamMutationResults(
      SnapshotVersion commitVersion, List<MutationResult> results) {
    // This is a response to a write containing mutations and should be correlated to the first
    // write in our write pipeline.
    MutationBatch batch = writePipeline.poll();

    MutationBatchResult mutationBatchResult =
        MutationBatchResult.create(batch, commitVersion, results, writeStream.getLastStreamToken());
    remoteStoreCallback.handleSuccessfulWrite(mutationBatchResult);

    // It's possible that with the completion of this mutation another slot has freed up.
    fillWritePipeline();
  }

  private void handleWriteStreamClose(Status status) {
    if (status.isOk()) {
      // Graceful stop (due to stop() or idle timeout). Make sure that's desirable.
      hardAssert(
          !shouldStartWriteStream(), "Write stream was stopped gracefully while still needed.");
    }

    // If the write stream closed due to an error, invoke the error callbacks if there are pending
    // writes.
    if (!status.isOk() && !writePipeline.isEmpty()) {
      // TODO: handle UNAUTHENTICATED status, see go/firestore-client-errors
      if (writeStream.isHandshakeComplete()) {
        // This error affects the actual writes
        handleWriteError(status);
      } else {
        // If there was an error before the handshake has finished, it's possible that the server is
        // unable to process the stream token we're sending. (Perhaps it's too old?)
        handleWriteHandshakeError(status);
      }
    }

    // The write stream may have already been restarted by refilling the write pipeline for failed
    // writes. In that case, we don't want to start the write stream again.
    if (shouldStartWriteStream()) {
      startWriteStream();
    }
  }

  private void handleWriteHandshakeError(Status status) {
    hardAssert(!status.isOk(), "Handling write error with status OK.");
    // Reset the token if it's a permanent error, signaling the write stream is no longer valid.
    // Note that the handshake does not count as a write: see comments on isPermanentWriteError for
    // details.
    if (Datastore.isPermanentError(status)) {
      String token = Util.toDebugString(writeStream.getLastStreamToken());
      Logger.debug(
          LOG_TAG,
          "RemoteStore error before completed handshake; resetting stream token %s: %s",
          token,
          status);
      writeStream.setLastStreamToken(WriteStream.EMPTY_STREAM_TOKEN);
      localStore.setLastStreamToken(WriteStream.EMPTY_STREAM_TOKEN);
    }
  }

  private void handleWriteError(Status status) {
    hardAssert(!status.isOk(), "Handling write error with status OK.");
    // Only handle permanent errors here. If it's transient, just let the retry logic kick in.
    if (Datastore.isPermanentWriteError(status)) {
      // If this was a permanent error, the request itself was the problem so it's not going
      // to succeed if we resend it.
      MutationBatch batch = writePipeline.poll();

      // In this case it's also unlikely that the server itself is melting down -- this was
      // just a bad request, so inhibit backoff on the next restart
      writeStream.inhibitBackoff();

      remoteStoreCallback.handleRejectedWrite(batch.getBatchId(), status);

      // It's possible that with the completion of this mutation another slot has freed up.
      fillWritePipeline();
    }
  }

  public Transaction createTransaction() {
    return new Transaction(datastore);
  }

  @Override
  public ImmutableSortedSet<DocumentKey> getRemoteKeysForTarget(int targetId) {
    return this.remoteStoreCallback.getRemoteKeysForTarget(targetId);
  }

  @Nullable
  @Override
  public TargetData getTargetDataForTarget(int targetId) {
    return this.listenTargets.get(targetId);
  }

  @Override
  public DatabaseId getDatabaseId() {
    return this.datastore.getDatabaseInfo().getDatabaseId();
  }

  public Task<Map<String, Value>> runAggregateQuery(
      Query query, List<AggregateField> aggregateFields) {
    if (canUseNetwork()) {
      return datastore.runAggregateQuery(query, aggregateFields);
    } else {
      return Tasks.forException(
          new FirebaseFirestoreException(
              "Failed to get result from server.", FirebaseFirestoreException.Code.UNAVAILABLE));
    }
  }
}<|MERGE_RESOLUTION|>--- conflicted
+++ resolved
@@ -633,33 +633,6 @@
     }
   }
 
-<<<<<<< HEAD
-  public void abortAllTargets() {
-    // To prevent Limbo Resolution from sending new listen request during abort of all targets, the
-    // network must be disabled. Not doing so will cause `handleRejectedListen` to start watch
-    // stream.
-    hardAssert(!canUseNetwork(), "Network must be disabled during abort of all targets.");
-
-    List<Integer> targetIds = new ArrayList<>();
-    for (Entry<Integer, TargetData> entry : listenTargets.entrySet()) {
-      switch (entry.getValue().getPurpose()) {
-        case LIMBO_RESOLUTION:
-          // Limbo resolutions are cleared when original listen is cleared.
-          continue;
-        case LISTEN:
-        case EXISTENCE_FILTER_MISMATCH:
-        case EXISTENCE_FILTER_MISMATCH_BLOOM:
-          targetIds.add(entry.getKey());
-      }
-    }
-    for (Integer targetId : targetIds) {
-      listenTargets.remove(targetId);
-      remoteStoreCallback.handleRejectedListen(targetId, Status.ABORTED);
-    }
-  }
-
-=======
->>>>>>> bec78901
   // Write Stream
 
   /**
