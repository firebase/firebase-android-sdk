// Copyright 2020 Google LLC
//
// Licensed under the Apache License, Version 2.0 (the "License");
// you may not use this file except in compliance with the License.
// You may obtain a copy of the License at
//
//      http://www.apache.org/licenses/LICENSE-2.0
//
// Unless required by applicable law or agreed to in writing, software
// distributed under the License is distributed on an "AS IS" BASIS,
// WITHOUT WARRANTIES OR CONDITIONS OF ANY KIND, either express or implied.
// See the License for the specific language governing permissions and
// limitations under the License.
package com.google.firebase.firestore.model

import com.google.cloud.datastore.core.number.NumberComparisonHelper.firestoreCompareDoubleWithLong
import com.google.cloud.datastore.core.number.NumberComparisonHelper.firestoreCompareDoubles
import com.google.firebase.firestore.Blob
import com.google.firebase.firestore.DocumentReference
import com.google.firebase.firestore.GeoPoint
import com.google.firebase.firestore.VectorValue
import com.google.firebase.firestore.util.Assert
import com.google.firebase.firestore.util.Util
import com.google.firestore.v1.ArrayValue
import com.google.firestore.v1.ArrayValueOrBuilder
import com.google.firestore.v1.MapValue
import com.google.firestore.v1.Value
import com.google.firestore.v1.Value.ValueTypeCase
import com.google.protobuf.ByteString
import com.google.protobuf.NullValue
import com.google.protobuf.Timestamp
import com.google.type.LatLng
import java.util.Date
import java.util.TreeMap
import kotlin.math.min

internal object Values {
  const val TYPE_KEY: String = "__type__"
  @JvmField val NAN_VALUE: Value = Value.newBuilder().setDoubleValue(Double.NaN).build()
  @JvmField val NULL_VALUE: Value = Value.newBuilder().setNullValue(NullValue.NULL_VALUE).build()
  @JvmField val MIN_VALUE: Value = NULL_VALUE
  @JvmField val MAX_VALUE_TYPE: Value = Value.newBuilder().setStringValue("__max__").build()
  @JvmField
  val MAX_VALUE: Value =
    Value.newBuilder()
      .setMapValue(MapValue.newBuilder().putFields(TYPE_KEY, MAX_VALUE_TYPE))
      .build()

  @JvmField val VECTOR_VALUE_TYPE: Value = Value.newBuilder().setStringValue("__vector__").build()
  const val VECTOR_MAP_VECTORS_KEY: String = "value"
  private val MIN_VECTOR_VALUE: Value =
    Value.newBuilder()
      .setMapValue(
        MapValue.newBuilder()
          .putFields(TYPE_KEY, VECTOR_VALUE_TYPE)
          .putFields(
            VECTOR_MAP_VECTORS_KEY,
            Value.newBuilder().setArrayValue(ArrayValue.newBuilder()).build()
          )
      )
      .build()

  /**
   * The order of types in Firestore. This order is based on the backend's ordering, but modified to
   * support server timestamps and [.MAX_VALUE].
   */
  const val TYPE_ORDER_NULL: Int = 0

  const val TYPE_ORDER_BOOLEAN: Int = 1
  const val TYPE_ORDER_NUMBER: Int = 2
  const val TYPE_ORDER_TIMESTAMP: Int = 3
  const val TYPE_ORDER_SERVER_TIMESTAMP: Int = 4
  const val TYPE_ORDER_STRING: Int = 5
  const val TYPE_ORDER_BLOB: Int = 6
  const val TYPE_ORDER_REFERENCE: Int = 7
  const val TYPE_ORDER_GEOPOINT: Int = 8
  const val TYPE_ORDER_ARRAY: Int = 9
  const val TYPE_ORDER_VECTOR: Int = 10
  const val TYPE_ORDER_MAP: Int = 11

  const val TYPE_ORDER_MAX_VALUE: Int = Int.MAX_VALUE

  /** Returns the backend's type order of the given Value type. */
  @JvmStatic
  fun typeOrder(value: Value): Int {
    return when (value.valueTypeCase) {
      ValueTypeCase.NULL_VALUE -> TYPE_ORDER_NULL
      ValueTypeCase.BOOLEAN_VALUE -> TYPE_ORDER_BOOLEAN
      ValueTypeCase.INTEGER_VALUE -> TYPE_ORDER_NUMBER
      ValueTypeCase.DOUBLE_VALUE -> TYPE_ORDER_NUMBER
      ValueTypeCase.TIMESTAMP_VALUE -> TYPE_ORDER_TIMESTAMP
      ValueTypeCase.STRING_VALUE -> TYPE_ORDER_STRING
      ValueTypeCase.BYTES_VALUE -> TYPE_ORDER_BLOB
      ValueTypeCase.REFERENCE_VALUE -> TYPE_ORDER_REFERENCE
      ValueTypeCase.GEO_POINT_VALUE -> TYPE_ORDER_GEOPOINT
      ValueTypeCase.ARRAY_VALUE -> TYPE_ORDER_ARRAY
      ValueTypeCase.MAP_VALUE ->
        if (ServerTimestamps.isServerTimestamp(value)) {
          TYPE_ORDER_SERVER_TIMESTAMP
        } else if (isMaxValue(value)) {
          TYPE_ORDER_MAX_VALUE
        } else if (isVectorValue(value)) {
          TYPE_ORDER_VECTOR
        } else {
          TYPE_ORDER_MAP
        }
      else -> throw Assert.fail("Invalid value type: " + value.valueTypeCase)
    }
  }

  fun strictEquals(left: Value, right: Value): Boolean? {
    if (left.hasNullValue() || right.hasNullValue()) return null
    val leftType = typeOrder(left)
    val rightType = typeOrder(right)
    if (leftType != rightType) {
      return false
    }

    return when (leftType) {
      TYPE_ORDER_NULL -> null
      TYPE_ORDER_NUMBER -> strictNumberEquals(left, right)
      TYPE_ORDER_ARRAY -> strictArrayEquals(left, right)
      TYPE_ORDER_VECTOR,
      TYPE_ORDER_MAP -> strictObjectEquals(left, right)
      TYPE_ORDER_SERVER_TIMESTAMP ->
        ServerTimestamps.getLocalWriteTime(left) == ServerTimestamps.getLocalWriteTime(right)
      TYPE_ORDER_MAX_VALUE -> true
      else -> left == right
    }
  }

  fun strictCompare(left: Value, right: Value): Int? {
    val leftType = typeOrder(left)
    val rightType = typeOrder(right)
    if (leftType != rightType) {
      return null
    }
    return compareInternal(leftType, left, right)
  }

  @JvmStatic
  fun equals(left: Value?, right: Value?): Boolean {
    if (left === right) {
      return true
    }

    if (left == null || right == null) {
      return false
    }

    val leftType = typeOrder(left)
    val rightType = typeOrder(right)
    if (leftType != rightType) {
      return false
    }

    return when (leftType) {
      TYPE_ORDER_NUMBER -> numberEquals(left, right)
      TYPE_ORDER_ARRAY -> arrayEquals(left, right)
      TYPE_ORDER_VECTOR,
      TYPE_ORDER_MAP -> objectEquals(left, right)
      TYPE_ORDER_SERVER_TIMESTAMP ->
        ServerTimestamps.getLocalWriteTime(left) == ServerTimestamps.getLocalWriteTime(right)
      TYPE_ORDER_MAX_VALUE -> true
      else -> left == right
    }
  }

<<<<<<< HEAD
  private fun strictNumberEquals(left: Value, right: Value): Boolean {
    if (left.doubleValue.isNaN() || right.doubleValue.isNaN()) return false
    return numberEquals(left, right)
  }

=======
>>>>>>> 5eb6a012
  private fun numberEquals(left: Value, right: Value): Boolean =
    when (left.valueTypeCase) {
      ValueTypeCase.INTEGER_VALUE ->
        when (right.valueTypeCase) {
          ValueTypeCase.INTEGER_VALUE -> left.integerValue == right.integerValue
<<<<<<< HEAD
          ValueTypeCase.DOUBLE_VALUE -> right.doubleValue.compareTo(left.integerValue) == 0
=======
          ValueTypeCase.DOUBLE_VALUE ->
            firestoreCompareDoubleWithLong(right.doubleValue, left.integerValue) == 0
>>>>>>> 5eb6a012
          else -> false
        }
      ValueTypeCase.DOUBLE_VALUE ->
        when (right.valueTypeCase) {
          ValueTypeCase.INTEGER_VALUE ->
<<<<<<< HEAD
            compareDoubleWithLong(left.doubleValue, right.integerValue) == 0
          ValueTypeCase.DOUBLE_VALUE ->
            doubleToLongBits(left.doubleValue) == doubleToLongBits(right.doubleValue)
=======
            firestoreCompareDoubleWithLong(left.doubleValue, right.integerValue) == 0
          ValueTypeCase.DOUBLE_VALUE ->
            firestoreCompareDoubles(left.doubleValue, right.doubleValue) == 0
>>>>>>> 5eb6a012
          else -> false
        }
      else -> false
    }
<<<<<<< HEAD

  private fun compareDoubleWithLong(double: Double, long: Long): Int =
    if (double.isNaN()) -1 else double.compareTo(long)

  private fun strictArrayEquals(left: Value, right: Value): Boolean? {
    val leftArray = left.arrayValue
    val rightArray = right.arrayValue

    if (leftArray.valuesCount != rightArray.valuesCount) {
      return false
    }

    var foundNull = false
    for (i in 0 until leftArray.valuesCount) {
      val equals = strictEquals(leftArray.getValues(i), rightArray.getValues(i))
      if (equals === null) {
        foundNull = true
      } else if (!equals) {
        return false
      }
    }
    return if (foundNull) null else true
  }
=======
>>>>>>> 5eb6a012

  private fun arrayEquals(left: Value, right: Value): Boolean {
    val leftArray = left.arrayValue
    val rightArray = right.arrayValue

    if (leftArray.valuesCount != rightArray.valuesCount) {
      return false
    }

    for (i in 0 until leftArray.valuesCount) {
      if (!equals(leftArray.getValues(i), rightArray.getValues(i))) {
        return false
      }
    }

    return true
  }

  private fun strictObjectEquals(left: Value, right: Value): Boolean? {
    val leftMap = left.mapValue
    val rightMap = right.mapValue

    if (leftMap.fieldsCount != rightMap.fieldsCount) {
      return false
    }

    var foundNull = false
    for ((key, value) in leftMap.fieldsMap) {
      val otherEntry = rightMap.fieldsMap[key] ?: return false
      val equals = strictEquals(value, otherEntry)
      if (equals === null) {
        foundNull = true
      } else if (!equals) {
        return false
      }
    }

    return if (foundNull) null else true
  }

  private fun objectEquals(left: Value, right: Value): Boolean {
    val leftMap = left.mapValue
    val rightMap = right.mapValue

    if (leftMap.fieldsCount != rightMap.fieldsCount) {
      return false
    }

    for ((key, value) in leftMap.fieldsMap) {
      val otherEntry = rightMap.fieldsMap[key] ?: return false
      if (!equals(value, otherEntry)) {
        return false
      }
    }

    return true
  }

  /** Returns true if the Value list contains the specified element. */
  @JvmStatic
  fun contains(haystack: ArrayValueOrBuilder, needle: Value?): Boolean {
    for (haystackElement in haystack.valuesList) {
      if (equals(haystackElement, needle)) {
        return true
      }
    }
    return false
  }

  @JvmStatic
  fun compare(left: Value, right: Value): Int {
    val leftType = typeOrder(left)
    val rightType = typeOrder(right)

    if (leftType != rightType) {
      return leftType.compareTo(rightType)
    }

    return compareInternal(leftType, left, right)
  }

  private fun compareInternal(leftType: Int, left: Value, right: Value): Int =
    when (leftType) {
      TYPE_ORDER_NULL,
      TYPE_ORDER_MAX_VALUE -> 0
      TYPE_ORDER_BOOLEAN -> left.booleanValue.compareTo(right.booleanValue)
      TYPE_ORDER_NUMBER -> compareNumbers(left, right)
      TYPE_ORDER_TIMESTAMP -> compareTimestamps(left.timestampValue, right.timestampValue)
      TYPE_ORDER_SERVER_TIMESTAMP ->
        compareTimestamps(
          ServerTimestamps.getLocalWriteTime(left),
          ServerTimestamps.getLocalWriteTime(right)
        )
      TYPE_ORDER_STRING -> Util.compareUtf8Strings(left.stringValue, right.stringValue)
      TYPE_ORDER_BLOB -> Util.compareByteStrings(left.bytesValue, right.bytesValue)
      TYPE_ORDER_REFERENCE -> compareReferences(left.referenceValue, right.referenceValue)
      TYPE_ORDER_GEOPOINT -> compareGeoPoints(left.geoPointValue, right.geoPointValue)
      TYPE_ORDER_ARRAY -> compareArrays(left.arrayValue, right.arrayValue)
      TYPE_ORDER_MAP -> compareMaps(left.mapValue, right.mapValue)
      TYPE_ORDER_VECTOR -> compareVectors(left.mapValue, right.mapValue)
      else -> throw Assert.fail("Invalid value type: $leftType")
    }

  @JvmStatic
  fun lowerBoundCompare(
    left: Value,
    leftInclusive: Boolean,
    right: Value,
    rightInclusive: Boolean
  ): Int {
    val cmp = compare(left, right)
    if (cmp != 0) {
      return cmp
    }

    if (leftInclusive && !rightInclusive) {
      return -1
    } else if (!leftInclusive && rightInclusive) {
      return 1
    }

    return 0
  }

  @JvmStatic
  fun upperBoundCompare(
    left: Value,
    leftInclusive: Boolean,
    right: Value,
    rightInclusive: Boolean
  ): Int {
    val cmp = compare(left, right)
    if (cmp != 0) {
      return cmp
    }

    if (leftInclusive && !rightInclusive) {
      return 1
    } else if (!leftInclusive && rightInclusive) {
      return -1
    }

    return 0
  }

  private fun compareNumbers(left: Value, right: Value): Int {
    if (left.hasDoubleValue()) {
      if (right.hasDoubleValue()) {
        return firestoreCompareDoubles(left.doubleValue, right.doubleValue)
      } else if (right.hasIntegerValue()) {
        return firestoreCompareDoubleWithLong(left.doubleValue, right.integerValue)
      }
    } else if (left.hasIntegerValue()) {
      if (right.hasIntegerValue()) {
        return java.lang.Long.compare(left.integerValue, right.integerValue)
      } else if (right.hasDoubleValue()) {
        return -1 * firestoreCompareDoubleWithLong(right.doubleValue, left.integerValue)
      }
    }

    throw Assert.fail("Unexpected values: %s vs %s", left, right)
  }

  private fun compareTimestamps(left: Timestamp, right: Timestamp): Int {
    val cmp = left.seconds.compareTo(right.seconds)
    if (cmp != 0) {
      return cmp
    }
    return left.nanos.compareTo(right.nanos)
  }

  private fun compareReferences(leftPath: String, rightPath: String): Int {
    val leftSegments = leftPath.split("/".toRegex()).toTypedArray()
    val rightSegments = rightPath.split("/".toRegex()).toTypedArray()

    val minLength = min(leftSegments.size.toDouble(), rightSegments.size.toDouble()).toInt()
    for (i in 0 until minLength) {
      val cmp = leftSegments[i].compareTo(rightSegments[i])
      if (cmp != 0) {
        return cmp
      }
    }
    return leftSegments.size.compareTo(rightSegments.size)
  }

  private fun compareGeoPoints(left: LatLng, right: LatLng): Int {
    val comparison = firestoreCompareDoubles(left.latitude, right.latitude)
    if (comparison == 0) {
      return firestoreCompareDoubles(left.longitude, right.longitude)
    }
    return comparison
  }

  private fun compareArrays(left: ArrayValue, right: ArrayValue): Int {
    val minLength = min(left.valuesCount.toDouble(), right.valuesCount.toDouble()).toInt()
    for (i in 0 until minLength) {
      val cmp = compare(left.getValues(i), right.getValues(i))
      if (cmp != 0) {
        return cmp
      }
    }
    return left.valuesCount.compareTo(right.valuesCount)
  }

  private fun compareMaps(left: MapValue, right: MapValue): Int {
    val iterator1: Iterator<Map.Entry<String, Value>> = TreeMap(left.fieldsMap).entries.iterator()
    val iterator2: Iterator<Map.Entry<String, Value>> = TreeMap(right.fieldsMap).entries.iterator()
    while (iterator1.hasNext() && iterator2.hasNext()) {
      val entry1 = iterator1.next()
      val entry2 = iterator2.next()
      val keyCompare = Util.compareUtf8Strings(entry1.key, entry2.key)
      if (keyCompare != 0) {
        return keyCompare
      }
      val valueCompare = compare(entry1.value, entry2.value)
      if (valueCompare != 0) {
        return valueCompare
      }
    }

    // Only equal if both iterators are exhausted.
    return iterator1.hasNext().compareTo(iterator2.hasNext())
  }

  private fun compareVectors(left: MapValue, right: MapValue): Int {
    val leftMap = left.fieldsMap
    val rightMap = right.fieldsMap

    // The vector is a map, but only vector value is compared.
    val leftArrayValue = leftMap[VECTOR_MAP_VECTORS_KEY]!!.arrayValue
    val rightArrayValue = rightMap[VECTOR_MAP_VECTORS_KEY]!!.arrayValue

    val lengthCompare = leftArrayValue.valuesCount.compareTo(rightArrayValue.valuesCount)
    if (lengthCompare != 0) {
      return lengthCompare
    }

    return compareArrays(leftArrayValue, rightArrayValue)
  }

  /** Generate the canonical ID for the provided field value (as used in Target serialization). */
  @JvmStatic
  fun canonicalId(value: Value): String {
    val builder = StringBuilder()
    canonifyValue(builder, value)
    return builder.toString()
  }

  private fun canonifyValue(builder: StringBuilder, value: Value) {
    when (value.valueTypeCase) {
      ValueTypeCase.NULL_VALUE -> builder.append("null")
      ValueTypeCase.BOOLEAN_VALUE -> builder.append(value.booleanValue)
      ValueTypeCase.INTEGER_VALUE -> builder.append(value.integerValue)
      ValueTypeCase.DOUBLE_VALUE -> builder.append(value.doubleValue)
      ValueTypeCase.TIMESTAMP_VALUE -> canonifyTimestamp(builder, value.timestampValue)
      ValueTypeCase.STRING_VALUE -> builder.append(value.stringValue)
      ValueTypeCase.BYTES_VALUE -> builder.append(Util.toDebugString(value.bytesValue))
      ValueTypeCase.REFERENCE_VALUE -> canonifyReference(builder, value)
      ValueTypeCase.GEO_POINT_VALUE -> canonifyGeoPoint(builder, value.geoPointValue)
      ValueTypeCase.ARRAY_VALUE -> canonifyArray(builder, value.arrayValue)
      ValueTypeCase.MAP_VALUE -> canonifyObject(builder, value.mapValue)
      else -> throw Assert.fail("Invalid value type: " + value.valueTypeCase)
    }
  }

  private fun canonifyTimestamp(builder: StringBuilder, timestamp: Timestamp) {
    builder.append(String.format("time(%s,%s)", timestamp.seconds, timestamp.nanos))
  }

  private fun canonifyGeoPoint(builder: StringBuilder, latLng: LatLng) {
    builder.append(String.format("geo(%s,%s)", latLng.latitude, latLng.longitude))
  }

  private fun canonifyReference(builder: StringBuilder, value: Value) {
    Assert.hardAssert(isReferenceValue(value), "Value should be a ReferenceValue")
    builder.append(DocumentKey.fromName(value.referenceValue))
  }

  private fun canonifyObject(builder: StringBuilder, mapValue: MapValue) {
    // Even though MapValue are likely sorted correctly based on their insertion order (for example,
    // when received from the backend), local modifications can bring elements out of order. We need
    // to re-sort the elements to ensure that canonical IDs are independent of insertion order.
    val keys = ArrayList(mapValue.fieldsMap.keys)
    keys.sort()

    builder.append("{")
    val iterator = keys.iterator()
    while (iterator.hasNext()) {
      val key = iterator.next()
      builder.append(key).append(":")
      canonifyValue(builder, mapValue.getFieldsOrThrow(key))
      if (iterator.hasNext()) {
        builder.append(",")
      }
    }
    builder.append("}")
  }

  private fun canonifyArray(builder: StringBuilder, arrayValue: ArrayValue) {
    builder.append("[")
    if (arrayValue.valuesCount > 0) {
      canonifyValue(builder, arrayValue.getValues(0))
      for (i in 1 until arrayValue.valuesCount) {
        builder.append(",")
        canonifyValue(builder, arrayValue.getValues(i))
      }
    }
    builder.append("]")
  }

  /** Returns true if `value` is a INTEGER_VALUE. */
  @JvmStatic
  fun isInteger(value: Value?): Boolean {
    return value != null && value.hasIntegerValue()
  }

  /** Returns true if `value` is a DOUBLE_VALUE. */
  @JvmStatic
  fun isDouble(value: Value?): Boolean {
    return value != null && value.hasDoubleValue()
  }

  /** Returns true if `value` is either a INTEGER_VALUE or a DOUBLE_VALUE. */
  @JvmStatic
  fun isNumber(value: Value?): Boolean {
    return isInteger(value) || isDouble(value)
  }

  /** Returns true if `value` is an ARRAY_VALUE. */
  @JvmStatic
  fun isArray(value: Value?): Boolean {
    return value != null && value.hasArrayValue()
  }

  @JvmStatic
  fun isReferenceValue(value: Value?): Boolean {
    return value != null && value.hasReferenceValue()
  }

  @JvmStatic
  fun isNullValue(value: Value?): Boolean {
    return value != null && value.hasNullValue()
  }

  @JvmStatic
  fun isNanValue(value: Value?): Boolean {
    return value != null && java.lang.Double.isNaN(value.doubleValue)
  }

  @JvmStatic
  fun isMapValue(value: Value?): Boolean {
    return value != null && value.hasMapValue()
  }

  @JvmStatic
  fun refValue(databaseId: DatabaseId, key: DocumentKey): Value {
    val value =
      Value.newBuilder()
        .setReferenceValue(
          String.format(
            "projects/%s/databases/%s/documents/%s",
            databaseId.projectId,
            databaseId.databaseId,
            key.toString()
          )
        )
        .build()
    return value
  }

  private val MIN_BOOLEAN: Value = Value.newBuilder().setBooleanValue(false).build()
  private val MIN_NUMBER: Value = Value.newBuilder().setDoubleValue(Double.NaN).build()
  private val MIN_TIMESTAMP: Value =
    Value.newBuilder().setTimestampValue(Timestamp.newBuilder().setSeconds(Long.MIN_VALUE)).build()
  private val MIN_STRING: Value = Value.newBuilder().setStringValue("").build()
  private val MIN_BYTES: Value = Value.newBuilder().setBytesValue(ByteString.EMPTY).build()
  private val MIN_REFERENCE: Value = refValue(DatabaseId.EMPTY, DocumentKey.empty())
  private val MIN_GEO_POINT: Value =
    Value.newBuilder()
      .setGeoPointValue(LatLng.newBuilder().setLatitude(-90.0).setLongitude(-180.0))
      .build()
  private val MIN_ARRAY: Value =
    Value.newBuilder().setArrayValue(ArrayValue.getDefaultInstance()).build()
  private val MIN_MAP: Value = Value.newBuilder().setMapValue(MapValue.getDefaultInstance()).build()

  /** Returns the lowest value for the given value type (inclusive). */
  @JvmStatic
  fun getLowerBound(value: Value): Value {
    return when (value.valueTypeCase) {
      ValueTypeCase.NULL_VALUE -> NULL_VALUE
      ValueTypeCase.BOOLEAN_VALUE -> MIN_BOOLEAN
      ValueTypeCase.INTEGER_VALUE,
      ValueTypeCase.DOUBLE_VALUE -> MIN_NUMBER
      ValueTypeCase.TIMESTAMP_VALUE -> MIN_TIMESTAMP
      ValueTypeCase.STRING_VALUE -> MIN_STRING
      ValueTypeCase.BYTES_VALUE -> MIN_BYTES
      ValueTypeCase.REFERENCE_VALUE -> MIN_REFERENCE
      ValueTypeCase.GEO_POINT_VALUE -> MIN_GEO_POINT
      ValueTypeCase.ARRAY_VALUE -> MIN_ARRAY
      // VectorValue sorts after ArrayValue and before an empty MapValue
      ValueTypeCase.MAP_VALUE -> if (isVectorValue(value)) MIN_VECTOR_VALUE else MIN_MAP
      else -> throw IllegalArgumentException("Unknown value type: " + value.valueTypeCase)
    }
  }

  /** Returns the largest value for the given value type (exclusive). */
  @JvmStatic
  fun getUpperBound(value: Value): Value {
    return when (value.valueTypeCase) {
      ValueTypeCase.NULL_VALUE -> MIN_BOOLEAN
      ValueTypeCase.BOOLEAN_VALUE -> MIN_NUMBER
      ValueTypeCase.INTEGER_VALUE,
      ValueTypeCase.DOUBLE_VALUE -> MIN_TIMESTAMP
      ValueTypeCase.TIMESTAMP_VALUE -> MIN_STRING
      ValueTypeCase.STRING_VALUE -> MIN_BYTES
      ValueTypeCase.BYTES_VALUE -> MIN_REFERENCE
      ValueTypeCase.REFERENCE_VALUE -> MIN_GEO_POINT
      ValueTypeCase.GEO_POINT_VALUE -> MIN_ARRAY
      ValueTypeCase.ARRAY_VALUE -> MIN_VECTOR_VALUE
      // VectorValue sorts after ArrayValue and before an empty MapValue
      ValueTypeCase.MAP_VALUE -> if (isVectorValue(value)) MIN_MAP else MAX_VALUE
      else -> throw IllegalArgumentException("Unknown value type: " + value.valueTypeCase)
    }
  }

  /** Returns true if the Value represents the canonical [.MAX_VALUE] . */
  @JvmStatic
  fun isMaxValue(value: Value): Boolean {
    return MAX_VALUE_TYPE == value.mapValue.fieldsMap[TYPE_KEY]
  }

  /** Returns true if the Value represents a VectorValue . */
  @JvmStatic
  fun isVectorValue(value: Value): Boolean {
    return VECTOR_VALUE_TYPE == value.mapValue.fieldsMap[TYPE_KEY]
  }

  @JvmStatic fun encodeValue(value: Long): Value = Value.newBuilder().setIntegerValue(value).build()

  @JvmStatic
  fun encodeValue(value: Int): Value = Value.newBuilder().setIntegerValue(value.toLong()).build()

  @JvmStatic
  fun encodeValue(value: Double): Value = Value.newBuilder().setDoubleValue(value).build()

  @JvmStatic
  fun encodeValue(value: Float): Value = Value.newBuilder().setDoubleValue(value.toDouble()).build()

  @JvmStatic
  fun encodeValue(value: Number): Value =
    when (value) {
      is Long -> encodeValue(value)
      is Int -> encodeValue(value)
      is Double -> encodeValue(value)
      is Float -> encodeValue(value)
      else -> throw IllegalArgumentException("Unexpected number type: $value")
    }

  @JvmStatic
  fun encodeValue(value: String): Value = Value.newBuilder().setStringValue(value).build()

  @JvmStatic fun encodeValue(date: Date): Value = encodeValue(com.google.firebase.Timestamp((date)))

  @JvmStatic
  fun encodeValue(timestamp: com.google.firebase.Timestamp): Value =
    encodeValue(timestamp(timestamp.seconds, timestamp.nanoseconds))

  @JvmStatic fun encodeValue(value: Timestamp): Value = Value.newBuilder().setTimestampValue(value).build()

  @JvmField val TRUE_VALUE: Value = Value.newBuilder().setBooleanValue(true).build()

  @JvmField val FALSE_VALUE: Value = Value.newBuilder().setBooleanValue(false).build()

  @JvmStatic fun encodeValue(value: Boolean): Value = if (value) TRUE_VALUE else FALSE_VALUE

  @JvmStatic
  fun encodeValue(geoPoint: GeoPoint): Value =
    Value.newBuilder()
      .setGeoPointValue(
        LatLng.newBuilder().setLatitude(geoPoint.latitude).setLongitude(geoPoint.longitude)
      )
      .build()

  @JvmStatic
  fun encodeValue(value: ByteArray): Value =
    Value.newBuilder().setBytesValue(ByteString.copyFrom(value)).build()

  @JvmStatic
  fun encodeValue(value: Blob): Value =
    Value.newBuilder().setBytesValue(value.toByteString()).build()

  @JvmStatic
  fun encodeValue(docRef: DocumentReference): Value =
    Value.newBuilder().setReferenceValue(docRef.fullPath).build()

  @JvmStatic fun encodeValue(vector: VectorValue): Value = encodeVectorValue(vector.toArray())

  @JvmStatic
  fun encodeVectorValue(vector: DoubleArray): Value {
    val listBuilder = ArrayValue.newBuilder()
    for (value in vector) {
      listBuilder.addValues(encodeValue(value))
    }
    return Value.newBuilder()
      .setMapValue(
        MapValue.newBuilder()
          .putFields(TYPE_KEY, VECTOR_VALUE_TYPE)
          .putFields(VECTOR_MAP_VECTORS_KEY, Value.newBuilder().setArrayValue(listBuilder).build())
      )
      .build()
  }

  @JvmStatic
  fun encodeValue(map: Map<String, Value>): Value =
    Value.newBuilder().setMapValue(MapValue.newBuilder().putAllFields(map)).build()

  @JvmStatic
  fun encodeValue(values: Iterable<Value>): Value =
    Value.newBuilder().setArrayValue(ArrayValue.newBuilder().addAllValues(values)).build()

  @JvmStatic
  fun encodeAnyValue(value: Any?): Value =
    when (value) {
      null -> NULL_VALUE
      is String -> encodeValue(value)
      is Number -> encodeValue(value)
      is Date -> encodeValue(value)
      is com.google.firebase.Timestamp -> encodeValue(value)
      is Boolean -> encodeValue(value)
      is GeoPoint -> encodeValue(value)
      is Blob -> encodeValue(value)
      is VectorValue -> encodeValue(value)
      else -> throw IllegalArgumentException("Unexpected type: $value")
    }

  @JvmStatic
  fun timestamp(seconds: Long, nanos: Int): Timestamp {
    validateRange(seconds, nanos)

    // Firestore backend truncates precision down to microseconds. To ensure offline mode works
    // the same with regards to truncation, perform the truncation immediately without waiting for
    // the backend to do that.
    val truncatedNanoseconds: Int = nanos / 1000 * 1000
    return Timestamp.newBuilder().setSeconds(seconds).setNanos(truncatedNanoseconds).build()
  }

  /**
   * Ensures that the date and time are within what we consider valid ranges.
   *
   * More specifically, the nanoseconds need to be less than 1 billion- otherwise it would trip over
   * into seconds, and need to be greater than zero.
   *
   * The seconds need to be after the date `1/1/1` and before the date `1/1/10000`.
   *
   * @throws IllegalArgumentException if the date and time are considered invalid
   */
  private fun validateRange(seconds: Long, nanoseconds: Int) {
    require(nanoseconds in 0 until 1_000_000_000) {
      "Timestamp nanoseconds out of range: $nanoseconds"
    }

    require(seconds in -62_135_596_800 until 253_402_300_800) {
      "Timestamp seconds out of range: $seconds"
    }
  }
}<|MERGE_RESOLUTION|>--- conflicted
+++ resolved
@@ -166,69 +166,50 @@
     }
   }
 
-<<<<<<< HEAD
   private fun strictNumberEquals(left: Value, right: Value): Boolean {
     if (left.doubleValue.isNaN() || right.doubleValue.isNaN()) return false
     return numberEquals(left, right)
   }
 
-=======
->>>>>>> 5eb6a012
   private fun numberEquals(left: Value, right: Value): Boolean =
     when (left.valueTypeCase) {
       ValueTypeCase.INTEGER_VALUE ->
         when (right.valueTypeCase) {
           ValueTypeCase.INTEGER_VALUE -> left.integerValue == right.integerValue
-<<<<<<< HEAD
-          ValueTypeCase.DOUBLE_VALUE -> right.doubleValue.compareTo(left.integerValue) == 0
-=======
           ValueTypeCase.DOUBLE_VALUE ->
             firestoreCompareDoubleWithLong(right.doubleValue, left.integerValue) == 0
->>>>>>> 5eb6a012
           else -> false
         }
       ValueTypeCase.DOUBLE_VALUE ->
         when (right.valueTypeCase) {
           ValueTypeCase.INTEGER_VALUE ->
-<<<<<<< HEAD
-            compareDoubleWithLong(left.doubleValue, right.integerValue) == 0
-          ValueTypeCase.DOUBLE_VALUE ->
-            doubleToLongBits(left.doubleValue) == doubleToLongBits(right.doubleValue)
-=======
             firestoreCompareDoubleWithLong(left.doubleValue, right.integerValue) == 0
           ValueTypeCase.DOUBLE_VALUE ->
             firestoreCompareDoubles(left.doubleValue, right.doubleValue) == 0
->>>>>>> 5eb6a012
           else -> false
         }
       else -> false
     }
-<<<<<<< HEAD
-
-  private fun compareDoubleWithLong(double: Double, long: Long): Int =
-    if (double.isNaN()) -1 else double.compareTo(long)
-
-  private fun strictArrayEquals(left: Value, right: Value): Boolean? {
-    val leftArray = left.arrayValue
-    val rightArray = right.arrayValue
-
-    if (leftArray.valuesCount != rightArray.valuesCount) {
-      return false
-    }
-
-    var foundNull = false
-    for (i in 0 until leftArray.valuesCount) {
-      val equals = strictEquals(leftArray.getValues(i), rightArray.getValues(i))
-      if (equals === null) {
-        foundNull = true
-      } else if (!equals) {
-        return false
-      }
-    }
-    return if (foundNull) null else true
-  }
-=======
->>>>>>> 5eb6a012
+
+    private fun strictArrayEquals(left: Value, right: Value): Boolean? {
+        val leftArray = left.arrayValue
+        val rightArray = right.arrayValue
+
+        if (leftArray.valuesCount != rightArray.valuesCount) {
+            return false
+        }
+
+        var foundNull = false
+        for (i in 0 until leftArray.valuesCount) {
+            val equals = strictEquals(leftArray.getValues(i), rightArray.getValues(i))
+            if (equals === null) {
+                foundNull = true
+            } else if (!equals) {
+                return false
+            }
+        }
+        return if (foundNull) null else true
+    }
 
   private fun arrayEquals(left: Value, right: Value): Boolean {
     val leftArray = left.arrayValue
