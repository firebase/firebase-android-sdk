// Copyright 2020 Google LLC
//
// Licensed under the Apache License, Version 2.0 (the "License");
// you may not use this file except in compliance with the License.
// You may obtain a copy of the License at
//
//      http://www.apache.org/licenses/LICENSE-2.0
//
// Unless required by applicable law or agreed to in writing, software
// distributed under the License is distributed on an "AS IS" BASIS,
// WITHOUT WARRANTIES OR CONDITIONS OF ANY KIND, either express or implied.
// See the License for the specific language governing permissions and
// limitations under the License.
package com.google.firebase.firestore.model

import com.google.firebase.firestore.Blob
import com.google.firebase.firestore.DocumentReference
import com.google.firebase.firestore.GeoPoint
import com.google.firebase.firestore.VectorValue
import com.google.firebase.firestore.util.Assert
import com.google.firebase.firestore.util.Util
import com.google.firestore.v1.ArrayValue
import com.google.firestore.v1.ArrayValueOrBuilder
import com.google.firestore.v1.MapValue
import com.google.firestore.v1.Value
import com.google.firestore.v1.Value.ValueTypeCase
import com.google.protobuf.ByteString
import com.google.protobuf.NullValue
import com.google.protobuf.Timestamp
import com.google.type.LatLng
import java.lang.Double.doubleToLongBits
import java.util.Date
import java.util.TreeMap
import kotlin.math.min

internal object Values {
  const val TYPE_KEY: String = "__type__"
  @JvmField val NAN_VALUE: Value = Value.newBuilder().setDoubleValue(Double.NaN).build()
  @JvmField val NULL_VALUE: Value = Value.newBuilder().setNullValue(NullValue.NULL_VALUE).build()
  @JvmField val MIN_VALUE: Value = NULL_VALUE
  @JvmField val MAX_VALUE_TYPE: Value = Value.newBuilder().setStringValue("__max__").build()
  @JvmField
  val MAX_VALUE: Value =
    Value.newBuilder()
      .setMapValue(MapValue.newBuilder().putFields(TYPE_KEY, MAX_VALUE_TYPE))
      .build()

  @JvmField val VECTOR_VALUE_TYPE: Value = Value.newBuilder().setStringValue("__vector__").build()
  const val VECTOR_MAP_VECTORS_KEY: String = "value"
  private val MIN_VECTOR_VALUE: Value =
    Value.newBuilder()
      .setMapValue(
        MapValue.newBuilder()
          .putFields(TYPE_KEY, VECTOR_VALUE_TYPE)
          .putFields(
            VECTOR_MAP_VECTORS_KEY,
            Value.newBuilder().setArrayValue(ArrayValue.newBuilder()).build()
          )
      )
      .build()

  /**
   * The order of types in Firestore. This order is based on the backend's ordering, but modified to
   * support server timestamps and [.MAX_VALUE].
   */
  const val TYPE_ORDER_NULL: Int = 0

  const val TYPE_ORDER_BOOLEAN: Int = 1
  const val TYPE_ORDER_NUMBER: Int = 2
  const val TYPE_ORDER_TIMESTAMP: Int = 3
  const val TYPE_ORDER_SERVER_TIMESTAMP: Int = 4
  const val TYPE_ORDER_STRING: Int = 5
  const val TYPE_ORDER_BLOB: Int = 6
  const val TYPE_ORDER_REFERENCE: Int = 7
  const val TYPE_ORDER_GEOPOINT: Int = 8
  const val TYPE_ORDER_ARRAY: Int = 9
  const val TYPE_ORDER_VECTOR: Int = 10
  const val TYPE_ORDER_MAP: Int = 11

  const val TYPE_ORDER_MAX_VALUE: Int = Int.MAX_VALUE

  /** Returns the backend's type order of the given Value type. */
  @JvmStatic
  fun typeOrder(value: Value): Int {
    return when (value.valueTypeCase) {
      ValueTypeCase.NULL_VALUE -> TYPE_ORDER_NULL
      ValueTypeCase.BOOLEAN_VALUE -> TYPE_ORDER_BOOLEAN
      ValueTypeCase.INTEGER_VALUE -> TYPE_ORDER_NUMBER
      ValueTypeCase.DOUBLE_VALUE -> TYPE_ORDER_NUMBER
      ValueTypeCase.TIMESTAMP_VALUE -> TYPE_ORDER_TIMESTAMP
      ValueTypeCase.STRING_VALUE -> TYPE_ORDER_STRING
      ValueTypeCase.BYTES_VALUE -> TYPE_ORDER_BLOB
      ValueTypeCase.REFERENCE_VALUE -> TYPE_ORDER_REFERENCE
      ValueTypeCase.GEO_POINT_VALUE -> TYPE_ORDER_GEOPOINT
      ValueTypeCase.ARRAY_VALUE -> TYPE_ORDER_ARRAY
      ValueTypeCase.MAP_VALUE ->
        if (ServerTimestamps.isServerTimestamp(value)) {
          TYPE_ORDER_SERVER_TIMESTAMP
        } else if (isMaxValue(value)) {
          TYPE_ORDER_MAX_VALUE
        } else if (isVectorValue(value)) {
          TYPE_ORDER_VECTOR
        } else {
          TYPE_ORDER_MAP
        }
      else -> throw Assert.fail("Invalid value type: " + value.valueTypeCase)
    }
  }

  fun strictEquals(left: Value, right: Value): Boolean {
    val leftType = typeOrder(left)
    val rightType = typeOrder(right)
    if (leftType != rightType) {
      return false
    }

    return when (leftType) {
      TYPE_ORDER_NULL -> false
      TYPE_ORDER_NUMBER -> strictNumberEquals(left, right)
      TYPE_ORDER_ARRAY -> strictArrayEquals(left, right)
      TYPE_ORDER_VECTOR,
      TYPE_ORDER_MAP -> strictObjectEquals(left, right)
      TYPE_ORDER_SERVER_TIMESTAMP ->
        ServerTimestamps.getLocalWriteTime(left) == ServerTimestamps.getLocalWriteTime(right)
      TYPE_ORDER_MAX_VALUE -> true
      else -> left == right
    }
  }

  @JvmStatic
  fun equals(left: Value?, right: Value?): Boolean {
    if (left === right) {
      return true
    }

    if (left == null || right == null) {
      return false
    }

    val leftType = typeOrder(left)
    val rightType = typeOrder(right)
    if (leftType != rightType) {
      return false
    }

    return when (leftType) {
      TYPE_ORDER_NUMBER -> numberEquals(left, right)
      TYPE_ORDER_ARRAY -> arrayEquals(left, right)
      TYPE_ORDER_VECTOR,
      TYPE_ORDER_MAP -> objectEquals(left, right)
      TYPE_ORDER_SERVER_TIMESTAMP ->
        ServerTimestamps.getLocalWriteTime(left) == ServerTimestamps.getLocalWriteTime(right)
      TYPE_ORDER_MAX_VALUE -> true
      else -> left == right
    }
  }

  private fun strictNumberEquals(left: Value, right: Value): Boolean {
    if (left.valueTypeCase != right.valueTypeCase) {
      return false
    }
    return when (left.valueTypeCase) {
      ValueTypeCase.INTEGER_VALUE -> left.integerValue == right.integerValue
      ValueTypeCase.DOUBLE_VALUE -> left.doubleValue == right.doubleValue
      else -> false
    }
  }

  private fun numberEquals(left: Value, right: Value): Boolean {
    if (left.valueTypeCase != right.valueTypeCase) {
      return false
    }
    return when (left.valueTypeCase) {
      ValueTypeCase.INTEGER_VALUE -> left.integerValue == right.integerValue
      ValueTypeCase.DOUBLE_VALUE ->
        doubleToLongBits(left.doubleValue) == doubleToLongBits(right.doubleValue)
      else -> false
    }
  }

  private fun strictArrayEquals(left: Value, right: Value): Boolean {
    val leftArray = left.arrayValue
    val rightArray = right.arrayValue

    if (leftArray.valuesCount != rightArray.valuesCount) {
      return false
    }

    for (i in 0 until leftArray.valuesCount) {
      if (!strictEquals(leftArray.getValues(i), rightArray.getValues(i))) {
        return false
      }
    }

    return true
  }

  private fun arrayEquals(left: Value, right: Value): Boolean {
    val leftArray = left.arrayValue
    val rightArray = right.arrayValue

    if (leftArray.valuesCount != rightArray.valuesCount) {
      return false
    }

    for (i in 0 until leftArray.valuesCount) {
      if (!equals(leftArray.getValues(i), rightArray.getValues(i))) {
        return false
      }
    }

    return true
  }

  private fun strictObjectEquals(left: Value, right: Value): Boolean {
    val leftMap = left.mapValue
    val rightMap = right.mapValue

    if (leftMap.fieldsCount != rightMap.fieldsCount) {
      return false
    }

    for ((key, value) in leftMap.fieldsMap) {
      val otherEntry = rightMap.fieldsMap[key] ?: return false
      if (!strictEquals(value, otherEntry)) {
        return false
      }
    }

    return true
  }

  private fun objectEquals(left: Value, right: Value): Boolean {
    val leftMap = left.mapValue
    val rightMap = right.mapValue

    if (leftMap.fieldsCount != rightMap.fieldsCount) {
      return false
    }

    for ((key, value) in leftMap.fieldsMap) {
      val otherEntry = rightMap.fieldsMap[key] ?: return false
      if (!equals(value, otherEntry)) {
        return false
      }
    }

    return true
  }

  /** Returns true if the Value list contains the specified element. */
  @JvmStatic
  fun contains(haystack: ArrayValueOrBuilder, needle: Value?): Boolean {
    for (haystackElement in haystack.valuesList) {
      if (equals(haystackElement, needle)) {
        return true
      }
    }
    return false
  }

  @JvmStatic
  fun compare(left: Value, right: Value): Int {
    val leftType = typeOrder(left)
    val rightType = typeOrder(right)

    if (leftType != rightType) {
      return Util.compareIntegers(leftType, rightType)
    }

    return when (leftType) {
      TYPE_ORDER_NULL,
      TYPE_ORDER_MAX_VALUE -> 0
      TYPE_ORDER_BOOLEAN -> Util.compareBooleans(left.booleanValue, right.booleanValue)
      TYPE_ORDER_NUMBER -> compareNumbers(left, right)
      TYPE_ORDER_TIMESTAMP -> compareTimestamps(left.timestampValue, right.timestampValue)
      TYPE_ORDER_SERVER_TIMESTAMP ->
        compareTimestamps(
          ServerTimestamps.getLocalWriteTime(left),
          ServerTimestamps.getLocalWriteTime(right)
        )
      TYPE_ORDER_STRING -> Util.compareUtf8Strings(left.stringValue, right.stringValue)
      TYPE_ORDER_BLOB -> Util.compareByteStrings(left.bytesValue, right.bytesValue)
      TYPE_ORDER_REFERENCE -> compareReferences(left.referenceValue, right.referenceValue)
      TYPE_ORDER_GEOPOINT -> compareGeoPoints(left.geoPointValue, right.geoPointValue)
      TYPE_ORDER_ARRAY -> compareArrays(left.arrayValue, right.arrayValue)
      TYPE_ORDER_MAP -> compareMaps(left.mapValue, right.mapValue)
      TYPE_ORDER_VECTOR -> compareVectors(left.mapValue, right.mapValue)
      else -> throw Assert.fail("Invalid value type: $leftType")
    }
  }

  @JvmStatic
  fun lowerBoundCompare(
    left: Value,
    leftInclusive: Boolean,
    right: Value,
    rightInclusive: Boolean
  ): Int {
    val cmp = compare(left, right)
    if (cmp != 0) {
      return cmp
    }

    if (leftInclusive && !rightInclusive) {
      return -1
    } else if (!leftInclusive && rightInclusive) {
      return 1
    }

    return 0
  }

  @JvmStatic
  fun upperBoundCompare(
    left: Value,
    leftInclusive: Boolean,
    right: Value,
    rightInclusive: Boolean
  ): Int {
    val cmp = compare(left, right)
    if (cmp != 0) {
      return cmp
    }

    if (leftInclusive && !rightInclusive) {
      return 1
    } else if (!leftInclusive && rightInclusive) {
      return -1
    }

    return 0
  }

  private fun compareNumbers(left: Value, right: Value): Int {
    if (left.hasDoubleValue()) {
      if (right.hasDoubleValue()) {
        return Util.compareDoubles(left.doubleValue, right.doubleValue)
      } else if (right.hasIntegerValue()) {
        return Util.compareMixed(left.doubleValue, right.integerValue)
      }
    } else if (left.hasIntegerValue()) {
      if (right.hasIntegerValue()) {
        return Util.compareLongs(left.integerValue, right.integerValue)
      } else if (right.hasDoubleValue()) {
        return -1 * Util.compareMixed(right.doubleValue, left.integerValue)
      }
    }

    throw Assert.fail("Unexpected values: %s vs %s", left, right)
  }

  private fun compareTimestamps(left: Timestamp, right: Timestamp): Int {
    val cmp = Util.compareLongs(left.seconds, right.seconds)
    if (cmp != 0) {
      return cmp
    }
    return Util.compareIntegers(left.nanos, right.nanos)
  }

  private fun compareReferences(leftPath: String, rightPath: String): Int {
    val leftSegments = leftPath.split("/".toRegex()).toTypedArray()
    val rightSegments = rightPath.split("/".toRegex()).toTypedArray()

    val minLength = min(leftSegments.size.toDouble(), rightSegments.size.toDouble()).toInt()
    for (i in 0 until minLength) {
      val cmp = leftSegments[i].compareTo(rightSegments[i])
      if (cmp != 0) {
        return cmp
      }
    }
    return Util.compareIntegers(leftSegments.size, rightSegments.size)
  }

  private fun compareGeoPoints(left: LatLng, right: LatLng): Int {
    val comparison = Util.compareDoubles(left.latitude, right.latitude)
    if (comparison == 0) {
      return Util.compareDoubles(left.longitude, right.longitude)
    }
    return comparison
  }

  private fun compareArrays(left: ArrayValue, right: ArrayValue): Int {
    val minLength = min(left.valuesCount.toDouble(), right.valuesCount.toDouble()).toInt()
    for (i in 0 until minLength) {
      val cmp = compare(left.getValues(i), right.getValues(i))
      if (cmp != 0) {
        return cmp
      }
    }
    return Util.compareIntegers(left.valuesCount, right.valuesCount)
  }

  private fun compareMaps(left: MapValue, right: MapValue): Int {
    val iterator1: Iterator<Map.Entry<String, Value>> = TreeMap(left.fieldsMap).entries.iterator()
    val iterator2: Iterator<Map.Entry<String, Value>> = TreeMap(right.fieldsMap).entries.iterator()
    while (iterator1.hasNext() && iterator2.hasNext()) {
      val entry1 = iterator1.next()
      val entry2 = iterator2.next()
      val keyCompare = Util.compareUtf8Strings(entry1.key, entry2.key)
      if (keyCompare != 0) {
        return keyCompare
      }
      val valueCompare = compare(entry1.value, entry2.value)
      if (valueCompare != 0) {
        return valueCompare
      }
    }

    // Only equal if both iterators are exhausted.
    return Util.compareBooleans(iterator1.hasNext(), iterator2.hasNext())
  }

  private fun compareVectors(left: MapValue, right: MapValue): Int {
    val leftMap = left.fieldsMap
    val rightMap = right.fieldsMap

    // The vector is a map, but only vector value is compared.
    val leftArrayValue = leftMap[VECTOR_MAP_VECTORS_KEY]!!.arrayValue
    val rightArrayValue = rightMap[VECTOR_MAP_VECTORS_KEY]!!.arrayValue

    val lengthCompare =
      Util.compareIntegers(leftArrayValue.valuesCount, rightArrayValue.valuesCount)
    if (lengthCompare != 0) {
      return lengthCompare
    }

    return compareArrays(leftArrayValue, rightArrayValue)
  }

  /** Generate the canonical ID for the provided field value (as used in Target serialization). */
  @JvmStatic
  fun canonicalId(value: Value): String {
    val builder = StringBuilder()
    canonifyValue(builder, value)
    return builder.toString()
  }

  private fun canonifyValue(builder: StringBuilder, value: Value) {
    when (value.valueTypeCase) {
      ValueTypeCase.NULL_VALUE -> builder.append("null")
      ValueTypeCase.BOOLEAN_VALUE -> builder.append(value.booleanValue)
      ValueTypeCase.INTEGER_VALUE -> builder.append(value.integerValue)
      ValueTypeCase.DOUBLE_VALUE -> builder.append(value.doubleValue)
      ValueTypeCase.TIMESTAMP_VALUE -> canonifyTimestamp(builder, value.timestampValue)
      ValueTypeCase.STRING_VALUE -> builder.append(value.stringValue)
      ValueTypeCase.BYTES_VALUE -> builder.append(Util.toDebugString(value.bytesValue))
      ValueTypeCase.REFERENCE_VALUE -> canonifyReference(builder, value)
      ValueTypeCase.GEO_POINT_VALUE -> canonifyGeoPoint(builder, value.geoPointValue)
      ValueTypeCase.ARRAY_VALUE -> canonifyArray(builder, value.arrayValue)
      ValueTypeCase.MAP_VALUE -> canonifyObject(builder, value.mapValue)
      else -> throw Assert.fail("Invalid value type: " + value.valueTypeCase)
    }
  }

  private fun canonifyTimestamp(builder: StringBuilder, timestamp: Timestamp) {
    builder.append(String.format("time(%s,%s)", timestamp.seconds, timestamp.nanos))
  }

  private fun canonifyGeoPoint(builder: StringBuilder, latLng: LatLng) {
    builder.append(String.format("geo(%s,%s)", latLng.latitude, latLng.longitude))
  }

  private fun canonifyReference(builder: StringBuilder, value: Value) {
    Assert.hardAssert(isReferenceValue(value), "Value should be a ReferenceValue")
    builder.append(DocumentKey.fromName(value.referenceValue))
  }

  private fun canonifyObject(builder: StringBuilder, mapValue: MapValue) {
    // Even though MapValue are likely sorted correctly based on their insertion order (for example,
    // when received from the backend), local modifications can bring elements out of order. We need
    // to re-sort the elements to ensure that canonical IDs are independent of insertion order.
    val keys = ArrayList(mapValue.fieldsMap.keys)
    keys.sort()

    builder.append("{")
    val iterator = keys.iterator()
    while (iterator.hasNext()) {
      val key = iterator.next()
      builder.append(key).append(":")
      canonifyValue(builder, mapValue.getFieldsOrThrow(key))
      if (iterator.hasNext()) {
        builder.append(",")
      }
    }
    builder.append("}")
  }

  private fun canonifyArray(builder: StringBuilder, arrayValue: ArrayValue) {
    builder.append("[")
    if (arrayValue.valuesCount > 0) {
      canonifyValue(builder, arrayValue.getValues(0))
      for (i in 1 until arrayValue.valuesCount) {
        builder.append(",")
        canonifyValue(builder, arrayValue.getValues(i))
      }
    }
    builder.append("]")
  }

  /** Returns true if `value` is a INTEGER_VALUE. */
  @JvmStatic
  fun isInteger(value: Value?): Boolean {
    return value != null && value.hasIntegerValue()
  }

  /** Returns true if `value` is a DOUBLE_VALUE. */
  @JvmStatic
  fun isDouble(value: Value?): Boolean {
    return value != null && value.hasDoubleValue()
  }

  /** Returns true if `value` is either a INTEGER_VALUE or a DOUBLE_VALUE. */
  @JvmStatic
  fun isNumber(value: Value?): Boolean {
    return isInteger(value) || isDouble(value)
  }

  /** Returns true if `value` is an ARRAY_VALUE. */
  @JvmStatic
  fun isArray(value: Value?): Boolean {
    return value != null && value.hasArrayValue()
  }

  @JvmStatic
  fun isReferenceValue(value: Value?): Boolean {
    return value != null && value.hasReferenceValue()
  }

  @JvmStatic
  fun isNullValue(value: Value?): Boolean {
    return value != null && value.hasNullValue()
  }

  @JvmStatic
  fun isNanValue(value: Value?): Boolean {
    return value != null && java.lang.Double.isNaN(value.doubleValue)
  }

  @JvmStatic
  fun isMapValue(value: Value?): Boolean {
    return value != null && value.hasMapValue()
  }

  @JvmStatic
  fun refValue(databaseId: DatabaseId, key: DocumentKey): Value {
    val value =
      Value.newBuilder()
        .setReferenceValue(
          String.format(
            "projects/%s/databases/%s/documents/%s",
            databaseId.projectId,
            databaseId.databaseId,
            key.toString()
          )
        )
        .build()
    return value
  }

  private val MIN_BOOLEAN: Value = Value.newBuilder().setBooleanValue(false).build()
  private val MIN_NUMBER: Value = Value.newBuilder().setDoubleValue(Double.NaN).build()
  private val MIN_TIMESTAMP: Value =
    Value.newBuilder().setTimestampValue(Timestamp.newBuilder().setSeconds(Long.MIN_VALUE)).build()
  private val MIN_STRING: Value = Value.newBuilder().setStringValue("").build()
  private val MIN_BYTES: Value = Value.newBuilder().setBytesValue(ByteString.EMPTY).build()
  private val MIN_REFERENCE: Value = refValue(DatabaseId.EMPTY, DocumentKey.empty())
  private val MIN_GEO_POINT: Value =
    Value.newBuilder()
      .setGeoPointValue(LatLng.newBuilder().setLatitude(-90.0).setLongitude(-180.0))
      .build()
  private val MIN_ARRAY: Value =
    Value.newBuilder().setArrayValue(ArrayValue.getDefaultInstance()).build()
  private val MIN_MAP: Value = Value.newBuilder().setMapValue(MapValue.getDefaultInstance()).build()

  /** Returns the lowest value for the given value type (inclusive). */
  @JvmStatic
  fun getLowerBound(value: Value): Value {
    return when (value.valueTypeCase) {
      ValueTypeCase.NULL_VALUE -> NULL_VALUE
      ValueTypeCase.BOOLEAN_VALUE -> MIN_BOOLEAN
      ValueTypeCase.INTEGER_VALUE,
      ValueTypeCase.DOUBLE_VALUE -> MIN_NUMBER
      ValueTypeCase.TIMESTAMP_VALUE -> MIN_TIMESTAMP
      ValueTypeCase.STRING_VALUE -> MIN_STRING
      ValueTypeCase.BYTES_VALUE -> MIN_BYTES
      ValueTypeCase.REFERENCE_VALUE -> MIN_REFERENCE
      ValueTypeCase.GEO_POINT_VALUE -> MIN_GEO_POINT
      ValueTypeCase.ARRAY_VALUE -> MIN_ARRAY
      // VectorValue sorts after ArrayValue and before an empty MapValue
      ValueTypeCase.MAP_VALUE -> if (isVectorValue(value)) MIN_VECTOR_VALUE else MIN_MAP
      else -> throw IllegalArgumentException("Unknown value type: " + value.valueTypeCase)
    }
  }

  /** Returns the largest value for the given value type (exclusive). */
  @JvmStatic
  fun getUpperBound(value: Value): Value {
    return when (value.valueTypeCase) {
      ValueTypeCase.NULL_VALUE -> MIN_BOOLEAN
      ValueTypeCase.BOOLEAN_VALUE -> MIN_NUMBER
      ValueTypeCase.INTEGER_VALUE,
      ValueTypeCase.DOUBLE_VALUE -> MIN_TIMESTAMP
      ValueTypeCase.TIMESTAMP_VALUE -> MIN_STRING
      ValueTypeCase.STRING_VALUE -> MIN_BYTES
      ValueTypeCase.BYTES_VALUE -> MIN_REFERENCE
      ValueTypeCase.REFERENCE_VALUE -> MIN_GEO_POINT
      ValueTypeCase.GEO_POINT_VALUE -> MIN_ARRAY
      ValueTypeCase.ARRAY_VALUE -> MIN_VECTOR_VALUE
      // VectorValue sorts after ArrayValue and before an empty MapValue
      ValueTypeCase.MAP_VALUE -> if (isVectorValue(value)) MIN_MAP else MAX_VALUE
      else -> throw IllegalArgumentException("Unknown value type: " + value.valueTypeCase)
    }
  }

  /** Returns true if the Value represents the canonical [.MAX_VALUE] . */
  @JvmStatic
  fun isMaxValue(value: Value): Boolean {
    return MAX_VALUE_TYPE == value.mapValue.fieldsMap[TYPE_KEY]
  }

  /** Returns true if the Value represents a VectorValue . */
  @JvmStatic
  fun isVectorValue(value: Value): Boolean {
    return VECTOR_VALUE_TYPE == value.mapValue.fieldsMap[TYPE_KEY]
  }

  @JvmStatic fun encodeValue(value: Long): Value = Value.newBuilder().setIntegerValue(value).build()

  @JvmStatic
  fun encodeValue(value: Int): Value = Value.newBuilder().setIntegerValue(value.toLong()).build()

  @JvmStatic
  fun encodeValue(value: Double): Value = Value.newBuilder().setDoubleValue(value).build()

  @JvmStatic
  fun encodeValue(value: Float): Value = Value.newBuilder().setDoubleValue(value.toDouble()).build()

  @JvmStatic
  fun encodeValue(value: Number): Value =
    when (value) {
      is Long -> encodeValue(value)
      is Int -> encodeValue(value)
      is Double -> encodeValue(value)
      is Float -> encodeValue(value)
      else -> throw IllegalArgumentException("Unexpected number type: $value")
    }

  @JvmStatic
  fun encodeValue(value: String): Value = Value.newBuilder().setStringValue(value).build()

  @JvmStatic fun encodeValue(date: Date): Value = encodeValue(com.google.firebase.Timestamp((date)))

  @JvmStatic
  fun encodeValue(timestamp: com.google.firebase.Timestamp): Value {
    // Firestore backend truncates precision down to microseconds. To ensure offline mode works
    // the same with regards to truncation, perform the truncation immediately without waiting for
    // the backend to do that.
    val truncatedNanoseconds: Int = timestamp.nanoseconds / 1000 * 1000

    return encodeValue(
      Timestamp.newBuilder().setSeconds(timestamp.seconds).setNanos(truncatedNanoseconds).build()
    )
  }

  @JvmField
  val TRUE: Value = Value.newBuilder().setBooleanValue(true).build()

  @JvmField
  val FALSE: Value = Value.newBuilder().setBooleanValue(false).build()

  @JvmStatic
<<<<<<< HEAD
  fun encodeValue(value: Timestamp): Value = Value.newBuilder().setTimestampValue(value).build()

  @JvmField val TRUE_VALUE: Value = Value.newBuilder().setBooleanValue(true).build()

  @JvmField val FALSE_VALUE: Value = Value.newBuilder().setBooleanValue(false).build()

  @JvmStatic fun encodeValue(value: Boolean): Value = if (value) TRUE_VALUE else FALSE_VALUE
=======
  fun encodeValue(value: Boolean): Value = if (value) TRUE else FALSE
>>>>>>> 9f9f95ae

  @JvmStatic
  fun encodeValue(geoPoint: GeoPoint): Value =
    Value.newBuilder()
      .setGeoPointValue(
        LatLng.newBuilder().setLatitude(geoPoint.latitude).setLongitude(geoPoint.longitude)
      )
      .build()

  @JvmStatic
  fun encodeValue(value: ByteArray): Value =
    Value.newBuilder().setBytesValue(ByteString.copyFrom(value)).build()

  @JvmStatic
  fun encodeValue(value: Blob): Value =
    Value.newBuilder().setBytesValue(value.toByteString()).build()

  @JvmStatic
  fun encodeValue(docRef: DocumentReference): Value =
    Value.newBuilder().setReferenceValue(docRef.fullPath).build()

  @JvmStatic fun encodeValue(vector: VectorValue): Value = encodeVectorValue(vector.toArray())

  @JvmStatic
  fun encodeVectorValue(vector: DoubleArray): Value {
    val listBuilder = ArrayValue.newBuilder()
    for (value in vector) {
      listBuilder.addValues(encodeValue(value))
    }
    return Value.newBuilder()
      .setMapValue(
        MapValue.newBuilder()
          .putFields(TYPE_KEY, VECTOR_VALUE_TYPE)
          .putFields(VECTOR_MAP_VECTORS_KEY, Value.newBuilder().setArrayValue(listBuilder).build())
      )
      .build()
  }

  @JvmStatic
  fun encodeValue(map: Map<String, Value>): Value =
    Value.newBuilder().setMapValue(MapValue.newBuilder().putAllFields(map)).build()

  @JvmStatic
  fun encodeValue(values: Iterable<Value>): Value =
    Value.newBuilder().setArrayValue(ArrayValue.newBuilder().addAllValues(values)).build()

  @JvmStatic
  fun encodeAnyValue(value: Any?): Value =
    when (value) {
      null -> NULL_VALUE
      is String -> encodeValue(value)
      is Number -> encodeValue(value)
      is Date -> encodeValue(value)
      is com.google.firebase.Timestamp -> encodeValue(value)
      is Boolean -> encodeValue(value)
      is GeoPoint -> encodeValue(value)
      is Blob -> encodeValue(value)
      is VectorValue -> encodeValue(value)
      else -> throw IllegalArgumentException("Unexpected type: $value")
    }

  @JvmStatic
  fun timestamp(seconds: Long, nanos: Int): Timestamp =
    Timestamp.newBuilder().setSeconds(seconds).setNanos(nanos).build()
}<|MERGE_RESOLUTION|>--- conflicted
+++ resolved
@@ -670,17 +670,7 @@
   val FALSE: Value = Value.newBuilder().setBooleanValue(false).build()
 
   @JvmStatic
-<<<<<<< HEAD
-  fun encodeValue(value: Timestamp): Value = Value.newBuilder().setTimestampValue(value).build()
-
-  @JvmField val TRUE_VALUE: Value = Value.newBuilder().setBooleanValue(true).build()
-
-  @JvmField val FALSE_VALUE: Value = Value.newBuilder().setBooleanValue(false).build()
-
-  @JvmStatic fun encodeValue(value: Boolean): Value = if (value) TRUE_VALUE else FALSE_VALUE
-=======
   fun encodeValue(value: Boolean): Value = if (value) TRUE else FALSE
->>>>>>> 9f9f95ae
 
   @JvmStatic
   fun encodeValue(geoPoint: GeoPoint): Value =
