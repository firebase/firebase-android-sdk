--- conflicted
+++ resolved
@@ -343,7 +343,7 @@
               IndexEntry.create(
                   fieldIndex.getIndexId(),
                   document.getKey(),
-                  document.hasLocalMutations() ? user.getUid() : null,
+                  uid,
                   directionalValue,
                   encodeSingleElement(arrayValue)));
         }
@@ -353,7 +353,7 @@
           IndexEntry.create(
               fieldIndex.getIndexId(),
               document.getKey(),
-              document.hasLocalMutations() ? user.getUid() : null,
+              uid,
               directionalValue,
               /* arrayValue= */ null));
     }
@@ -365,34 +365,19 @@
     db.execute(
         "INSERT INTO index_entries (index_id, uid, array_value, directional_value, document_name) "
             + "VALUES(?, ?, ?, ?, ?)",
-<<<<<<< HEAD
         indexEntry.getIndexId(),
-        document.hasLocalMutations() ? user.getUid() : null,
+        uid,
         indexEntry.getArrayValue(),
         indexEntry.getDirectionalValue(),
-=======
-        indexId,
+        document.getKey().toString());
+  }
+
+  private void deleteIndexEntry(Document document, IndexEntry indexEntry) {
+    db.execute(
+        "DELETE FROM index_entries WHERE index_id = ? AND uid = ? AND document_key = ?",
+        indexEntry.getIndexId(),
         uid,
-        arrayValue,
-        directionalValue,
->>>>>>> 5bc0fefb
         document.getKey().toString());
-  }
-
-  private void deleteIndexEntry(Document document, IndexEntry indexEntry) {
-    // TODO(indexing): Always include a user ID for indices and stop sharing index definitions
-    if (document.hasLocalMutations()) {
-      db.execute(
-          "DELETE FROM index_entries WHERE index_id = ? AND uid = ? AND document_key = ?",
-          indexEntry.getIndexId(),
-          document.hasLocalMutations(),
-          document.getKey().toString());
-    } else {
-      db.execute(
-          "DELETE FROM index_entries WHERE index_id = ? AND uid IS NULL AND document_name = ?",
-          indexEntry.getIndexId(),
-          document.getKey().toString());
-    }
   }
 
   private SortedSet<IndexEntry> getExistingIndexEntries(
@@ -400,8 +385,8 @@
     SortedSet<IndexEntry> results = new TreeSet<>();
     db.query(
             "SELECT uid, directional_value, array_value FROM index_entries "
-                + "WHERE index_id = ? AND document_name = ? AND (uid IS NULL OR uid = ?)")
-        .binding(fieldIndex.getIndexId(), documentKey.toString(), user.getUid())
+                + "WHERE index_id = ? AND document_name = ? AND uid = ?")
+        .binding(fieldIndex.getIndexId(), documentKey.toString(), uid)
         .forEach(
             row ->
                 results.add(
