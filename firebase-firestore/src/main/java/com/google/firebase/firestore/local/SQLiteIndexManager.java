--- conflicted
+++ resolved
@@ -57,6 +57,10 @@
 final class SQLiteIndexManager implements IndexManager {
   private static final String TAG = SQLiteIndexManager.class.getSimpleName();
 
+  private final SQLitePersistence db;
+  private final LocalSerializer serializer;
+  private final String uid;
+
   /**
    * An in-memory copy of the index entries we've already written since the SDK launched. Used to
    * avoid re-writing the same entry repeatedly.
@@ -67,10 +71,6 @@
   private final MemoryIndexManager.MemoryCollectionParentIndex collectionParentsCache =
       new MemoryIndexManager.MemoryCollectionParentIndex();
 
-  private final SQLitePersistence db;
-  private final LocalSerializer serializer;
-<<<<<<< HEAD
-  private final User user;
   private final Map<String, Map<Integer, FieldIndex>> memoizedIndexes = new HashMap<>();
   private final Queue<FieldIndex> nextIndexToUpdate =
       new PriorityQueue<>(
@@ -78,10 +78,6 @@
           (l, r) ->
               Long.compare(
                   l.getIndexState().getSequenceNumber(), r.getIndexState().getSequenceNumber()));
-=======
-  private final String uid;
-  private final Map<String, Map<Integer, FieldIndex>> memoizedIndexes;
->>>>>>> 5bc0fefb
 
   private boolean started = false;
   private int memoizedMaxIndexId = -1;
@@ -90,12 +86,7 @@
   SQLiteIndexManager(SQLitePersistence persistence, LocalSerializer serializer, User user) {
     this.db = persistence;
     this.serializer = serializer;
-<<<<<<< HEAD
-    this.user = user;
-=======
     this.uid = user.isAuthenticated() ? user.getUid() : "";
-    this.memoizedIndexes = new HashMap<>();
->>>>>>> 5bc0fefb
   }
 
   @Override
