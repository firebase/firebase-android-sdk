--- conflicted
+++ resolved
@@ -224,24 +224,12 @@
     for (Document document : documents) {
       Collection<FieldIndex> fieldIndexes = getFieldIndexes(document.getKey().getCollectionGroup());
       for (FieldIndex fieldIndex : fieldIndexes) {
-<<<<<<< HEAD
         SortedSet<IndexEntry> existingEntries =
             getExistingIndexEntries(document.getKey(), fieldIndex);
         SortedSet<IndexEntry> newEntries = computeIndexEntries(document, fieldIndex);
         if (!existingEntries.equals(newEntries)) {
-          // TODO(indexing): This would be much simpler with a sequence counter since we would
-          // always update the index to the next sequence value.
           updateEntries(document, existingEntries, newEntries);
-          FieldIndex latestIndex =
-              updatedFieldIndexes.get(fieldIndex.getIndexId()) != null
-                  ? updatedFieldIndexes.get(fieldIndex.getIndexId())
-                  : fieldIndex;
-          FieldIndex updatedIndex = getPostUpdateIndex(latestIndex, document.getReadTime());
-          updatedFieldIndexes.put(fieldIndex.getIndexId(), updatedIndex);
         }
-=======
-        writeEntries(document, fieldIndex);
->>>>>>> d8fedfeb
       }
     }
   }
@@ -299,85 +287,35 @@
         Math.max(memoizedMaxSequenceNumber, fieldIndex.getIndexState().getSequenceNumber());
   }
 
-<<<<<<< HEAD
   /** Creates the index entries for the given document. */
   private SortedSet<IndexEntry> computeIndexEntries(Document document, FieldIndex fieldIndex) {
+    SortedSet<IndexEntry> result = new TreeSet<>();
+
     @Nullable byte[] directionalValue = encodeDirectionalElements(fieldIndex, document);
     if (directionalValue == null) {
-      return new TreeSet<>();
-=======
-  /** Persists the index entries for the given document. */
-  private void writeEntries(Document document, FieldIndex fieldIndex) {
-    @Nullable byte[] directionalValue = encodeDirectionalElements(fieldIndex, document);
-    if (directionalValue == null) {
-      return;
->>>>>>> d8fedfeb
-    }
-
-    SortedSet<IndexEntry> result = new TreeSet<>();
+      return result;
+    }
 
     @Nullable FieldIndex.Segment arraySegment = fieldIndex.getArraySegment();
     if (arraySegment != null) {
       Value value = document.getField(arraySegment.getFieldPath());
-<<<<<<< HEAD
       if (isArray(value)) {
         for (Value arrayValue : value.getArrayValue().getValuesList()) {
           result.add(
               IndexEntry.create(
                   fieldIndex.getIndexId(),
                   document.getKey(),
-                  uid,
-                  directionalValue,
-                  encodeSingleElement(arrayValue)));
+                  encodeSingleElement(arrayValue),
+                  directionalValue));
         }
       }
     } else {
       result.add(
           IndexEntry.create(
-              fieldIndex.getIndexId(),
-              document.getKey(),
-              uid,
-              directionalValue,
-              /* arrayValue= */ new byte[] {}));
+              fieldIndex.getIndexId(), document.getKey(), new byte[] {}, directionalValue));
     }
 
     return result;
-=======
-      if (!isArray(value)) {
-        return;
-      }
-
-      for (Value arrayValue : value.getArrayValue().getValuesList()) {
-        addSingleEntry(
-            document, fieldIndex.getIndexId(), encodeSingleElement(arrayValue), directionalValue);
-      }
-    } else {
-      addSingleEntry(document, fieldIndex.getIndexId(), /* arrayValue= */ null, directionalValue);
-    }
-  }
-
-  @Override
-  public void handleDocumentChange(@Nullable Document oldDocument, @Nullable Document newDocument) {
-    hardAssert(started, "IndexManager not started");
-    hardAssert(oldDocument == null, "Support for updating documents is not yet available");
-    hardAssert(newDocument != null, "Support for removing documents is not yet available");
-
-    DocumentKey documentKey = newDocument.getKey();
-    Collection<FieldIndex> fieldIndices = getFieldIndexes(documentKey.getCollectionGroup());
-    addIndexEntry(newDocument, fieldIndices);
-  }
-
-  /**
-   * Writes index entries for the field indexes that apply to the provided document.
-   *
-   * @param document The provided document to index.
-   * @param fieldIndexes A list of field indexes to apply.
-   */
-  private void addIndexEntry(Document document, Collection<FieldIndex> fieldIndexes) {
-    for (FieldIndex fieldIndex : fieldIndexes) {
-      writeEntries(document, fieldIndex);
-    }
->>>>>>> d8fedfeb
   }
 
   private void addIndexEntry(Document document, IndexEntry indexEntry) {
@@ -406,18 +344,14 @@
       DocumentKey documentKey, FieldIndex fieldIndex) {
     SortedSet<IndexEntry> results = new TreeSet<>();
     db.query(
-            "SELECT uid, directional_value, array_value FROM index_entries "
+            "SELECT array_value, directional_value FROM index_entries "
                 + "WHERE index_id = ? AND document_name = ? AND uid = ?")
         .binding(fieldIndex.getIndexId(), documentKey.toString(), uid)
         .forEach(
             row ->
                 results.add(
                     IndexEntry.create(
-                        fieldIndex.getIndexId(),
-                        documentKey,
-                        row.getString(0),
-                        row.getBlob(1),
-                        row.getBlob(2))));
+                        fieldIndex.getIndexId(), documentKey, row.getBlob(0), row.getBlob(1))));
     return results;
   }
 
