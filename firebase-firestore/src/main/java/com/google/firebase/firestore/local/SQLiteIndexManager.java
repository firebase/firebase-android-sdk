--- conflicted
+++ resolved
@@ -269,45 +269,31 @@
   private int writeEntries(Document document, FieldIndex fieldIndex) {
     int entriesWritten = 0;
 
-    List<Value> arrayValues = new ArrayList<>();
-    for (FieldIndex.Segment segment : fieldIndex.getArraySegments()) {
-      Value value = document.getField(segment.getFieldPath());
+    @Nullable byte[] directionalValue = encodeDirectionalElements(fieldIndex, document);
+    if (directionalValue == null) {
+      return 0;
+    }
+
+    @Nullable FieldIndex.Segment arraySegment = fieldIndex.getArraySegment();
+    if (arraySegment != null) {
+      Value value = document.getField(arraySegment.getFieldPath());
       if (!isArray(value)) {
-        continue;
-      }
-      arrayValues.addAll(value.getArrayValue().getValuesList());
-    }
-
-    List<Value> directionalValues = new ArrayList<>();
-    for (FieldIndex.Segment segment : fieldIndex.getDirectionalSegments()) {
-      Value field = document.getField(segment.getFieldPath());
-      if (field == null) {
-        continue;
-      }
-      directionalValues.add(field);
-    }
-
-    if (arrayValues.isEmpty() && directionalValues.isEmpty()) {
-      return 0;
-    }
-
-    if (Logger.isDebugEnabled()) {
-      Logger.debug(
-          TAG,
-          "Adding index values for document '%s' to index '%s'",
-          document.getKey(),
-          fieldIndex);
-    }
-
-    for (int i = 0; i < max(arrayValues.size(), 1); ++i) {
-      ++entriesWritten;
+        return 0;
+      }
+
+      for (Value arrayValue : value.getArrayValue().getValuesList()) {
+        addSingleEntry(
+            document.getKey(),
+            fieldIndex.getIndexId(),
+            encodeArrayElement(arrayValue),
+            directionalValue);
+      }
+      return value.getArrayValue().getValuesCount();
+    } else {
       addSingleEntry(
-          document.getKey(),
-          fieldIndex.getIndexId(),
-          encode(i < arrayValues.size() ? arrayValues.get(i) : null),
-          encode(directionalValues));
-    }
-    return entriesWritten;
+          document.getKey(), fieldIndex.getIndexId(), /* arrayValue= */ null, directionalValue);
+      return 1;
+    }
   }
 
   @Override
@@ -328,30 +314,7 @@
                         Index.parseFrom(row.getBlob(1)),
                         row.getInt(2),
                         row.getInt(3));
-<<<<<<< HEAD
-
-                @Nullable byte[] directionalValue = encodeDirectionalElements(fieldIndex, document);
-                if (directionalValue == null) {
-                  return;
-                }
-
-                @Nullable FieldIndex.Segment arraySegment = fieldIndex.getArraySegment();
-                if (arraySegment != null) {
-                  Value value = document.getField(arraySegment.getFieldPath());
-                  if (!isArray(value)) {
-                    return;
-                  }
-
-                  for (Value arrayValue : value.getArrayValue().getValuesList()) {
-                    addSingleEntry(
-                        documentKey, indexId, encodeArrayElement(arrayValue), directionalValue);
-                  }
-                } else {
-                  addSingleEntry(documentKey, indexId, /* arrayValue= */ null, directionalValue);
-                }
-=======
                 addIndexEntry(document, Collections.singletonList(fieldIndex));
->>>>>>> d3e80266
               } catch (InvalidProtocolBufferException e) {
                 throw fail("Invalid index: " + e);
               }
