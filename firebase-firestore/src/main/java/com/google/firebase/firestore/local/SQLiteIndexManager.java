// Copyright 2019 Google LLC
//
// Licensed under the Apache License, Version 2.0 (the "License");
// you may not use this file except in compliance with the License.
// You may obtain a copy of the License at
//
//      http://www.apache.org/licenses/LICENSE-2.0
//
// Unless required by applicable law or agreed to in writing, software
// distributed under the License is distributed on an "AS IS" BASIS,
// WITHOUT WARRANTIES OR CONDITIONS OF ANY KIND, either express or implied.
// See the License for the specific language governing permissions and
// limitations under the License.

package com.google.firebase.firestore.local;

import static com.google.firebase.firestore.model.Values.isArray;
import static com.google.firebase.firestore.util.Assert.fail;
import static com.google.firebase.firestore.util.Assert.hardAssert;
import static com.google.firebase.firestore.util.Util.diffCollections;
import static com.google.firebase.firestore.util.Util.repeatSequence;
import static java.lang.Math.max;

import androidx.annotation.Nullable;
import com.google.firebase.Timestamp;
import com.google.firebase.database.collection.ImmutableSortedMap;
import com.google.firebase.firestore.auth.User;
import com.google.firebase.firestore.core.Bound;
import com.google.firebase.firestore.core.FieldFilter;
import com.google.firebase.firestore.core.Filter;
import com.google.firebase.firestore.core.Target;
import com.google.firebase.firestore.index.DirectionalIndexByteEncoder;
import com.google.firebase.firestore.index.FirestoreIndexValueWriter;
import com.google.firebase.firestore.index.IndexByteEncoder;
import com.google.firebase.firestore.index.IndexEntry;
import com.google.firebase.firestore.model.Document;
import com.google.firebase.firestore.model.DocumentKey;
import com.google.firebase.firestore.model.FieldIndex;
import com.google.firebase.firestore.model.FieldPath;
import com.google.firebase.firestore.model.ResourcePath;
import com.google.firebase.firestore.model.SnapshotVersion;
import com.google.firebase.firestore.model.TargetIndexMatcher;
import com.google.firebase.firestore.util.Logger;
import com.google.firestore.admin.v1.Index;
import com.google.firestore.v1.Value;
import com.google.protobuf.InvalidProtocolBufferException;
import java.util.ArrayList;
import java.util.Collection;
import java.util.Collections;
import java.util.HashMap;
import java.util.HashSet;
import java.util.Iterator;
import java.util.List;
import java.util.Map;
import java.util.PriorityQueue;
import java.util.Queue;
import java.util.Set;
import java.util.SortedSet;
import java.util.TreeSet;

/** A persisted implementation of IndexManager. */
final class SQLiteIndexManager implements IndexManager {
  private static final String TAG = SQLiteIndexManager.class.getSimpleName();

  private final SQLitePersistence db;
  private final LocalSerializer serializer;
  private final String uid;

  /**
   * An in-memory copy of the index entries we've already written since the SDK launched. Used to
   * avoid re-writing the same entry repeatedly.
   *
   * <p>This is *NOT* a complete cache of what's in persistence and so can never be used to satisfy
   * reads.
   */
  private final MemoryIndexManager.MemoryCollectionParentIndex collectionParentsCache =
      new MemoryIndexManager.MemoryCollectionParentIndex();

  private final Map<String, Map<Integer, FieldIndex>> memoizedIndexes = new HashMap<>();
  private final Queue<FieldIndex> nextIndexToUpdate =
      new PriorityQueue<>(
          10,
          (l, r) ->
              Long.compare(
                  l.getIndexState().getSequenceNumber(), r.getIndexState().getSequenceNumber()));

  private boolean started = false;
  private int memoizedMaxIndexId = -1;
  private long memoizedMaxSequenceNumber = -1;

  SQLiteIndexManager(SQLitePersistence persistence, LocalSerializer serializer, User user) {
    this.db = persistence;
    this.serializer = serializer;
    this.uid = user.isAuthenticated() ? user.getUid() : "";
  }

  @Override
  public void start() {
    if (!Persistence.INDEXING_SUPPORT_ENABLED) {
      started = true;
      return;
    }

    Map<Integer, FieldIndex.IndexState> indexStates = new HashMap<>();

    // Fetch all index states if persisted for the user. These states contain per user information
    // on how up to date the index is.
    db.query(
            "SELECT index_id, sequence_number, read_time_seconds, read_time_nanos, document_key "
                + "FROM index_state WHERE uid = ?")
        .binding(uid)
        .forEach(
            row -> {
              int indexId = row.getInt(0);
              long sequenceNumber = row.getLong(1);
              SnapshotVersion readTime =
                  new SnapshotVersion(new Timestamp(row.getLong(2), row.getInt(3)));
              DocumentKey documentKey =
                  DocumentKey.fromPath(EncodedPath.decodeResourcePath(row.getString(4)));
              indexStates.put(
                  indexId, FieldIndex.IndexState.create(sequenceNumber, readTime, documentKey));
            });

    // Fetch all indices and combine with user's index state if available.
    db.query("SELECT index_id, collection_group, index_proto FROM index_configuration")
        .forEach(
            row -> {
              try {
                int indexId = row.getInt(0);
                String collectionGroup = row.getString(1);
                List<FieldIndex.Segment> segments =
                    serializer.decodeFieldIndexSegments(Index.parseFrom(row.getBlob(2)));

                // If we fetched an index state for the user above, combine it with this index.
                // We use the default state if we don't have an index state (e.g. the index was
                // created while a different user as logged in).
                FieldIndex.IndexState indexState =
                    indexStates.containsKey(indexId)
                        ? indexStates.get(indexId)
                        : FieldIndex.INITIAL_STATE;
                FieldIndex fieldIndex =
                    FieldIndex.create(indexId, collectionGroup, segments, indexState);

                // Store the index and update `memoizedMaxIndexId` and `memoizedMaxSequenceNumber`.
                memoizeIndex(fieldIndex);
              } catch (InvalidProtocolBufferException e) {
                throw fail("Failed to decode index: " + e);
              }
            });

    started = true;
  }

  @Override
  public void addToCollectionParentIndex(ResourcePath collectionPath) {
    hardAssert(started, "IndexManager not started");
    hardAssert(collectionPath.length() % 2 == 1, "Expected a collection path.");

    if (collectionParentsCache.add(collectionPath)) {
      String collectionId = collectionPath.getLastSegment();
      ResourcePath parentPath = collectionPath.popLast();
      db.execute(
          "INSERT OR REPLACE INTO collection_parents "
              + "(collection_id, parent) "
              + "VALUES (?, ?)",
          collectionId,
          EncodedPath.encode(parentPath));
    }
  }

  @Override
  public List<ResourcePath> getCollectionParents(String collectionId) {
    hardAssert(started, "IndexManager not started");

    ArrayList<ResourcePath> parentPaths = new ArrayList<>();
    db.query("SELECT parent FROM collection_parents WHERE collection_id = ?")
        .binding(collectionId)
        .forEach(
            row -> {
              parentPaths.add(EncodedPath.decodeResourcePath(row.getString(0)));
            });
    return parentPaths;
  }

  @Override
  public void addFieldIndex(FieldIndex index) {
    hardAssert(started, "IndexManager not started");

    int nextIndexId = memoizedMaxIndexId + 1;
    index =
        FieldIndex.create(
            nextIndexId, index.getCollectionGroup(), index.getSegments(), index.getIndexState());

    db.execute(
        "INSERT INTO index_configuration ("
            + "index_id, "
            + "collection_group, "
            + "index_proto) VALUES(?, ?, ?)",
        nextIndexId,
        index.getCollectionGroup(),
        encodeSegments(index));
    memoizeIndex(index);
  }

  @Override
  public void deleteFieldIndex(FieldIndex index) {
    db.execute("DELETE FROM index_configuration WHERE index_id = ?", index.getIndexId());
    db.execute("DELETE FROM index_entries WHERE index_id = ?", index.getIndexId());
    db.execute("DELETE FROM index_state WHERE index_id = ?", index.getIndexState());

    nextIndexToUpdate.remove(index);
    Map<Integer, FieldIndex> collectionIndices = memoizedIndexes.get(index.getCollectionGroup());
    if (collectionIndices != null) {
      collectionIndices.remove(index.getIndexId());
    }
  }

  @Override
  public @Nullable String getNextCollectionGroupToUpdate() {
    hardAssert(started, "IndexManager not started");
    FieldIndex nextIndex = nextIndexToUpdate.peek();
    return nextIndex != null ? nextIndex.getCollectionGroup() : null;
  }

  @Override
  public void updateIndexEntries(ImmutableSortedMap<DocumentKey, Document> documents) {
    hardAssert(started, "IndexManager not started");
<<<<<<< HEAD
    if (!Persistence.INDEXING_SUPPORT_ENABLED) return;

    for (Document document : documents) {
      Collection<FieldIndex> fieldIndexes = getFieldIndexes(document.getKey().getCollectionGroup());
=======
    for (Map.Entry<DocumentKey, Document> entry : documents) {
      Collection<FieldIndex> fieldIndexes = getFieldIndexes(entry.getKey().getCollectionGroup());
>>>>>>> 3bb8bd8d
      for (FieldIndex fieldIndex : fieldIndexes) {
        SortedSet<IndexEntry> existingEntries = getExistingIndexEntries(entry.getKey(), fieldIndex);
        SortedSet<IndexEntry> newEntries = computeIndexEntries(entry.getValue(), fieldIndex);
        if (!existingEntries.equals(newEntries)) {
          updateEntries(entry.getValue(), existingEntries, newEntries);
        }
      }
    }
  }

  /**
   * Updates the index entries for the provided document by deleting entries that are no longer
   * referenced in {@code newEntries} and adding all newly added entries.
   */
  private void updateEntries(
      Document document, SortedSet<IndexEntry> existingEntries, SortedSet<IndexEntry> newEntries) {
    Logger.debug(TAG, "Updating index entries for document '%s'", document.getKey());
    diffCollections(
        existingEntries,
        newEntries,
        entry -> addIndexEntry(document, entry),
        entry -> deleteIndexEntry(document, entry));
  }

  @Override
  public Collection<FieldIndex> getFieldIndexes(String collectionGroup) {
    hardAssert(started, "IndexManager not started");
    Map<Integer, FieldIndex> indexes = memoizedIndexes.get(collectionGroup);
    return indexes == null ? Collections.emptyList() : indexes.values();
  }

  @Override
  public Collection<FieldIndex> getFieldIndexes() {
    List<FieldIndex> allIndices = new ArrayList<>();
    for (Map<Integer, FieldIndex> indices : memoizedIndexes.values()) {
      allIndices.addAll(indices.values());
    }
    return allIndices;
  }

  /**
   * Stores the index in the memoized indexes table and updates {@link #nextIndexToUpdate}, {@link
   * #memoizedMaxIndexId} and {@link #memoizedMaxSequenceNumber}.
   */
  private void memoizeIndex(FieldIndex fieldIndex) {
    Map<Integer, FieldIndex> existingIndexes = memoizedIndexes.get(fieldIndex.getCollectionGroup());
    if (existingIndexes == null) {
      existingIndexes = new HashMap<>();
      memoizedIndexes.put(fieldIndex.getCollectionGroup(), existingIndexes);
    }

    FieldIndex existingIndex = existingIndexes.get(fieldIndex.getIndexId());
    if (existingIndex != null) {
      nextIndexToUpdate.remove(existingIndex);
    }

    existingIndexes.put(fieldIndex.getIndexId(), fieldIndex);
    nextIndexToUpdate.add(fieldIndex);
    memoizedMaxIndexId = Math.max(memoizedMaxIndexId, fieldIndex.getIndexId());
    memoizedMaxSequenceNumber =
        Math.max(memoizedMaxSequenceNumber, fieldIndex.getIndexState().getSequenceNumber());
  }

  /** Creates the index entries for the given document. */
  private SortedSet<IndexEntry> computeIndexEntries(Document document, FieldIndex fieldIndex) {
    SortedSet<IndexEntry> result = new TreeSet<>();

    @Nullable byte[] directionalValue = encodeDirectionalElements(fieldIndex, document);
    if (directionalValue == null) {
      return result;
    }

    @Nullable FieldIndex.Segment arraySegment = fieldIndex.getArraySegment();
    if (arraySegment != null) {
      Value value = document.getField(arraySegment.getFieldPath());
      if (isArray(value)) {
        for (Value arrayValue : value.getArrayValue().getValuesList()) {
          result.add(
              IndexEntry.create(
                  fieldIndex.getIndexId(),
                  document.getKey(),
                  encodeSingleElement(arrayValue),
                  directionalValue));
        }
      }
    } else {
      result.add(
          IndexEntry.create(
              fieldIndex.getIndexId(), document.getKey(), new byte[] {}, directionalValue));
    }

    return result;
  }

  private void addIndexEntry(Document document, IndexEntry indexEntry) {
    db.execute(
        "INSERT INTO index_entries (index_id, uid, array_value, directional_value, document_name) "
            + "VALUES(?, ?, ?, ?, ?)",
        indexEntry.getIndexId(),
        uid,
        indexEntry.getArrayValue(),
        indexEntry.getDirectionalValue(),
        document.getKey().toString());
  }

  private void deleteIndexEntry(Document document, IndexEntry indexEntry) {
    db.execute(
        "DELETE FROM index_entries WHERE index_id = ? AND uid = ? AND array_value = ? "
            + "AND directional_value = ? AND document_name = ?",
        indexEntry.getIndexId(),
        uid,
        indexEntry.getArrayValue(),
        indexEntry.getDirectionalValue(),
        document.getKey().toString());
  }

  private SortedSet<IndexEntry> getExistingIndexEntries(
      DocumentKey documentKey, FieldIndex fieldIndex) {
    SortedSet<IndexEntry> results = new TreeSet<>();
    db.query(
            "SELECT array_value, directional_value FROM index_entries "
                + "WHERE index_id = ? AND document_name = ? AND uid = ?")
        .binding(fieldIndex.getIndexId(), documentKey.toString(), uid)
        .forEach(
            row ->
                results.add(
                    IndexEntry.create(
                        fieldIndex.getIndexId(), documentKey, row.getBlob(0), row.getBlob(1))));
    return results;
  }

  @Override
  public Set<DocumentKey> getDocumentsMatchingTarget(FieldIndex fieldIndex, Target target) {
    hardAssert(started, "IndexManager not started");

    @Nullable List<Value> arrayValues = target.getArrayValues(fieldIndex);
    @Nullable List<Value> notInValues = target.getNotInValues(fieldIndex);
    @Nullable Bound lowerBound = target.getLowerBound(fieldIndex);
    @Nullable Bound upperBound = target.getUpperBound(fieldIndex);

    if (Logger.isDebugEnabled()) {
      Logger.debug(
          TAG,
          "Using index '%s' to execute '%s' (Arrays: %s, Lower bound: %s, Upper bound: %s)",
          fieldIndex,
          target,
          arrayValues,
          lowerBound,
          upperBound);
    }

    Object[] lowerBoundEncoded = encodeBound(fieldIndex, target, lowerBound);
    String lowerBoundOp = lowerBound != null && lowerBound.isInclusive() ? ">=" : ">";
    Object[] upperBoundEncoded = encodeBound(fieldIndex, target, upperBound);
    String upperBoundOp = upperBound != null && upperBound.isInclusive() ? "<=" : "<";
    Object[] notInEncoded = encodeValues(fieldIndex, target, notInValues);

    SQLitePersistence.Query query =
        generateQuery(
            target,
            fieldIndex.getIndexId(),
            arrayValues,
            lowerBoundEncoded,
            lowerBoundOp,
            upperBoundEncoded,
            upperBoundOp,
            notInEncoded);

    Set<DocumentKey> result = new HashSet<>();
    query.forEach(
        row -> result.add(DocumentKey.fromPath(ResourcePath.fromString(row.getString(0)))));

    Logger.debug(TAG, "Index scan returned %s documents", result.size());
    return result;
  }

  /** Returns a SQL query on 'index_entries' that unions all bounds. */
  private SQLitePersistence.Query generateQuery(
      Target target,
      int indexId,
      @Nullable List<Value> arrayValues,
      @Nullable Object[] lowerBounds,
      String lowerBoundOp,
      @Nullable Object[] upperBounds,
      String upperBoundOp,
      @Nullable Object[] notIn) {
    // The number of total statements we union together. This is similar to a distributed normal
    // form, but adapted for array values. We create a single statement per value in an
    // ARRAY_CONTAINS or ARRAY_CONTAINS_ANY filter combined with the values from the query bounds.
    int statementCount =
        (arrayValues != null ? arrayValues.size() : 1)
            * max(
                lowerBounds != null ? lowerBounds.length : 1,
                upperBounds != null ? upperBounds.length : 1);

    // Build the statement. We always include the lower bound, and optionally include an array value
    // and an upper bound.
    StringBuilder statement = new StringBuilder();
    statement.append("SELECT document_name, directional_value FROM index_entries ");
    statement.append("WHERE index_id = ? AND uid = ? ");
    if (arrayValues != null) {
      statement.append("AND array_value = ? ");
    }
    if (lowerBounds != null) {
      statement.append("AND directional_value ").append(lowerBoundOp).append(" ? ");
    }
    if (upperBounds != null) {
      statement.append("AND directional_value ").append(upperBoundOp).append(" ? ");
    }

    // Create the UNION statement by repeating the above generated statement. We can then add
    // ordering and a limit clause.
    StringBuilder sql = repeatSequence(statement, statementCount, " UNION ");
    sql.append(" ORDER BY directional_value, document_name ");
    if (target.getLimit() != -1) {
      sql.append("LIMIT ").append(target.getLimit()).append(" ");
    }

    if (notIn != null) {
      // Wrap the statement in a NOT-IN call.
      sql = new StringBuilder("SELECT document_name, directional_value FROM (").append(sql);
      sql.append(") WHERE directional_value NOT IN (");
      sql.append(repeatSequence("?", notIn.length, ", "));
      sql.append(")");
    }

    // Fill in the bind ("question marks") variables.
    Object[] bindArgs =
        fillBounds(statementCount, indexId, arrayValues, lowerBounds, upperBounds, notIn);
    return db.query(sql.toString()).binding(bindArgs);
  }

  /** Returns the bind arguments for all {@code statementCount} statements. */
  private Object[] fillBounds(
      int statementCount,
      int indexId,
      @Nullable List<Value> arrayValues,
      @Nullable Object[] lowerBounds,
      @Nullable Object[] upperBounds,
      @Nullable Object[] notInValues) {
    int bindsPerStatement =
        2
            + (arrayValues != null ? 1 : 0)
            + (lowerBounds != null ? 1 : 0)
            + (upperBounds != null ? 1 : 0);
    int statementsPerArrayValue = statementCount / (arrayValues != null ? arrayValues.size() : 1);

    Object[] bindArgs =
        new Object
            [statementCount * bindsPerStatement + (notInValues != null ? notInValues.length : 0)];
    int offset = 0;
    for (int i = 0; i < statementCount; ++i) {
      bindArgs[offset++] = indexId;
      bindArgs[offset++] = uid;
      if (arrayValues != null) {
        bindArgs[offset++] = encodeSingleElement(arrayValues.get(i / statementsPerArrayValue));
      }
      if (lowerBounds != null) {
        bindArgs[offset++] = lowerBounds[i % statementsPerArrayValue];
      }
      if (upperBounds != null) {
        bindArgs[offset++] = upperBounds[i % statementsPerArrayValue];
      }
    }
    if (notInValues != null) {
      for (Object notInValue : notInValues) {
        bindArgs[offset++] = notInValue;
      }
    }
    return bindArgs;
  }

  @Nullable
  @Override
  public FieldIndex getFieldIndex(Target target) {
    hardAssert(started, "IndexManager not started");

    if (!Persistence.INDEXING_SUPPORT_ENABLED) {
      return null;
    }

    TargetIndexMatcher targetIndexMatcher = new TargetIndexMatcher(target);
    String collectionGroup =
        target.getCollectionGroup() != null
            ? target.getCollectionGroup()
            : target.getPath().getLastSegment();

    Collection<FieldIndex> collectionIndexes = getFieldIndexes(collectionGroup);
    if (collectionIndexes.isEmpty()) {
      return null;
    }

    List<FieldIndex> matchingIndexes = new ArrayList<>();
    for (FieldIndex fieldIndex : collectionIndexes) {
      boolean matches = targetIndexMatcher.servedByIndex(fieldIndex);
      if (matches) {
        matchingIndexes.add(fieldIndex);
      }
    }

    if (matchingIndexes.isEmpty()) {
      return null;
    }

    // Return the index with the most number of segments
    return Collections.max(
        matchingIndexes, (l, r) -> Integer.compare(l.getSegments().size(), r.getSegments().size()));
  }

  /**
   * Returns the byte encoded form of the directional values in the field index. Returns {@code
   * null} if the document does not have all fields specified in the index.
   */
  private @Nullable byte[] encodeDirectionalElements(FieldIndex fieldIndex, Document document) {
    IndexByteEncoder encoder = new IndexByteEncoder();
    for (FieldIndex.Segment segment : fieldIndex.getDirectionalSegments()) {
      Value field = document.getField(segment.getFieldPath());
      if (field == null) {
        return null;
      }
      DirectionalIndexByteEncoder directionalEncoder = encoder.forKind(segment.getKind());
      FirestoreIndexValueWriter.INSTANCE.writeIndexValue(field, directionalEncoder);
    }
    return encoder.getEncodedBytes();
  }

  /** Encodes a single value to the ascending index format. */
  private byte[] encodeSingleElement(Value value) {
    IndexByteEncoder encoder = new IndexByteEncoder();
    FirestoreIndexValueWriter.INSTANCE.writeIndexValue(
        value, encoder.forKind(FieldIndex.Segment.Kind.ASCENDING));
    return encoder.getEncodedBytes();
  }

  /**
   * Encodes the given field values according to the specification in {@code target}. For IN
   * queries, a list of possible values is returned.
   */
  private @Nullable Object[] encodeValues(
      FieldIndex fieldIndex, Target target, @Nullable List<Value> bound) {
    if (bound == null) return null;

    List<IndexByteEncoder> encoders = new ArrayList<>();
    encoders.add(new IndexByteEncoder());

    Iterator<Value> position = bound.iterator();
    for (FieldIndex.Segment segment : fieldIndex.getDirectionalSegments()) {
      Value value = position.next();
      for (IndexByteEncoder encoder : encoders) {
        if (isInFilter(target, segment.getFieldPath()) && isArray(value)) {
          encoders = expandIndexValues(encoders, segment, value);
        } else {
          DirectionalIndexByteEncoder directionalEncoder = encoder.forKind(segment.getKind());
          FirestoreIndexValueWriter.INSTANCE.writeIndexValue(value, directionalEncoder);
        }
      }
    }
    return getEncodedBytes(encoders);
  }

  /**
   * Encodes the given bounds according to the specification in {@code target}. For IN queries, a
   * list of possible values is returned.
   */
  private @Nullable Object[] encodeBound(
      FieldIndex fieldIndex, Target target, @Nullable Bound bound) {
    if (bound == null) return null;
    return encodeValues(fieldIndex, target, bound.getPosition());
  }

  /** Returns the byte representation for all encoders. */
  private Object[] getEncodedBytes(List<IndexByteEncoder> encoders) {
    Object[] result = new Object[encoders.size()];
    for (int i = 0; i < encoders.size(); ++i) {
      result[i] = encoders.get(i).getEncodedBytes();
    }
    return result;
  }

  /**
   * Creates a separate encoder for each element of an array.
   *
   * <p>The method appends each value to all existing encoders (e.g. filter("a", "==",
   * "a1").filter("b", "in", ["b1", "b2"]) becomes ["a1,b1", "a1,b2"]). A list of new encoders is
   * returned.
   */
  private List<IndexByteEncoder> expandIndexValues(
      List<IndexByteEncoder> encoders, FieldIndex.Segment segment, Value value) {
    List<IndexByteEncoder> prefixes = new ArrayList<>(encoders);
    List<IndexByteEncoder> results = new ArrayList<>();
    for (Value arrayElement : value.getArrayValue().getValuesList()) {
      for (IndexByteEncoder prefix : prefixes) {
        IndexByteEncoder clonedEncoder = new IndexByteEncoder();
        clonedEncoder.seed(prefix.getEncodedBytes());
        FirestoreIndexValueWriter.INSTANCE.writeIndexValue(
            arrayElement, clonedEncoder.forKind(segment.getKind()));
        results.add(clonedEncoder);
      }
    }
    return results;
  }

  private boolean isInFilter(Target target, FieldPath fieldPath) {
    for (Filter filter : target.getFilters()) {
      if (filter.getField().equals(fieldPath)) {
        Filter.Operator operator = ((FieldFilter) filter).getOperator();
        return operator.equals(Filter.Operator.IN) || operator.equals(Filter.Operator.NOT_IN);
      }
    }
    return false;
  }

  private byte[] encodeSegments(FieldIndex fieldIndex) {
    return serializer.encodeFieldIndexSegments(fieldIndex.getSegments()).toByteArray();
  }

  @Override
  public void updateCollectionGroup(String collectionGroup, FieldIndex.IndexOffset offset) {
    hardAssert(started, "IndexManager not started");

    ++memoizedMaxSequenceNumber;
    for (FieldIndex fieldIndex : getFieldIndexes(collectionGroup)) {
      FieldIndex updatedIndex =
          FieldIndex.create(
              fieldIndex.getIndexId(),
              fieldIndex.getCollectionGroup(),
              fieldIndex.getSegments(),
              FieldIndex.IndexState.create(memoizedMaxSequenceNumber, offset));
      db.execute(
          "REPLACE INTO index_state (index_id, uid,  sequence_number, "
              + "read_time_seconds, read_time_nanos, document_key) VALUES(?, ?, ?, ?, ?, ?)",
          fieldIndex.getIndexId(),
          uid,
          memoizedMaxSequenceNumber,
          offset.getReadTime().getTimestamp().getSeconds(),
          offset.getReadTime().getTimestamp().getNanoseconds(),
          EncodedPath.encode(offset.getDocumentKey().getPath()));
      memoizeIndex(updatedIndex);
    }
  }
}<|MERGE_RESOLUTION|>--- conflicted
+++ resolved
@@ -225,15 +225,10 @@
   @Override
   public void updateIndexEntries(ImmutableSortedMap<DocumentKey, Document> documents) {
     hardAssert(started, "IndexManager not started");
-<<<<<<< HEAD
     if (!Persistence.INDEXING_SUPPORT_ENABLED) return;
 
-    for (Document document : documents) {
-      Collection<FieldIndex> fieldIndexes = getFieldIndexes(document.getKey().getCollectionGroup());
-=======
     for (Map.Entry<DocumentKey, Document> entry : documents) {
       Collection<FieldIndex> fieldIndexes = getFieldIndexes(entry.getKey().getCollectionGroup());
->>>>>>> 3bb8bd8d
       for (FieldIndex fieldIndex : fieldIndexes) {
         SortedSet<IndexEntry> existingEntries = getExistingIndexEntries(entry.getKey(), fieldIndex);
         SortedSet<IndexEntry> newEntries = computeIndexEntries(entry.getValue(), fieldIndex);
