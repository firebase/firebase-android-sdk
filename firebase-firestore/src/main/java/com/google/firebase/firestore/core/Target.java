// Copyright 2019 Google LLC
//
// Licensed under the Apache License, Version 2.0 (the "License");
// you may not use this file except in compliance with the License.
// You may obtain a copy of the License at
//
//      http://www.apache.org/licenses/LICENSE-2.0
//
// Unless required by applicable law or agreed to in writing, software
// distributed under the License is distributed on an "AS IS" BASIS,
// WITHOUT WARRANTIES OR CONDITIONS OF ANY KIND, either express or implied.
// See the License for the specific language governing permissions and
// limitations under the License.

package com.google.firebase.firestore.core;

import static com.google.firebase.firestore.model.Values.max;
import static com.google.firebase.firestore.model.Values.min;

import androidx.annotation.Nullable;
import com.google.firebase.firestore.model.DocumentKey;
import com.google.firebase.firestore.model.FieldIndex;
import com.google.firebase.firestore.model.ResourcePath;
import com.google.firebase.firestore.model.Values;
import com.google.firestore.v1.Value;
import java.util.ArrayList;
import java.util.Collections;
import java.util.List;

/**
 * A Target represents the WatchTarget representation of a Query, which is used by the LocalStore
 * and the RemoteStore to keep track of and to execute backend queries. While multiple Queries can
 * map to the same Target, each Target maps to a single WatchTarget in RemoteStore and a single
 * TargetData entry in persistence.
 */
public final class Target {
  public static final long NO_LIMIT = -1;

  private @Nullable String memoizedCannonicalId;

  private final List<OrderBy> orderBys;
  private final List<Filter> filters;

  private final ResourcePath path;

  private final @Nullable String collectionGroup;

  private final long limit;

  private final @Nullable Bound startAt;
  private final @Nullable Bound endAt;

  /**
   * Initializes a Target with a path and additional query constraints. Path must currently be empty
   * if this is a collection group query.
   *
   * <p>NOTE: In general, you should prefer to construct Target from {@code Query.toTarget} instead
   * of using this constructor, because Query provides an implicit {@code orderBy} property and
   * flips the orderBy constraints for limitToLast() queries.
   */
  public Target(
      ResourcePath path,
      @Nullable String collectionGroup,
      List<Filter> filters,
      List<OrderBy> orderBys,
      long limit,
      @Nullable Bound startAt,
      @Nullable Bound endAt) {
    this.path = path;
    this.collectionGroup = collectionGroup;
    this.orderBys = orderBys;
    this.filters = filters;
    this.limit = limit;
    this.startAt = startAt;
    this.endAt = endAt;
  }

  /** The base path of the query. */
  public ResourcePath getPath() {
    return path;
  }

  /** An optional collection group within which to query. */
  public @Nullable String getCollectionGroup() {
    return collectionGroup;
  }

  /** Returns true if this Query is for a specific document. */
  public boolean isDocumentQuery() {
    return DocumentKey.isDocumentKey(path) && collectionGroup == null && filters.isEmpty();
  }

  /** The filters on the documents returned by the query. */
  public List<Filter> getFilters() {
    return filters;
  }

  /** The maximum number of results to return. Returns -1 if there is no limit on the query. */
  public long getLimit() {
    return limit;
  }

  public boolean hasLimit() {
    return limit != NO_LIMIT;
  }

  /** An optional bound to start the query at. */
  public @Nullable Bound getStartAt() {
    return startAt;
  }

  /** An optional bound to end the query at. */
  public @Nullable Bound getEndAt() {
    return endAt;
  }

<<<<<<< HEAD
  /** Returns the list of values that are used in ARRAY_CONTAINS and ARRAY_CONTAINS_ANY filter. */
=======
  /** Returns the list of values that are used in ARRAY_CONTAINS or ARRAY_CONTAINS_ANY filters. */
>>>>>>> e8ac3065
  public List<Value> getArrayValues(FieldIndex fieldIndex) {
    for (FieldIndex.Segment segment : fieldIndex.getArraySegments()) {
      for (Filter filter : filters) {
        if (filter.getField().equals(segment.getFieldPath())) {
          FieldFilter fieldFilter = (FieldFilter) filter;
          switch (fieldFilter.getOperator()) {
            case ARRAY_CONTAINS_ANY:
              return fieldFilter.getValue().getArrayValue().getValuesList();
            case ARRAY_CONTAINS:
              return Collections.singletonList(fieldFilter.getValue());
            default:
              // Remaining filters cannot be used as array filters.
          }
        }
      }
    }

    return Collections.emptyList();
  }

  /**
   * Returns a lower bound of field values that can be used as a starting point to scan the index
   * defined by {@code fieldIndex}.
   *
   * <p>Unlike {@link #getUpperBound}, lower bounds always exist as the SDK can use {@code null} as
   * a starting point for missing boundary values.
   */
  public Bound getLowerBound(FieldIndex fieldIndex) {
    List<Value> values = new ArrayList<>();
    boolean inclusive = true;

    // Go through all filters to find a value for the current field segment
    for (FieldIndex.Segment segment : fieldIndex.getDirectionalSegments()) {
      Value segmentValue = Values.NULL_VALUE;
      boolean segmentInclusive = true;

      for (Filter filter : filters) {
        if (filter.getField().equals(segment.getFieldPath())) {
          FieldFilter fieldFilter = (FieldFilter) filter;
          Value filterValue = null;
          boolean filterInclusive = true;

          switch (fieldFilter.getOperator()) {
            case LESS_THAN:
            case LESS_THAN_OR_EQUAL:
              filterValue = Values.getLowerBound(fieldFilter.getValue().getValueTypeCase());
              break;
            case EQUAL:
            case IN:
            case GREATER_THAN_OR_EQUAL:
              filterValue = fieldFilter.getValue();
              break;
            case GREATER_THAN:
              filterValue = fieldFilter.getValue();
              filterInclusive = false;
              break;
            default:
<<<<<<< HEAD
              // Remaining filters cannot be used as upper bounds.
=======
              // Remaining filters cannot be used as lower bounds.
>>>>>>> e8ac3065
          }

          if (max(segmentValue, filterValue) == filterValue) {
            segmentValue = filterValue;
            segmentInclusive = filterInclusive;
          }
        }
      }

      // If there is a startAt bound, compare the values against the existing boundary to see
      // if we can narrow the scope.
      if (startAt != null) {
        for (int i = 0; i < orderBys.size(); ++i) {
          OrderBy orderBy = this.orderBys.get(i);
          if (orderBy.getField().equals(segment.getFieldPath())) {
            Value cursorValue = startAt.getPosition().get(i);
            if (max(segmentValue, cursorValue) == cursorValue) {
              segmentValue = cursorValue;
              segmentInclusive = startAt.isInclusive();
            }
            break;
          }
        }
      }

      values.add(segmentValue);
      inclusive &= segmentInclusive;
    }

    return new Bound(values, inclusive);
  }

  /**
   * Returns an upper bound of field values that can be used as an ending point when scanning the
   * index defined by {@code fieldIndex}.
   *
   * <p>Unlike {@link #getLowerBound}, upper bounds do not always exist since the Firestore does not
   * define a maximum field value. The index scan should not use an upper bound if {@code null} is
   * returned.
   */
  public @Nullable Bound getUpperBound(FieldIndex fieldIndex) {
    List<Value> values = new ArrayList<>();
    boolean inclusive = true;

    for (FieldIndex.Segment segment : fieldIndex.getDirectionalSegments()) {
      @Nullable Value segmentValue = null;
      boolean segmentInclusive = true;

      // Go through all filters to find a value for the current field segment
      for (Filter filter : filters) {
        if (filter.getField().equals(segment.getFieldPath())) {
          FieldFilter fieldFilter = (FieldFilter) filter;
          Value filterValue = null;
          boolean filterInclusive = true;

          switch (fieldFilter.getOperator()) {
            case GREATER_THAN_OR_EQUAL:
            case GREATER_THAN:
              filterValue = Values.getUpperBound(fieldFilter.getValue().getValueTypeCase());
              filterInclusive = false;
              break;
            case EQUAL:
            case IN:
            case LESS_THAN_OR_EQUAL:
              filterValue = fieldFilter.getValue();
              break;
            case LESS_THAN:
              filterValue = fieldFilter.getValue();
              filterInclusive = false;
              break;
            default:
              // Remaining filters cannot be used as upper bounds.
          }

          if (min(segmentValue, filterValue) == filterValue) {
            segmentValue = filterValue;
            segmentInclusive = filterInclusive;
          }
        }
      }

      // If there is an endAt bound, compare the values against the existing boundary to see
      // if we can narrow the scope.
      if (endAt != null) {
        for (int i = 0; i < orderBys.size(); ++i) {
          OrderBy orderBy = this.orderBys.get(i);
          if (orderBy.getField().equals(segment.getFieldPath())) {
            Value cursorValue = endAt.getPosition().get(i);
            if (min(segmentValue, cursorValue) == cursorValue) {
              segmentValue = cursorValue;
              segmentInclusive = endAt.isInclusive();
            }
            break;
          }
        }
      }

      if (segmentValue == null) {
        // No upper bound exists
        return null;
      }

      values.add(segmentValue);
      inclusive &= segmentInclusive;
    }

    if (values.isEmpty()) {
      return null;
    }

    return new Bound(values, inclusive);
  }

  public List<OrderBy> getOrderBy() {
    return this.orderBys;
  }

  /** Returns the first order by (which always exists). */
  public OrderBy getFirstOrderBy() {
    return this.orderBys.get(0);
  }

  /** Returns a canonical string representing this target. */
  public String getCanonicalId() {
    if (memoizedCannonicalId != null) {
      return memoizedCannonicalId;
    }

    StringBuilder builder = new StringBuilder();
    builder.append(getPath().canonicalString());

    if (collectionGroup != null) {
      builder.append("|cg:");
      builder.append(collectionGroup);
    }

    // Add filters.
    builder.append("|f:");
    for (Filter filter : getFilters()) {
      builder.append(filter.getCanonicalId());
    }

    // Add order by.
    builder.append("|ob:");
    for (OrderBy orderBy : getOrderBy()) {
      builder.append(orderBy.getField().canonicalString());
      builder.append(orderBy.getDirection().canonicalString());
    }

    // Add limit.
    if (hasLimit()) {
      builder.append("|l:");
      builder.append(getLimit());
    }

    if (startAt != null) {
      builder.append("|lb:");
      builder.append(startAt.isInclusive() ? "b:" : "a:");
      builder.append(startAt.positionString());
    }

    if (endAt != null) {
      builder.append("|ub:");
      builder.append(endAt.isInclusive() ? "a:" : "b:");
      builder.append(endAt.positionString());
    }

    memoizedCannonicalId = builder.toString();
    return memoizedCannonicalId;
  }

  @Override
  public boolean equals(Object o) {
    if (this == o) {
      return true;
    }
    if (o == null || getClass() != o.getClass()) {
      return false;
    }

    Target target = (Target) o;

    if (collectionGroup != null
        ? !collectionGroup.equals(target.collectionGroup)
        : target.collectionGroup != null) {
      return false;
    }
    if (limit != target.limit) {
      return false;
    }
    if (!orderBys.equals(target.orderBys)) {
      return false;
    }
    if (!filters.equals(target.filters)) {
      return false;
    }
    if (!path.equals(target.path)) {
      return false;
    }
    if (startAt != null ? !startAt.equals(target.startAt) : target.startAt != null) {
      return false;
    }
    return endAt != null ? endAt.equals(target.endAt) : target.endAt == null;
  }

  @Override
  public int hashCode() {
    int result = orderBys.hashCode();
    result = 31 * result + (collectionGroup != null ? collectionGroup.hashCode() : 0);
    result = 31 * result + filters.hashCode();
    result = 31 * result + path.hashCode();
    result = 31 * result + (int) (limit ^ (limit >>> 32));
    result = 31 * result + (startAt != null ? startAt.hashCode() : 0);
    result = 31 * result + (endAt != null ? endAt.hashCode() : 0);
    return result;
  }

  @Override
  public String toString() {
    StringBuilder builder = new StringBuilder();
    builder.append("Query(");
    builder.append(path.canonicalString());
    if (collectionGroup != null) {
      builder.append(" collectionGroup=");
      builder.append(collectionGroup);
    }
    if (!filters.isEmpty()) {
      builder.append(" where ");
      for (int i = 0; i < filters.size(); i++) {
        if (i > 0) {
          builder.append(" and ");
        }
        builder.append(filters.get(i));
      }
    }

    if (!orderBys.isEmpty()) {
      builder.append(" order by ");
      for (int i = 0; i < orderBys.size(); i++) {
        if (i > 0) {
          builder.append(", ");
        }
        builder.append(orderBys.get(i));
      }
    }

    builder.append(")");
    return builder.toString();
  }
}<|MERGE_RESOLUTION|>--- conflicted
+++ resolved
@@ -114,11 +114,7 @@
     return endAt;
   }
 
-<<<<<<< HEAD
-  /** Returns the list of values that are used in ARRAY_CONTAINS and ARRAY_CONTAINS_ANY filter. */
-=======
   /** Returns the list of values that are used in ARRAY_CONTAINS or ARRAY_CONTAINS_ANY filters. */
->>>>>>> e8ac3065
   public List<Value> getArrayValues(FieldIndex fieldIndex) {
     for (FieldIndex.Segment segment : fieldIndex.getArraySegments()) {
       for (Filter filter : filters) {
@@ -176,11 +172,7 @@
               filterInclusive = false;
               break;
             default:
-<<<<<<< HEAD
-              // Remaining filters cannot be used as upper bounds.
-=======
               // Remaining filters cannot be used as lower bounds.
->>>>>>> e8ac3065
           }
 
           if (max(segmentValue, filterValue) == filterValue) {
