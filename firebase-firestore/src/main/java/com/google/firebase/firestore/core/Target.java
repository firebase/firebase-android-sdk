// Copyright 2019 Google LLC
//
// Licensed under the Apache License, Version 2.0 (the "License");
// you may not use this file except in compliance with the License.
// You may obtain a copy of the License at
//
//      http://www.apache.org/licenses/LICENSE-2.0
//
// Unless required by applicable law or agreed to in writing, software
// distributed under the License is distributed on an "AS IS" BASIS,
// WITHOUT WARRANTIES OR CONDITIONS OF ANY KIND, either express or implied.
// See the License for the specific language governing permissions and
// limitations under the License.

package com.google.firebase.firestore.core;

import static com.google.firebase.firestore.model.Values.getFirstValue;
import static com.google.firebase.firestore.model.Values.getNextValue;
import static com.google.firebase.firestore.model.Values.max;
import static com.google.firebase.firestore.model.Values.min;

import androidx.annotation.Nullable;
import com.google.firebase.firestore.core.OrderBy.Direction;
import com.google.firebase.firestore.model.DocumentKey;
import com.google.firebase.firestore.model.FieldIndex;
import com.google.firebase.firestore.model.ResourcePath;
import com.google.firebase.firestore.model.Values;
import com.google.firestore.v1.ArrayValue;
import com.google.firestore.v1.Value;
import java.util.ArrayList;
import java.util.List;

/**
 * A Target represents the WatchTarget representation of a Query, which is used by the LocalStore
 * and the RemoteStore to keep track of and to execute backend queries. While multiple Queries can
 * map to the same Target, each Target maps to a single WatchTarget in RemoteStore and a single
 * TargetData entry in persistence.
 */
public final class Target {
  public static final long NO_LIMIT = -1;

  private @Nullable String memoizedCannonicalId;

  private final List<OrderBy> orderBys;
  private final List<Filter> filters;

  private final ResourcePath path;

  private final @Nullable String collectionGroup;

  private final long limit;

  private final @Nullable Bound startAt;
  private final @Nullable Bound endAt;

  /**
   * Initializes a Target with a path and additional query constraints. Path must currently be empty
   * if this is a collection group query.
   *
   * <p>NOTE: In general, you should prefer to construct Target from {@code Query.toTarget} instead
   * of using this constructor, because Query provides an implicit {@code orderBy} property and
   * flips the orderBy constraints for limitToLast() queries.
   */
  public Target(
      ResourcePath path,
      @Nullable String collectionGroup,
      List<Filter> filters,
      List<OrderBy> orderBys,
      long limit,
      @Nullable Bound startAt,
      @Nullable Bound endAt) {
    this.path = path;
    this.collectionGroup = collectionGroup;
    this.orderBys = orderBys;
    this.filters = filters;
    this.limit = limit;
    this.startAt = startAt;
    this.endAt = endAt;
  }

  /** The base path of the query. */
  public ResourcePath getPath() {
    return path;
  }

  /** An optional collection group within which to query. */
  public @Nullable String getCollectionGroup() {
    return collectionGroup;
  }

  /** Returns true if this Query is for a specific document. */
  public boolean isDocumentQuery() {
    return DocumentKey.isDocumentKey(path) && collectionGroup == null && filters.isEmpty();
  }

  /** The filters on the documents returned by the query. */
  public List<Filter> getFilters() {
    return filters;
  }

  /** The maximum number of results to return. Returns -1 if there is no limit on the query. */
  public long getLimit() {
    return limit;
  }

  public boolean hasLimit() {
    return limit != NO_LIMIT;
  }

  /** An optional bound to start the query at. */
  public @Nullable Bound getStartAt() {
    return startAt;
  }

  /** An optional bound to end the query at. */
  public @Nullable Bound getEndAt() {
    return endAt;
  }

  /**
   * Returns a lower bound of field values that can be used as a starting point to scan the index
   * defined by {@code fieldIndex}.
   *
   * <p>Unlike {@link #getUpperBound}, lower bounds always exist as the SDK can use {@code null} as
   * a starting point for missing boundary values.
   */
  public Bound getLowerBound(FieldIndex fieldIndex) {
    List<Value> values = new ArrayList<>();
    boolean before = true;

    // Go through all filters to find a value for the current field segment
    for (FieldIndex.Segment segment : fieldIndex) {
      Value lowestValue = Values.NULL_VALUE;

      for (Filter filter : filters) {
        if (filter.getField().equals(segment.getFieldPath())) {
          FieldFilter fieldFilter = (FieldFilter) filter;

          Value newValue = null;
          boolean newBefore = true;
          switch (fieldFilter.getOperator()) {
            case LESS_THAN:
            case LESS_THAN_OR_EQUAL:
              newValue = getFirstValue(fieldFilter.getValue().getValueTypeCase());
              break;
            case NOT_EQUAL:
              newValue = Values.NULL_VALUE;
              break;
            case NOT_IN:
              newValue =
                  Value.newBuilder()
                      .setArrayValue(ArrayValue.newBuilder().addValues(Values.NULL_VALUE))
                      .build();
              break;
            case EQUAL:
            case IN:
            case ARRAY_CONTAINS_ANY:
            case ARRAY_CONTAINS:
            case GREATER_THAN_OR_EQUAL:
              newValue = fieldFilter.getValue();
              break;
            case GREATER_THAN:
              newValue = fieldFilter.getValue();
              newBefore = false;
              break;
          }

          if (max(lowestValue, newValue) == newValue) {
            lowestValue = newValue;
            before = newBefore;
          }
        }
      }

      // If there is a startAt bound, compare the values against the existing boundary to see
      // if we can narrow the scope.
      if (startAt != null) {
        for (int i = 0; i < orderBys.size(); ++i) {
          OrderBy orderBy = this.orderBys.get(i);
          if (orderBy.getField().equals(segment.getFieldPath())) {
            Value cursorValue = startAt.getPosition().get(i);
            if (max(lowestValue, cursorValue) == cursorValue) {
              lowestValue = cursorValue;
              // `before` is shared by all cursor values. If any cursor value is used, we set before
              // to the cursor's value.
              before = startAt.isBefore();
            }
            break;
          }
        }
      }

      values.add(lowestValue);
    }

    return new Bound(values, before);
  }

  /**
   * Returns an upper bound of field values that can be used as an ending point when scanning the
   * index defined by {@code fieldIndex}.
   *
   * <p>Unlike {@link #getLowerBound}, upper bounds do not always exist since the Firestore does not
   * define a maximum field value. The index scan should not use an upper bound if {@code null} is
   * returned.
   */
  public @Nullable Bound getUpperBound(FieldIndex fieldIndex) {
    List<Value> values = new ArrayList<>();
    boolean before = false;

    for (FieldIndex.Segment segment : fieldIndex) {
      @Nullable Value largestValue = null;

      // Go through all filters to find a value for the current field segment
      for (Filter filter : filters) {
        if (filter.getField().equals(segment.getFieldPath())) {
          FieldFilter fieldFilter = (FieldFilter) filter;

          Value newValue = null;
          boolean newBefore = true;
          switch (fieldFilter.getOperator()) {
            case NOT_IN:
            case NOT_EQUAL:
              // These filters cannot be used as an upper bound. Skip.
              break;
            case GREATER_THAN_OR_EQUAL:
            case GREATER_THAN:
              newValue = getNextValue(fieldFilter.getValue().getValueTypeCase());
              break;
            case EQUAL:
            case IN:
            case ARRAY_CONTAINS_ANY:
            case ARRAY_CONTAINS:
            case LESS_THAN_OR_EQUAL:
<<<<<<< HEAD
              newValue = fieldFilter.getValue();
              break;
            case LESS_THAN:
              newValue = fieldFilter.getValue();
              newBefore = false;
=======
              largestValue = fieldFilter.getValue();
              before = false;
              break;
            case LESS_THAN:
              largestValue = fieldFilter.getValue();
              before = true;
>>>>>>> adbac78a
              break;
          }

          if (min(largestValue, newValue) == newValue) {
            largestValue = newValue;
            before = newBefore;
          }
        }
      }

      // If there is an endAt bound, compare the values against the existing boundary to see
      // if we can narrow the scope.
      if (endAt != null) {
        for (int i = 0; i < orderBys.size(); ++i) {
          OrderBy orderBy = this.orderBys.get(i);
          if (orderBy.getField().equals(segment.getFieldPath())) {
            Value cursorValue = endAt.getPosition().get(i);
            if (min(largestValue, cursorValue) == cursorValue) {
              largestValue = cursorValue;
              before = endAt.isBefore();
            }
            break;
          }
        }
      }

      if (largestValue == null) {
        // No upper bound exists
        return null;
      }

      values.add(largestValue);
    }

    if (values.isEmpty()) {
      return null;
    }

    return new Bound(values, before);
  }

  public List<OrderBy> getOrderBy() {
    return this.orderBys;
  }

  /** Returns a canonical string representing this target. */
  public String getCanonicalId() {
    if (memoizedCannonicalId != null) {
      return memoizedCannonicalId;
    }

    StringBuilder builder = new StringBuilder();
    builder.append(getPath().canonicalString());

    if (collectionGroup != null) {
      builder.append("|cg:");
      builder.append(collectionGroup);
    }

    // Add filters.
    builder.append("|f:");
    for (Filter filter : getFilters()) {
      builder.append(filter.getCanonicalId());
    }

    // Add order by.
    builder.append("|ob:");
    for (OrderBy orderBy : getOrderBy()) {
      builder.append(orderBy.getField().canonicalString());
      builder.append(orderBy.getDirection().equals(Direction.ASCENDING) ? "asc" : "desc");
    }

    // Add limit.
    if (hasLimit()) {
      builder.append("|l:");
      builder.append(getLimit());
    }

    if (startAt != null) {
      builder.append("|lb:");
      builder.append(startAt.canonicalString());
    }

    if (endAt != null) {
      builder.append("|ub:");
      builder.append(endAt.canonicalString());
    }

    memoizedCannonicalId = builder.toString();
    return memoizedCannonicalId;
  }

  @Override
  public boolean equals(Object o) {
    if (this == o) {
      return true;
    }
    if (o == null || getClass() != o.getClass()) {
      return false;
    }

    Target target = (Target) o;

    if (collectionGroup != null
        ? !collectionGroup.equals(target.collectionGroup)
        : target.collectionGroup != null) {
      return false;
    }
    if (limit != target.limit) {
      return false;
    }
    if (!orderBys.equals(target.orderBys)) {
      return false;
    }
    if (!filters.equals(target.filters)) {
      return false;
    }
    if (!path.equals(target.path)) {
      return false;
    }
    if (startAt != null ? !startAt.equals(target.startAt) : target.startAt != null) {
      return false;
    }
    return endAt != null ? endAt.equals(target.endAt) : target.endAt == null;
  }

  @Override
  public int hashCode() {
    int result = orderBys.hashCode();
    result = 31 * result + (collectionGroup != null ? collectionGroup.hashCode() : 0);
    result = 31 * result + filters.hashCode();
    result = 31 * result + path.hashCode();
    result = 31 * result + (int) (limit ^ (limit >>> 32));
    result = 31 * result + (startAt != null ? startAt.hashCode() : 0);
    result = 31 * result + (endAt != null ? endAt.hashCode() : 0);
    return result;
  }

  @Override
  public String toString() {
    StringBuilder builder = new StringBuilder();
    builder.append("Query(");
    builder.append(path.canonicalString());
    if (collectionGroup != null) {
      builder.append(" collectionGroup=");
      builder.append(collectionGroup);
    }
    if (!filters.isEmpty()) {
      builder.append(" where ");
      for (int i = 0; i < filters.size(); i++) {
        if (i > 0) {
          builder.append(" and ");
        }
        builder.append(filters.get(i));
      }
    }

    if (!orderBys.isEmpty()) {
      builder.append(" order by ");
      for (int i = 0; i < orderBys.size(); i++) {
        if (i > 0) {
          builder.append(", ");
        }
        builder.append(orderBys.get(i));
      }
    }

    builder.append(")");
    return builder.toString();
  }
}<|MERGE_RESOLUTION|>--- conflicted
+++ resolved
@@ -14,7 +14,7 @@
 
 package com.google.firebase.firestore.core;
 
-import static com.google.firebase.firestore.model.Values.getFirstValue;
+import static com.google.firebase.firestore.model.Values.getLowestValue;
 import static com.google.firebase.firestore.model.Values.getNextValue;
 import static com.google.firebase.firestore.model.Values.max;
 import static com.google.firebase.firestore.model.Values.min;
@@ -126,28 +126,29 @@
    */
   public Bound getLowerBound(FieldIndex fieldIndex) {
     List<Value> values = new ArrayList<>();
-    boolean before = true;
+    boolean inclusive = true;
 
     // Go through all filters to find a value for the current field segment
     for (FieldIndex.Segment segment : fieldIndex) {
-      Value lowestValue = Values.NULL_VALUE;
+      Value segmentValue = Values.NULL_VALUE;
+      boolean segmentInclusive = true;
 
       for (Filter filter : filters) {
         if (filter.getField().equals(segment.getFieldPath())) {
           FieldFilter fieldFilter = (FieldFilter) filter;
-
-          Value newValue = null;
-          boolean newBefore = true;
+          Value filterValue = null;
+          boolean filterInclusive = true;
+
           switch (fieldFilter.getOperator()) {
             case LESS_THAN:
             case LESS_THAN_OR_EQUAL:
-              newValue = getFirstValue(fieldFilter.getValue().getValueTypeCase());
+              filterValue = getLowestValue(fieldFilter.getValue().getValueTypeCase());
               break;
             case NOT_EQUAL:
-              newValue = Values.NULL_VALUE;
+              filterValue = Values.NULL_VALUE;
               break;
             case NOT_IN:
-              newValue =
+              filterValue =
                   Value.newBuilder()
                       .setArrayValue(ArrayValue.newBuilder().addValues(Values.NULL_VALUE))
                       .build();
@@ -157,17 +158,17 @@
             case ARRAY_CONTAINS_ANY:
             case ARRAY_CONTAINS:
             case GREATER_THAN_OR_EQUAL:
-              newValue = fieldFilter.getValue();
+              filterValue = fieldFilter.getValue();
               break;
             case GREATER_THAN:
-              newValue = fieldFilter.getValue();
-              newBefore = false;
-              break;
-          }
-
-          if (max(lowestValue, newValue) == newValue) {
-            lowestValue = newValue;
-            before = newBefore;
+              filterValue = fieldFilter.getValue();
+              filterInclusive = false;
+              break;
+          }
+
+          if (max(segmentValue, filterValue) == filterValue) {
+            segmentValue = filterValue;
+            segmentInclusive = filterInclusive;
           }
         }
       }
@@ -179,21 +180,20 @@
           OrderBy orderBy = this.orderBys.get(i);
           if (orderBy.getField().equals(segment.getFieldPath())) {
             Value cursorValue = startAt.getPosition().get(i);
-            if (max(lowestValue, cursorValue) == cursorValue) {
-              lowestValue = cursorValue;
-              // `before` is shared by all cursor values. If any cursor value is used, we set before
-              // to the cursor's value.
-              before = startAt.isBefore();
+            if (max(segmentValue, cursorValue) == cursorValue) {
+              segmentValue = cursorValue;
+              segmentInclusive = startAt.isBefore();
             }
             break;
           }
         }
       }
 
-      values.add(lowestValue);
-    }
-
-    return new Bound(values, before);
+      values.add(segmentValue);
+      inclusive &= segmentInclusive;
+    }
+
+    return new Bound(values, inclusive);
   }
 
   /**
@@ -206,18 +206,19 @@
    */
   public @Nullable Bound getUpperBound(FieldIndex fieldIndex) {
     List<Value> values = new ArrayList<>();
-    boolean before = false;
+    boolean inclusive = true;
 
     for (FieldIndex.Segment segment : fieldIndex) {
-      @Nullable Value largestValue = null;
+      @Nullable Value segmentValue = null;
+      boolean segmentInclusive = true;
 
       // Go through all filters to find a value for the current field segment
       for (Filter filter : filters) {
         if (filter.getField().equals(segment.getFieldPath())) {
           FieldFilter fieldFilter = (FieldFilter) filter;
-
-          Value newValue = null;
-          boolean newBefore = true;
+          Value filterValue = null;
+          boolean filterInclusive = true;
+
           switch (fieldFilter.getOperator()) {
             case NOT_IN:
             case NOT_EQUAL:
@@ -225,33 +226,25 @@
               break;
             case GREATER_THAN_OR_EQUAL:
             case GREATER_THAN:
-              newValue = getNextValue(fieldFilter.getValue().getValueTypeCase());
+              filterValue = getNextValue(fieldFilter.getValue().getValueTypeCase());
+              filterInclusive = false;
               break;
             case EQUAL:
             case IN:
             case ARRAY_CONTAINS_ANY:
             case ARRAY_CONTAINS:
             case LESS_THAN_OR_EQUAL:
-<<<<<<< HEAD
-              newValue = fieldFilter.getValue();
+              filterValue = fieldFilter.getValue();
               break;
             case LESS_THAN:
-              newValue = fieldFilter.getValue();
-              newBefore = false;
-=======
-              largestValue = fieldFilter.getValue();
-              before = false;
-              break;
-            case LESS_THAN:
-              largestValue = fieldFilter.getValue();
-              before = true;
->>>>>>> adbac78a
-              break;
-          }
-
-          if (min(largestValue, newValue) == newValue) {
-            largestValue = newValue;
-            before = newBefore;
+              filterValue = fieldFilter.getValue();
+              filterInclusive = false;
+              break;
+          }
+
+          if (min(segmentValue, filterValue) == filterValue) {
+            segmentValue = filterValue;
+            segmentInclusive = filterInclusive;
           }
         }
       }
@@ -263,28 +256,29 @@
           OrderBy orderBy = this.orderBys.get(i);
           if (orderBy.getField().equals(segment.getFieldPath())) {
             Value cursorValue = endAt.getPosition().get(i);
-            if (min(largestValue, cursorValue) == cursorValue) {
-              largestValue = cursorValue;
-              before = endAt.isBefore();
+            if (min(segmentValue, cursorValue) == cursorValue) {
+              segmentValue = cursorValue;
+              segmentInclusive = !endAt.isBefore();
             }
             break;
           }
         }
       }
 
-      if (largestValue == null) {
+      if (segmentValue == null) {
         // No upper bound exists
         return null;
       }
 
-      values.add(largestValue);
+      values.add(segmentValue);
+      inclusive &= segmentInclusive;
     }
 
     if (values.isEmpty()) {
       return null;
     }
 
-    return new Bound(values, before);
+    return new Bound(values, !inclusive);
   }
 
   public List<OrderBy> getOrderBy() {
