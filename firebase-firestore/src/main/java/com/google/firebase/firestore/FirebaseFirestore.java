// Copyright 2018 Google LLC
//
// Licensed under the Apache License, Version 2.0 (the "License");
// you may not use this file except in compliance with the License.
// You may obtain a copy of the License at
//
//      http://www.apache.org/licenses/LICENSE-2.0
//
// Unless required by applicable law or agreed to in writing, software
// distributed under the License is distributed on an "AS IS" BASIS,
// WITHOUT WARRANTIES OR CONDITIONS OF ANY KIND, either express or implied.
// See the License for the specific language governing permissions and
// limitations under the License.

package com.google.firebase.firestore;

import static com.google.common.base.Preconditions.checkNotNull;

import android.content.Context;
import androidx.annotation.NonNull;
import androidx.annotation.Nullable;
import androidx.annotation.VisibleForTesting;
import com.google.android.gms.tasks.Task;
import com.google.android.gms.tasks.TaskCompletionSource;
import com.google.android.gms.tasks.Tasks;
import com.google.common.base.Function;
import com.google.firebase.FirebaseApp;
import com.google.firebase.auth.internal.InternalAuthProvider;
import com.google.firebase.firestore.FirebaseFirestoreException.Code;
import com.google.firebase.firestore.auth.CredentialsProvider;
import com.google.firebase.firestore.auth.EmptyCredentialsProvider;
import com.google.firebase.firestore.auth.FirebaseAuthCredentialsProvider;
import com.google.firebase.firestore.core.DatabaseInfo;
import com.google.firebase.firestore.core.FirestoreClient;
import com.google.firebase.firestore.local.SQLitePersistence;
import com.google.firebase.firestore.model.DatabaseId;
import com.google.firebase.firestore.model.ResourcePath;
import com.google.firebase.firestore.util.AsyncQueue;
import com.google.firebase.firestore.util.Logger;
import com.google.firebase.firestore.util.Logger.Level;
import java.util.concurrent.Executor;

/**
 * Represents a Cloud Firestore database and is the entry point for all Cloud Firestore operations.
 *
 * <p><b>Subclassing Note</b>: Cloud Firestore classes are not meant to be subclassed except for use
 * in test mocks. Subclassing is not supported in production code and new SDK releases may break
 * code that does so.
 */
public class FirebaseFirestore {

  /** Provides a registry management interface for {@code FirebaseFirestore} instances. */
  public interface InstanceRegistry {
    /** Removes the Cloud Firestore instance with given name from registry. */
    void remove(@NonNull String databaseId);
  }

  private static final String TAG = "FirebaseFirestore";
  private final Context context;
  // This is also used as private lock object for this instance. There is nothing inherent about
  // databaseId itself that needs locking; it just saves us creating a separate lock object.
  private final DatabaseId databaseId;
  private final String persistenceKey;
  private final CredentialsProvider credentialsProvider;
  private final AsyncQueue asyncQueue;
  private final FirebaseApp firebaseApp;
  private final UserDataConverter dataConverter;
  // When user requests to shutdown, use this to notify `FirestoreMultiDbComponent` to deregister
  // this instance.
  private final InstanceRegistry instanceRegistry;
  private FirebaseFirestoreSettings settings;
  private volatile FirestoreClient client;

  @NonNull
  public static FirebaseFirestore getInstance() {
    FirebaseApp app = FirebaseApp.getInstance();
    if (app == null) {
      throw new IllegalStateException("You must call FirebaseApp.initializeApp first.");
    }
    return getInstance(app, DatabaseId.DEFAULT_DATABASE_ID);
  }

  @NonNull
  public static FirebaseFirestore getInstance(@NonNull FirebaseApp app) {
    return getInstance(app, DatabaseId.DEFAULT_DATABASE_ID);
  }

  // TODO: make this public
  @NonNull
  private static FirebaseFirestore getInstance(@NonNull FirebaseApp app, @NonNull String database) {
    checkNotNull(app, "Provided FirebaseApp must not be null.");
    FirestoreMultiDbComponent component = app.get(FirestoreMultiDbComponent.class);
    checkNotNull(component, "Firestore component is not present.");
    return component.get(database);
  }

  @NonNull
  static FirebaseFirestore newInstance(
      @NonNull Context context,
      @NonNull FirebaseApp app,
      @Nullable InternalAuthProvider authProvider,
      @NonNull String database,
      @NonNull InstanceRegistry instanceRegistry) {
    String projectId = app.getOptions().getProjectId();
    if (projectId == null) {
      throw new IllegalArgumentException("FirebaseOptions.getProjectId() cannot be null");
    }
    DatabaseId databaseId = DatabaseId.forDatabase(projectId, database);

    AsyncQueue queue = new AsyncQueue();

    CredentialsProvider provider;
    if (authProvider == null) {
      Logger.debug(TAG, "Firebase Auth not available, falling back to unauthenticated usage.");
      provider = new EmptyCredentialsProvider();
    } else {
      provider = new FirebaseAuthCredentialsProvider(authProvider);
    }

    // Firestore uses a different database for each app name. Note that we don't use
    // app.getPersistenceKey() here because it includes the application ID which is related
    // to the project ID. We already include the project ID when resolving the database,
    // so there is no need to include it in the persistence key.
    String persistenceKey = app.getName();

    FirebaseFirestore firestore =
        new FirebaseFirestore(
            context, databaseId, persistenceKey, provider, queue, app, instanceRegistry);
    return firestore;
  }

  @VisibleForTesting
  FirebaseFirestore(
      Context context,
      DatabaseId databaseId,
      String persistenceKey,
      CredentialsProvider credentialsProvider,
      AsyncQueue asyncQueue,
      @Nullable FirebaseApp firebaseApp,
      InstanceRegistry instanceRegistry) {
    this.context = checkNotNull(context);
    this.databaseId = checkNotNull(checkNotNull(databaseId));
    this.dataConverter = new UserDataConverter(databaseId);
    this.persistenceKey = checkNotNull(persistenceKey);
    this.credentialsProvider = checkNotNull(credentialsProvider);
    this.asyncQueue = checkNotNull(asyncQueue);
    // NOTE: We allow firebaseApp to be null in tests only.
    this.firebaseApp = firebaseApp;
    this.instanceRegistry = instanceRegistry;

    settings = new FirebaseFirestoreSettings.Builder().build();
  }

  /** Returns the settings used by this {@code FirebaseFirestore} object. */
  @NonNull
  public FirebaseFirestoreSettings getFirestoreSettings() {
    return settings;
  }

  /**
   * Sets any custom settings used to configure this {@code FirebaseFirestore} object. This method
   * can only be called before calling any other methods on this object.
   */
  public void setFirestoreSettings(@NonNull FirebaseFirestoreSettings settings) {
    synchronized (databaseId) {
      checkNotNull(settings, "Provided settings must not be null.");
      // As a special exception, don't throw if the same settings are passed repeatedly. This
      // should make it simpler to get a Firestore instance in an activity.
      if (client != null && !this.settings.equals(settings)) {
        throw new IllegalStateException(
            "FirebaseFirestore has already been started and its settings can no longer be changed. "
                + "You can only call setFirestoreSettings() before calling any other methods on a "
                + "FirebaseFirestore object.");
      }
      this.settings = settings;
    }
  }

  private void ensureClientConfigured() {
    if (client != null) {
      return;
    }

    synchronized (databaseId) {
      if (client != null) {
        return;
      }
      DatabaseInfo databaseInfo =
          new DatabaseInfo(databaseId, persistenceKey, settings.getHost(), settings.isSslEnabled());

      client =
          new FirestoreClient(context, databaseInfo, settings, credentialsProvider, asyncQueue);
    }
  }

  /** Returns the FirebaseApp instance to which this {@code FirebaseFirestore} belongs. */
  @NonNull
  public FirebaseApp getApp() {
    return firebaseApp;
  }

  /**
   * Gets a {@code CollectionReference} instance that refers to the collection at the specified path
   * within the database.
   *
   * @param collectionPath A slash-separated path to a collection.
   * @return The {@code CollectionReference} instance.
   */
  @NonNull
  public CollectionReference collection(@NonNull String collectionPath) {
    checkNotNull(collectionPath, "Provided collection path must not be null.");
    ensureClientConfigured();
    return new CollectionReference(ResourcePath.fromString(collectionPath), this);
  }

  /**
   * Gets a `DocumentReference` instance that refers to the document at the specified path within
   * the database.
   *
   * @param documentPath A slash-separated path to a document.
   * @return The DocumentReference instance.
   */
  @NonNull
  public DocumentReference document(@NonNull String documentPath) {
    checkNotNull(documentPath, "Provided document path must not be null.");
    ensureClientConfigured();
    return DocumentReference.forPath(ResourcePath.fromString(documentPath), this);
  }

  /**
   * Creates and returns a new {@code Query} that includes all documents in the database that are
   * contained in a collection or subcollection with the given {@code collectionId}.
   *
   * @param collectionId Identifies the collections to query over. Every collection or subcollection
   *     with this ID as the last segment of its path will be included. Cannot contain a slash.
   * @return The created Query.
   */
  @NonNull
  public Query collectionGroup(@NonNull String collectionId) {
    checkNotNull(collectionId, "Provided collection ID must not be null.");
    if (collectionId.contains("/")) {
      throw new IllegalArgumentException(
          String.format(
              "Invalid collectionId '%s'. Collection IDs must not contain '/'.", collectionId));
    }

    ensureClientConfigured();
    return new Query(
        new com.google.firebase.firestore.core.Query(ResourcePath.EMPTY, collectionId), this);
  }

  /**
   * Executes the given updateFunction and then attempts to commit the changes applied within the
   * transaction. If any document read within the transaction has changed, the updateFunction will
   * be retried. If it fails to commit after 5 attempts, the transaction will fail.
   *
   * <p>The maximum number of writes allowed in a single transaction is 500, but note that each
   * usage of {@link FieldValue#serverTimestamp()}, {@link FieldValue#arrayUnion()}, {@link
   * FieldValue#arrayRemove()}, or {@link FieldValue#increment()} inside a transaction counts as an
   * additional write.
   *
   * @param updateFunction The function to execute within the transaction context.
   * @param executor The executor to run the transaction callback on.
   * @return The task returned from the updateFunction.
   */
  private <ResultT> Task<ResultT> runTransaction(
      Transaction.Function<ResultT> updateFunction, Executor executor) {
    ensureClientConfigured();

    // We wrap the function they provide in order to
    // 1. Use internal implementation classes for Transaction,
    // 2. Convert exceptions they throw into Tasks, and
    // 3. Run the user callback on the user queue.
    Function<com.google.firebase.firestore.core.Transaction, Task<ResultT>> wrappedUpdateFunction =
        internalTransaction ->
            Tasks.call(
                executor,
                () ->
                    updateFunction.apply(
                        new Transaction(internalTransaction, FirebaseFirestore.this)));

    return client.transaction(wrappedUpdateFunction, 5);
  }

  /**
   * Executes the given updateFunction and then attempts to commit the changes applied within the
   * transaction. If any document read within the transaction has changed, the updateFunction will
   * be retried. If it fails to commit after 5 attempts, the transaction will fail.
   *
   * @param updateFunction The function to execute within the transaction context.
   * @return The task returned from the updateFunction.
   */
  @NonNull
  public <TResult> Task<TResult> runTransaction(
      @NonNull Transaction.Function<TResult> updateFunction) {
    checkNotNull(updateFunction, "Provided transaction update function must not be null.");
    return runTransaction(
        updateFunction, com.google.firebase.firestore.core.Transaction.getDefaultExecutor());
  }

  /**
   * Creates a write batch, used for performing multiple writes as a single atomic operation.
   *
   * <p>The maximum number of writes allowed in a single batch is 500, but note that each usage of
   * {@link FieldValue#serverTimestamp()}, {@link FieldValue#arrayUnion()}, {@link
   * FieldValue#arrayRemove()}, or {@link FieldValue#increment()} inside a transaction counts as an
   * additional write.
   *
   * @return The created WriteBatch object.
   */
  @NonNull
  public WriteBatch batch() {
    ensureClientConfigured();

    return new WriteBatch(this);
  }

  /**
   * Executes a batchFunction on a newly created {@link WriteBatch} and then commits all of the
   * writes made by the batchFunction as a single atomic unit.
   *
   * @param batchFunction The function to execute within the batch context.
   * @return A Task that will be resolved when the batch has been committed.
   */
  @NonNull
  public Task<Void> runBatch(@NonNull WriteBatch.Function batchFunction) {
    WriteBatch batch = batch();
    batchFunction.apply(batch);
    return batch.commit();
  }

  Task<Void> shutdownInternal() {
    // The client must be initialized to ensure that all subsequent API usage throws an exception.
    this.ensureClientConfigured();
    return client.shutdown();
  }

  /**
   * Shuts down this {@code FirebaseFirestore} instance.
   *
   * <p>After shutdown only the {@link #clearPersistence()} method may be used. Any other method
   * will throw an {@link IllegalStateException}.
   *
   * <p>To restart after shutdown, simply create a new instance of {@code FirebaseFirestore} with
   * {@link #getInstance()} or {@link #getInstance(FirebaseApp)}.
   *
   * <p>Shutdown does not cancel any pending writes and any tasks that are awaiting a response from
   * the server will not be resolved. The next time you start this instance, it will resume
   * attempting to send these writes to the server.
   *
   * <p>Note: Under normal circumstances, calling {@code shutdown()} is not required. This method is
   * useful only when you want to force this instance to release all of its resources or in
   * combination with {@link #clearPersistence} to ensure that all local state is destroyed between
   * test runs.
   *
   * @return A {@code Task} that is resolved when the instance has been successfully shut down.
   */
  @VisibleForTesting
  // TODO(b/135755126): Make this public and remove @VisibleForTesting
  Task<Void> shutdown() {
    instanceRegistry.remove(this.getDatabaseId().getDatabaseId());
    return shutdownInternal();
  }

  @VisibleForTesting
  AsyncQueue getAsyncQueue() {
    return asyncQueue;
  }

  /**
   * Re-enables network usage for this instance after a prior call to {@link #disableNetwork()}.
   *
   * @return A Task that will be completed once networking is enabled.
   */
  @NonNull
  public Task<Void> enableNetwork() {
    ensureClientConfigured();
    return client.enableNetwork();
  }

  /**
   * Disables network access for this instance. While the network is disabled, any snapshot
   * listeners or {@code get()} calls will return results from cache, and any write operations will
   * be queued until network usage is re-enabled via a call to {@link #enableNetwork()}.
   *
   * @return A Task that will be completed once networking is disabled.
   */
  @NonNull
  public Task<Void> disableNetwork() {
    ensureClientConfigured();
    return client.disableNetwork();
  }

<<<<<<< HEAD
  /** Globally enables / disables Firestore logging for the SDK. */
=======
  /** Globally enables / disables Cloud Firestore logging for the SDK. */
  @PublicApi
>>>>>>> 4524ae73
  public static void setLoggingEnabled(boolean loggingEnabled) {
    if (loggingEnabled) {
      Logger.setLogLevel(Level.DEBUG);
    } else {
      Logger.setLogLevel(Level.WARN);
    }
  }

  /**
   * Clears the persistent storage, including pending writes and cached documents.
   *
   * <p>Must be called while the {@code FirebaseFirestore} instance is not started (after the app is
   * shutdown or when the app is first initialized). On startup, this method must be called before
   * other methods (other than {@link #setFirestoreSettings()}). If the {@code FirebaseFirestore}
   * instance is still running, the {@code Task} will fail with an error code of {@code
   * FAILED_PRECONDITION}.
   *
   * <p>Note: {@code clearPersistence()} is primarily intended to help write reliable tests that use
   * Cloud Firestore. It uses an efficient mechanism for dropping existing data but does not attempt
   * to securely overwrite or otherwise make cached data unrecoverable. For applications that are
   * sensitive to the disclosure of cached data in between user sessions, we strongly recommend not
   * enabling persistence at all.
   *
   * @return A {@code Task} that is resolved when the persistent storage is cleared. Otherwise, the
   *     {@code Task} is rejected with an error.
   */
  @NonNull
  public Task<Void> clearPersistence() {
    final TaskCompletionSource<Void> source = new TaskCompletionSource<>();
    asyncQueue.enqueueAndForgetEvenAfterShutdown(
        () -> {
          try {
            if (client != null && !client.isShutdown()) {
              throw new FirebaseFirestoreException(
                  "Persistence cannot be cleared while the firestore instance is running.",
                  Code.FAILED_PRECONDITION);
            }
            SQLitePersistence.clearPersistence(context, databaseId, persistenceKey);
            source.setResult(null);
          } catch (FirebaseFirestoreException e) {
            source.setException(e);
          }
        });
    return source.getTask();
  }

  FirestoreClient getClient() {
    return client;
  }

  DatabaseId getDatabaseId() {
    return databaseId;
  }

  UserDataConverter getDataConverter() {
    return dataConverter;
  }

  /**
   * Helper to validate a {@code DocumentReference}. Used by {@link WriteBatch} and {@link
   * Transaction}.
   */
  void validateReference(DocumentReference docRef) {
    checkNotNull(docRef, "Provided DocumentReference must not be null.");
    if (docRef.getFirestore() != this) {
      throw new IllegalArgumentException(
          "Provided document reference is from a different Cloud Firestore instance.");
    }
  }
}<|MERGE_RESOLUTION|>--- conflicted
+++ resolved
@@ -391,12 +391,7 @@
     return client.disableNetwork();
   }
 
-<<<<<<< HEAD
-  /** Globally enables / disables Firestore logging for the SDK. */
-=======
   /** Globally enables / disables Cloud Firestore logging for the SDK. */
-  @PublicApi
->>>>>>> 4524ae73
   public static void setLoggingEnabled(boolean loggingEnabled) {
     if (loggingEnabled) {
       Logger.setLogLevel(Level.DEBUG);
