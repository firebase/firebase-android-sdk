// Copyright 2018 Google LLC
//
// Licensed under the Apache License, Version 2.0 (the "License");
// you may not use this file except in compliance with the License.
// You may obtain a copy of the License at
//
//      http://www.apache.org/licenses/LICENSE-2.0
//
// Unless required by applicable law or agreed to in writing, software
// distributed under the License is distributed on an "AS IS" BASIS,
// WITHOUT WARRANTIES OR CONDITIONS OF ANY KIND, either express or implied.
// See the License for the specific language governing permissions and
// limitations under the License.

package com.google.firebase.firestore.local;

import com.google.firebase.firestore.model.DocumentKey;
import com.google.firebase.firestore.model.FieldIndex.IndexOffset;
import com.google.firebase.firestore.model.MutableDocument;
import com.google.firebase.firestore.model.ResourcePath;
import com.google.firebase.firestore.model.SnapshotVersion;
import java.util.Map;

/**
 * Represents cached documents received from the remote backend.
 *
 * <p>The cache is keyed by DocumentKey and entries in the cache are MaybeDocument instances,
 * meaning we can cache both Document instances (an actual document with data) as well as NoDocument
 * instances (indicating that the document is known to not exist).
 */
interface RemoteDocumentCache {

  /** Sets the index manager to use for managing the collectionGroup index. */
  void setIndexManager(IndexManager indexManager);

  /**
   * Adds or replaces an entry in the cache.
   *
   * <p>The cache key is extracted from {@code maybeDocument.key}. If there is already a cache entry
   * for the key, it will be replaced.
   *
   * @param document A document to put in the cache.
   * @param readTime The time at which the document was read or committed.
   */
  void add(MutableDocument document, SnapshotVersion readTime);

  /** Removes the cached entry for the given key (no-op if no entry exists). */
  void remove(DocumentKey documentKey);

  /**
   * Looks up an entry in the cache.
   *
   * @param documentKey The key of the entry to look up.
   * @return The cached document entry, or an invalid document if nothing is cached.
   */
  MutableDocument get(DocumentKey documentKey);

  /**
   * Looks up a set of entries in the cache.
   *
   * @param documentKeys The keys of the entries to look up.
   * @return The cached document entries indexed by key. If an entry is not cached, the
   *     corresponding key will be mapped to an invalid document
   */
  Map<DocumentKey, MutableDocument> getAll(Iterable<DocumentKey> documentKeys);

  /**
   * Looks up the next {@code limit} documents for a collection group based on the provided offset.
   * The ordering is based on the document's read time and key.
   *
   * @param collectionGroup The collection group to scan.
   * @param offset The offset to start the scan at.
<<<<<<< HEAD
   * @param count The number of results to return.
   * @return A newly created map with next set of documents.
=======
   * @param limit The maximum number of results to return.
   * @return A map with next set of documents.
>>>>>>> a3a03b19
   */
  Map<DocumentKey, MutableDocument> getAll(String collectionGroup, IndexOffset offset, int limit);

  /**
   * Returns the documents from the provided collection.
   *
   * @param collection The collection to read.
   * @param offset The read time and document key to start scanning at (exclusive).
   * @return A newly created map with the set of documents in the collection.
   */
  Map<DocumentKey, MutableDocument> getAll(ResourcePath collection, IndexOffset offset);

  /** Returns the latest read time of any document in the cache. */
  SnapshotVersion getLatestReadTime();
}<|MERGE_RESOLUTION|>--- conflicted
+++ resolved
@@ -70,13 +70,8 @@
    *
    * @param collectionGroup The collection group to scan.
    * @param offset The offset to start the scan at.
-<<<<<<< HEAD
-   * @param count The number of results to return.
+   * @param limit The maximum number of results to return.
    * @return A newly created map with next set of documents.
-=======
-   * @param limit The maximum number of results to return.
-   * @return A map with next set of documents.
->>>>>>> a3a03b19
    */
   Map<DocumentKey, MutableDocument> getAll(String collectionGroup, IndexOffset offset, int limit);
 
