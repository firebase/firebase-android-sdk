// Copyright 2018 Google LLC
//
// Licensed under the Apache License, Version 2.0 (the "License");
// you may not use this file except in compliance with the License.
// You may obtain a copy of the License at
//
//      http://www.apache.org/licenses/LICENSE-2.0
//
// Unless required by applicable law or agreed to in writing, software
// distributed under the License is distributed on an "AS IS" BASIS,
// WITHOUT WARRANTIES OR CONDITIONS OF ANY KIND, either express or implied.
// See the License for the specific language governing permissions and
// limitations under the License.

package com.google.firebase.firestore.model.mutation;

import static com.google.firebase.firestore.util.Assert.hardAssert;

import androidx.annotation.Nullable;
import com.google.firebase.Timestamp;
import com.google.firebase.firestore.model.DocumentKey;
import com.google.firebase.firestore.model.MutableDocument;

/** Represents a Delete operation */
public final class DeleteMutation extends Mutation {

  public DeleteMutation(DocumentKey key, Precondition precondition) {
    super(key, precondition);
  }

  @Override
  public boolean equals(Object o) {
    if (this == o) {
      return true;
    }
    if (o == null || getClass() != o.getClass()) {
      return false;
    }

    DeleteMutation that = (DeleteMutation) o;
    return hasSameKeyAndPrecondition(that);
  }

  @Override
  public int hashCode() {
    return keyAndPreconditionHashCode();
  }

  @Override
  public String toString() {
    return "DeleteMutation{" + keyAndPreconditionToString() + "}";
  }

  @Override
  public void applyToRemoteDocument(MutableDocument document, MutationResult mutationResult) {
    verifyKeyMatches(document);

    hardAssert(
        mutationResult.getTransformResults().isEmpty(),
        "Transform results received by DeleteMutation.");

    // Unlike applyToLocalView, if we're applying a mutation to a remote document the server has
    // accepted the mutation so the precondition must have held.

    // We store the deleted document at the commit version of the delete. Any document version
    // that the server sends us before the delete was applied is discarded
    document.convertToNoDocument(mutationResult.getVersion()).setHasCommittedMutations();
  }

  @Override
  public @Nullable FieldMask applyToLocalView(
      MutableDocument document, @Nullable FieldMask previousMask, Timestamp localWriteTime) {
    verifyKeyMatches(document);

    if (getPrecondition().isValidFor(document)) {
<<<<<<< HEAD
      document.convertToNoDocument(SnapshotVersion.NONE);
      return null;
=======
      document.convertToNoDocument(document.getVersion()).setHasLocalMutations();
>>>>>>> cf7680d9
    }

    return previousMask;
  }
}<|MERGE_RESOLUTION|>--- conflicted
+++ resolved
@@ -73,12 +73,8 @@
     verifyKeyMatches(document);
 
     if (getPrecondition().isValidFor(document)) {
-<<<<<<< HEAD
-      document.convertToNoDocument(SnapshotVersion.NONE);
+      document.convertToNoDocument(document.getVersion()).setHasLocalMutations();
       return null;
-=======
-      document.convertToNoDocument(document.getVersion()).setHasLocalMutations();
->>>>>>> cf7680d9
     }
 
     return previousMask;
