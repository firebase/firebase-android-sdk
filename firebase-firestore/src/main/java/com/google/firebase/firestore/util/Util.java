--- conflicted
+++ resolved
@@ -58,7 +58,6 @@
     return builder.toString();
   }
 
-<<<<<<< HEAD
   /**
    * Utility function to compare booleans. Note that we can't use Boolean.compare because it's only
    * available after Android 19.
@@ -135,43 +134,10 @@
   public static int compareDoubles(double i1, double i2) {
     return NumberComparisonHelper.firestoreCompareDoubles(i1, i2);
   }
-=======
-  /** Compare strings in UTF-8 encoded byte order */
-  public static int compareUtf8Strings(String left, String right) {
-    int i = 0;
-    while (i < left.length() && i < right.length()) {
-      int leftCodePoint = left.codePointAt(i);
-      int rightCodePoint = right.codePointAt(i);
-
-      if (leftCodePoint != rightCodePoint) {
-        if (leftCodePoint < 128 && rightCodePoint < 128) {
-          // ASCII comparison
-          return Integer.compare(leftCodePoint, rightCodePoint);
-        } else {
-          // substring and do UTF-8 encoded byte comparison
-          ByteString leftBytes = ByteString.copyFromUtf8(getUtf8SafeBytes(left, i));
-          ByteString rightBytes = ByteString.copyFromUtf8(getUtf8SafeBytes(right, i));
-          int comp = compareByteStrings(leftBytes, rightBytes);
-          if (comp != 0) {
-            return comp;
-          } else {
-            // EXTREMELY RARE CASE: Code points differ, but their UTF-8 byte representations are
-            // identical. This can happen with malformed input (invalid surrogate pairs), where
-            // Java's encoding leads to unexpected byte sequences. Meanwhile, any invalid surrogate
-            // inputs get converted to "?" by protocol buffer while round tripping, so we almost
-            // never receive invalid strings from backend.
-            // Fallback to code point comparison for graceful handling.
-            return Integer.compare(leftCodePoint, rightCodePoint);
-          }
-        }
-      }
-      // Increment by 2 for surrogate pairs, 1 otherwise.
-      i += Character.charCount(leftCodePoint);
-    }
->>>>>>> a62c01a3
-
-    // Compare lengths if all characters are equal
-    return Integer.compare(left.length(), right.length());
+
+  /** Compares a double and a long (using Firestore semantics for NaN). */
+  public static int compareMixed(double doubleValue, long longValue) {
+    return NumberComparisonHelper.firestoreCompareDoubleWithLong(doubleValue, longValue);
   }
 
   private static String getUtf8SafeBytes(String str, int index) {
@@ -309,12 +275,7 @@
       }
       // Byte values are equal, continue with comparison
     }
-<<<<<<< HEAD
     return Integer.compare(left.size(), right.size());
-=======
-    int i1 = left.size();
-    return Integer.compare(i1, right.size());
->>>>>>> a62c01a3
   }
 
   public static StringBuilder repeatSequence(
