// Copyright 2018 Google LLC
//
// Licensed under the Apache License, Version 2.0 (the "License");
// you may not use this file except in compliance with the License.
// You may obtain a copy of the License at
//
//      http://www.apache.org/licenses/LICENSE-2.0
//
// Unless required by applicable law or agreed to in writing, software
// distributed under the License is distributed on an "AS IS" BASIS,
// WITHOUT WARRANTIES OR CONDITIONS OF ANY KIND, either express or implied.
// See the License for the specific language governing permissions and
// limitations under the License.

package com.google.firebase.firestore.util;

import android.os.Handler;
import android.os.Looper;
import androidx.annotation.Nullable;
import com.google.android.gms.tasks.Continuation;
import com.google.cloud.datastore.core.number.NumberComparisonHelper;
import com.google.firebase.firestore.FieldPath;
import com.google.firebase.firestore.FirebaseFirestoreException;
import com.google.firebase.firestore.FirebaseFirestoreException.Code;
import com.google.protobuf.ByteString;
import io.grpc.Status;
import io.grpc.StatusException;
import io.grpc.StatusRuntimeException;
import java.security.SecureRandom;
import java.util.ArrayList;
import java.util.Collection;
import java.util.Collections;
import java.util.Comparator;
import java.util.HashMap;
import java.util.Iterator;
import java.util.List;
import java.util.Map;
import java.util.Random;
import java.util.SortedSet;

/** A utility class for Firestore */
public class Util {
  private static final int AUTO_ID_LENGTH = 20;

  private static final String AUTO_ID_ALPHABET =
      "ABCDEFGHIJKLMNOPQRSTUVWXYZabcdefghijklmnopqrstuvwxyz0123456789";

  private static final Random rand = new SecureRandom();

  public static String autoId() {
    StringBuilder builder = new StringBuilder();
    int maxRandom = AUTO_ID_ALPHABET.length();
    for (int i = 0; i < AUTO_ID_LENGTH; i++) {
      builder.append(AUTO_ID_ALPHABET.charAt(rand.nextInt(maxRandom)));
    }
    return builder.toString();
  }

  /**
   * Utility function to compare booleans. Note that we can't use Boolean.compare because it's only
   * available after Android 19.
   */
  public static int compareBooleans(boolean b1, boolean b2) {
    if (b1 == b2) {
      return 0;
    } else if (b1) {
      return 1;
    } else {
      return -1;
    }
  }

  /**
   * Utility function to compare integers. Note that we can't use Integer.compare because it's only
   * available after Android 19.
   */
  public static int compareIntegers(int i1, int i2) {
    if (i1 < i2) {
      return -1;
    } else if (i1 > i2) {
      return 1;
    } else {
      return 0;
    }
  }

  /**
   * Utility function to compare longs. Note that we can't use Long.compare because it's only
   * available after Android 19.
   */
  public static int compareLongs(long i1, long i2) {
    return NumberComparisonHelper.compareLongs(i1, i2);
  }

  /** Utility function to compare doubles (using Firestore semantics for NaN). */
  public static int compareDoubles(double i1, double i2) {
    return NumberComparisonHelper.firestoreCompareDoubles(i1, i2);
  }

  /** Compares a double and a long (using Firestore semantics for NaN). */
  public static int compareMixed(double doubleValue, long longValue) {
    return NumberComparisonHelper.firestoreCompareDoubleWithLong(doubleValue, longValue);
  }

  public static <T extends Comparable<T>> Comparator<T> comparator() {
    return Comparable::compareTo;
  }

  public static FirebaseFirestoreException exceptionFromStatus(Status error) {
    StatusException statusException = error.asException();
    return new FirebaseFirestoreException(
        statusException.getMessage(), Code.fromValue(error.getCode().value()), statusException);
  }

  /**
   * If an exception is a StatusException, convert it to a FirebaseFirestoreException. Otherwise,
   * leave it untouched.
   */
  private static Exception convertStatusException(Exception e) {
    if (e instanceof StatusException) {
      StatusException statusException = (StatusException) e;
      return exceptionFromStatus(statusException.getStatus());
    } else if (e instanceof StatusRuntimeException) {
      StatusRuntimeException statusRuntimeException = (StatusRuntimeException) e;
      return exceptionFromStatus(statusRuntimeException.getStatus());
    } else {
      return e;
    }
  }

  /** Turns a Throwable into an exception, converting it from a StatusException if necessary. */
  public static Exception convertThrowableToException(Throwable t) {
    if (t instanceof Exception) {
      return Util.convertStatusException((Exception) t);
    } else {
      return new Exception(t);
    }
  }

  private static final Continuation<Void, Void> VOID_ERROR_TRANSFORMER =
      task -> {
        if (task.isSuccessful()) {
          return task.getResult();
        }
        Exception e = Util.convertStatusException(task.getException());
        if (e instanceof FirebaseFirestoreException) {
          throw e;
        } else {
          throw new FirebaseFirestoreException(e.getMessage(), Code.UNKNOWN, e);
        }
      };

  public static Continuation<Void, Void> voidErrorTransformer() {
    return VOID_ERROR_TRANSFORMER;
  }

  /**
   * Converts varargs from an update call to a list of objects, ensuring that the arguments
   * alternate between String/FieldPath and Objects.
   *
   * @param fieldPathOffset The offset of the first field path in the original update API (used as
   *     the index in error messages)
   */
  public static List<Object> collectUpdateArguments(
      int fieldPathOffset, Object field, Object val, Object... fieldsAndValues) {
    if (fieldsAndValues.length % 2 == 1) {
      throw new IllegalArgumentException(
          "Missing value in call to update().  There must be an even number of "
              + "arguments that alternate between field names and values");
    }
    List<Object> argumentList = new ArrayList<>();
    argumentList.add(field);
    argumentList.add(val);
    Collections.addAll(argumentList, fieldsAndValues);

    for (int i = 0; i < argumentList.size(); i += 2) {
      Object fieldPath = argumentList.get(i);
      if (!(fieldPath instanceof String) && !(fieldPath instanceof FieldPath)) {
        throw new IllegalArgumentException(
            "Excepted field name at argument position "
                + (i + fieldPathOffset + 1)
                + " but got "
                + fieldPath
                + " in call to update.  The arguments to update "
                + "should alternate between field names and values");
      }
    }

    return argumentList;
  }

  public static String toDebugString(ByteString bytes) {
    int size = bytes.size();
    StringBuilder result = new StringBuilder(2 * size);
    for (int i = 0; i < size; i++) {
      int value = bytes.byteAt(i) & 0xFF;
      result.append(Character.forDigit(value >>> 4, 16));
      result.append(Character.forDigit(value & 0xF, 16));
    }
    return result.toString();
  }

  /** Describes the type of an object, handling null objects gracefully. */
  public static String typeName(@Nullable Object obj) {
    return obj == null ? "null" : obj.getClass().getName();
  }

  /** Raises an exception on Android's UI Thread and crashes the end user's app. */
  public static void crashMainThread(RuntimeException exception) {
    new Handler(Looper.getMainLooper())
        .post(
            () -> {
              throw exception;
            });
  }

  public static <T> int nullSafeCompare(
      @Nullable T left, @Nullable T right, Comparator<T> comparator) {
    if (left != null && right != null) {
      return comparator.compare(left, right);
    }
    return left == null ? (right == null ? 0 : -1) : 1;
  }

  public static <T extends Comparable<T>> int nullSafeCompare(@Nullable T left, @Nullable T right) {
    return nullSafeCompare(left, right, Comparable::compareTo);
  }

  public static int compareByteArrays(byte[] left, byte[] right) {
    int size = Math.min(left.length, right.length);
    for (int i = 0; i < size; i++) {
      // Make sure the bytes are unsigned
      int thisByte = left[i] & 0xff;
      int otherByte = right[i] & 0xff;
      if (thisByte < otherByte) {
        return -1;
      } else if (thisByte > otherByte) {
        return 1;
      }
      // Byte values are equal, continue with comparison
    }
    return Util.compareIntegers(left.length, right.length);
  }

  public static int compareByteStrings(ByteString left, ByteString right) {
    int size = Math.min(left.size(), right.size());
    for (int i = 0; i < size; i++) {
      // Make sure the bytes are unsigned
      int thisByte = left.byteAt(i) & 0xff;
      int otherByte = right.byteAt(i) & 0xff;
      if (thisByte < otherByte) {
        return -1;
      } else if (thisByte > otherByte) {
        return 1;
      }
      // Byte values are equal, continue with comparison
    }
    return Util.compareIntegers(left.size(), right.size());
  }

  public static StringBuilder repeatSequence(
      CharSequence sequence, int count, CharSequence delimiter) {
    final StringBuilder sb = new StringBuilder();
    if (count != 0) {
      sb.append(sequence);
      for (int i = 1; i < count; i++) {
        sb.append(delimiter);
        sb.append(sequence);
      }
    }
    return sb;
  }

  /**
   * Compares two collections for equality using the provided comparator. The method computes the
   * intersection and invokes `onAdd` for every element that is in `after` but not `before`.
   * `onRemove` is invoked for every element in `before` but missing from `after`.
   *
   * <p>The method creates a copy of both `before` and `after` and runs in O(n log n), where n is
   * the size of the two lists.
   *
   * @param before The elements that exist in the original set.
   * @param after The elements to diff against the original set.
   * @param comparator The comparator to use to define equality between elements.
   * @param onAdd A function to invoke for every element that is part of `after` but not `before`.
   * @param onRemove A function to invoke for every element that is part of `before` but not
   *     `after`.
   */
  public static <T> void diffCollections(
      Collection<T> before,
      Collection<T> after,
      Comparator<T> comparator,
      Consumer<T> onAdd,
      Consumer<T> onRemove) {
    List<T> beforeEntries = new ArrayList<>(before);
    Collections.sort(beforeEntries, comparator);
    List<T> afterEntries = new ArrayList<>(after);
    Collections.sort(afterEntries, comparator);

    diffCollections(beforeEntries.iterator(), afterEntries.iterator(), comparator, onAdd, onRemove);
  }

  /**
   * Compares two sorted sets for equality using their natural ordering. The method computes the
   * intersection and invokes `onAdd` for every element that is in `after` but not `before`.
   * `onRemove` is invoked for every element in `before` but missing from `after`.
   *
   * <p>The method creates a copy of both `before` and `after` and runs in O(n log n), where n is
   * the size of the two lists.
   *
   * @param before The elements that exist in the original set.
   * @param after The elements to diff against the original set.
   * @param onAdd A function to invoke for every element that is part of `after` but not `before`.
   * @param onRemove A function to invoke for every element that is part of `before` but not
   *     `after`.
   */
  public static <T extends Comparable<T>> void diffCollections(
      SortedSet<T> before, SortedSet<T> after, Consumer<T> onAdd, Consumer<T> onRemove) {
    diffCollections(before.iterator(), after.iterator(), before.comparator(), onAdd, onRemove);
  }

  private static <T> void diffCollections(
      Iterator<T> beforeSorted,
      Iterator<T> afterSorted,
      Comparator<? super T> comparator,
      Consumer<T> onAdd,
      Consumer<T> onRemove) {
    @Nullable T beforeValue = advanceIterator(beforeSorted);
    @Nullable T afterValue = advanceIterator(afterSorted);

    // Walk through the two sets at the same time, using the ordering defined by `comparator`.
    while (beforeValue != null || afterValue != null) {
      boolean added = false;
      boolean removed = false;

      if (beforeValue != null && afterValue != null) {
        int cmp = comparator.compare(beforeValue, afterValue);
        if (cmp < 0) {
          // The element was removed if the next element in our ordered walkthrough is only in
          // `beforeSorted`.
          removed = true;
        } else if (cmp > 0) {
          // The element was added if the next element in our ordered walkthrough is only in
          // `afterSorted`.
          added = true;
        }
      } else if (beforeValue != null) {
        removed = true;
      } else {
        added = true;
      }

      if (added) {
        onAdd.accept(afterValue);
        afterValue = advanceIterator(afterSorted);
      } else if (removed) {
        onRemove.accept(beforeValue);
        beforeValue = advanceIterator(beforeSorted);
      } else {
        beforeValue = advanceIterator(beforeSorted);
        afterValue = advanceIterator(afterSorted);
      }
    }
  }

  /** Returns the next element from the iterator or `null` if none available. */
  @Nullable
  private static <T> T advanceIterator(Iterator<T> it) {
    return it.hasNext() ? it.next() : null;
  }

<<<<<<< HEAD
  /** Returns an iterable that iterates over the values in a map. */
  public static <K, V> Iterable<V> values(Iterable<Map.Entry<K, V>> map) {
    return () -> {
      Iterator<Map.Entry<K, V>> iterator = map.iterator();
      return new Iterator<V>() {
        @Override
        public boolean hasNext() {
          return iterator.hasNext();
        }

        @Override
        public V next() {
          return iterator.next().getValue();
        }
      };
    };
=======
  /** Returns a map with the first {#code n} elements of {#code data} when sorted by comp. */
  public static <K, V> Map<K, V> firstNEntries(Map<K, V> data, int n, Comparator<V> comp) {
    if (data.size() <= n) {
      return data;
    } else {
      List<Map.Entry<K, V>> sortedVlaues = new ArrayList<>(data.entrySet());
      Collections.sort(sortedVlaues, (l, r) -> comp.compare(l.getValue(), r.getValue()));
      Map<K, V> result = new HashMap<>();
      for (int i = 0; i < n; ++i) {
        result.put(sortedVlaues.get(i).getKey(), sortedVlaues.get(i).getValue());
      }
      return result;
    }
>>>>>>> dfa2231d
  }
}<|MERGE_RESOLUTION|>--- conflicted
+++ resolved
@@ -369,7 +369,6 @@
     return it.hasNext() ? it.next() : null;
   }
 
-<<<<<<< HEAD
   /** Returns an iterable that iterates over the values in a map. */
   public static <K, V> Iterable<V> values(Iterable<Map.Entry<K, V>> map) {
     return () -> {
@@ -386,7 +385,8 @@
         }
       };
     };
-=======
+  }
+
   /** Returns a map with the first {#code n} elements of {#code data} when sorted by comp. */
   public static <K, V> Map<K, V> firstNEntries(Map<K, V> data, int n, Comparator<V> comp) {
     if (data.size() <= n) {
@@ -400,6 +400,5 @@
       }
       return result;
     }
->>>>>>> dfa2231d
   }
 }