// Copyright 2018 Google LLC
//
// Licensed under the Apache License, Version 2.0 (the "License");
// you may not use this file except in compliance with the License.
// You may obtain a copy of the License at
//
//      http://www.apache.org/licenses/LICENSE-2.0
//
// Unless required by applicable law or agreed to in writing, software
// distributed under the License is distributed on an "AS IS" BASIS,
// WITHOUT WARRANTIES OR CONDITIONS OF ANY KIND, either express or implied.
// See the License for the specific language governing permissions and
// limitations under the License.

package com.google.firebase.firestore.local;

import static com.google.firebase.firestore.util.Assert.fail;
import static com.google.firebase.firestore.util.Assert.hardAssert;

import android.content.ContentValues;
import android.database.Cursor;
import android.database.DatabaseUtils;
import android.database.sqlite.SQLiteDatabase;
import android.database.sqlite.SQLiteStatement;
import android.text.TextUtils;
import androidx.annotation.VisibleForTesting;
import com.google.firebase.firestore.model.ResourcePath;
import com.google.firebase.firestore.proto.Target;
import com.google.firebase.firestore.util.Consumer;
import com.google.firebase.firestore.util.Logger;
import com.google.firebase.firestore.util.Preconditions;
import com.google.protobuf.InvalidProtocolBufferException;
import java.util.ArrayList;
import java.util.List;

/**
 * Migrates schemas from version 0 (empty) to whatever the current version is.
 *
 * <p>Migrations are numbered for the version of the database they apply to. The VERSION constant in
 * this class should be one more than the highest numbered migration.
 *
 * <p>NOTE: Once we ship code with a migration in it the code for that migration should never be
 * changed again. Further changes can be made to the schema by adding a new migration method,
 * bumping the VERSION, and adding a call to the migration method from runMigrations.
 */
class SQLiteSchema {

  /**
   * The version of the schema. Increase this by one for each migration added to runMigrations
   * below.
   */
  static final int VERSION = 13;
<<<<<<< HEAD
=======

  static final int OVERLAY_SUPPORT_VERSION = VERSION + 1;
>>>>>>> 94662427

  // TODO(indexing): Remove this constant and increment VERSION to enable indexing support
  static final int INDEXING_SUPPORT_VERSION = VERSION + 1;

  /**
   * The batch size for data migrations.
   *
   * <p>This addresses https://github.com/firebase/firebase-android-sdk/issues/370, where a customer
   * reported that schema migrations failed for clients with thousands of documents. The number has
   * been chosen based on manual experiments.
   */
  @VisibleForTesting static final int MIGRATION_BATCH_SIZE = 100;

  private final SQLiteDatabase db;

  private final LocalSerializer serializer;

  SQLiteSchema(SQLiteDatabase db, LocalSerializer serializer) {
    this.db = db;
    this.serializer = serializer;
  }

  void runSchemaUpgrades() {
    runSchemaUpgrades(0);
  }

  void runSchemaUpgrades(int fromVersion) {
    int toVersion = VERSION;
    if (Persistence.INDEXING_SUPPORT_ENABLED) {
      toVersion = INDEXING_SUPPORT_VERSION;
    }
    runSchemaUpgrades(fromVersion, toVersion);
  }

  /**
   * Runs the upgrade methods defined in this class, starting at the given version.
   *
   * @param fromVersion The version the database is starting at. When first created it will be zero.
   * @param toVersion The version the database is migrating to. Usually VERSION, but can be
   *     otherwise for testing.
   */
  void runSchemaUpgrades(int fromVersion, int toVersion) {
    /*
     * New migrations should be added at the end of the series of `if` statements and should follow
     * the pattern. Make sure to increment `VERSION` and to read the comment below about
     * requirements for new migrations.
     */

    long startTime = System.currentTimeMillis();

    if (fromVersion < 1 && toVersion >= 1) {
      createV1MutationQueue();
      createV1TargetCache();
      createV1RemoteDocumentCache();
    }

    // Migration 2 to populate the target_globals table no longer needed since migration 3
    // unconditionally clears it.

    if (fromVersion < 3 && toVersion >= 3) {
      // Brand new clients don't need to drop and recreate--only clients that have potentially
      // corrupt data.
      if (fromVersion != 0) {
        dropV1TargetCache();
        createV1TargetCache();
      }
    }

    if (fromVersion < 4 && toVersion >= 4) {
      ensureTargetGlobal();
      addTargetCount();
    }

    if (fromVersion < 5 && toVersion >= 5) {
      addSequenceNumber();
    }

    if (fromVersion < 6 && toVersion >= 6) {
      removeAcknowledgedMutations();
    }

    if (fromVersion < 7 && toVersion >= 7) {
      ensureSequenceNumbers();
    }

    if (fromVersion < 8 && toVersion >= 8) {
      createV8CollectionParentsIndex();
    }

    if (fromVersion < 9 && toVersion >= 9) {
      if (!hasReadTime()) {
        addReadTime();
      } else {
        // Index-free queries rely on the fact that documents updated after a query's last limbo
        // free snapshot version are persisted with their read-time. If a customer upgrades to
        // schema version 9, downgrades and then upgrades again, some queries may have a last limbo
        // free snapshot version despite the fact that not all updated document have an associated
        // read time.
        dropLastLimboFreeSnapshotVersion();
      }
    }

    if (fromVersion == 9 && toVersion >= 10) {
      // Firestore v21.10 contained a regression that led us to disable an assert that is required
      // to ensure data integrity. While the schema did not change between version 9 and 10, we use
      // the schema bump to version 10 to clear any affected data.
      dropLastLimboFreeSnapshotVersion();
    }

    if (fromVersion < 11 && toVersion >= 11) {
      // Schema version 11 changed the format of canonical IDs in the target cache.
      rewriteCanonicalIds();
    }

    if (fromVersion < 12 && toVersion >= 12) {
      createBundleCache();
    }

    if (fromVersion < 13 && toVersion >= 13) {
<<<<<<< HEAD
      Preconditions.checkState(
          Persistence.OVERLAY_SUPPORT_ENABLED || Persistence.INDEXING_SUPPORT_ENABLED);
      createOverlays();
      createDataMigrationTable();
      addPendingDataMigration(Persistence.DATA_MIGRATION_BUILD_OVERLAYS);
=======
      addPathLength();
      ensurePathLength();
>>>>>>> 94662427
    }

    /*
     * Adding a new schema upgrade? READ THIS FIRST!
     *
     * Be aware that the SDK version may be downgraded then re-upgraded. This means that running
     * your new migration must not prevent older versions of the SDK from functioning. Additionally,
     * your migration must be able to run multiple times. In practice, this means a few things:
     *  * Do not delete tables or columns. Older versions may be reading and writing them.
     *  * Guard schema additions. Check if tables or columns exist before adding them.
     *  * Data migrations should *probably* always run. Older versions of the SDK will not have
     *    maintained invariants from later versions, so migrations that update values cannot assume
     *    that existing values have been properly maintained. Calculate them again, if applicable.
     */

    if (fromVersion < INDEXING_SUPPORT_VERSION && toVersion >= INDEXING_SUPPORT_VERSION) {
      Preconditions.checkState(Persistence.INDEXING_SUPPORT_ENABLED);
      createFieldIndex();
    }

    Logger.debug(
        "SQLiteSchema",
        "Migration from version %s to %s took %s milliseconds",
        fromVersion,
        toVersion,
        System.currentTimeMillis() - startTime);
  }

  /**
   * Used to assert that a set of tables either all exist or not. The supplied function is run if
   * none of the tables exist. Use this method to create a set of tables at once.
   *
   * <p>If some but not all of the tables exist, an exception will be thrown.
   */
  private void ifTablesDontExist(String[] tables, Runnable fn) {
    boolean tablesFound = false;
    String allTables = "[" + TextUtils.join(", ", tables) + "]";
    for (int i = 0; i < tables.length; i++) {
      String table = tables[i];
      boolean tableFound = tableExists(table);
      if (i == 0) {
        tablesFound = tableFound;
      } else if (tableFound != tablesFound) {
        String msg = "Expected all of " + allTables + " to either exist or not, but ";
        if (tablesFound) {
          msg += tables[0] + " exists and " + table + " does not";
        } else {
          msg += tables[0] + " does not exist and " + table + " does";
        }
        throw new IllegalStateException(msg);
      }
    }
    if (!tablesFound) {
      fn.run();
    } else {
      Logger.debug(
          "SQLiteSchema", "Skipping migration because all of " + allTables + " already exist");
    }
  }

  private void createV1MutationQueue() {
    ifTablesDontExist(
        new String[] {"mutation_queues", "mutations", "document_mutations"},
        () -> {
          // A table naming all the mutation queues in the system.
          db.execSQL(
              "CREATE TABLE mutation_queues ("
                  + "uid TEXT PRIMARY KEY, "
                  + "last_acknowledged_batch_id INTEGER, "
                  + "last_stream_token BLOB)");

          // All the mutation batches in the system, partitioned by user.
          db.execSQL(
              "CREATE TABLE mutations ("
                  + "uid TEXT, "
                  + "batch_id INTEGER, "
                  + "mutations BLOB, "
                  + "PRIMARY KEY (uid, batch_id))");

          // A manually maintained index of all the mutation batches that affect a given document
          // key.
          // the rows in this table are references based on the contents of mutations.mutations.
          db.execSQL(
              "CREATE TABLE document_mutations ("
                  + "uid TEXT, "
                  + "path TEXT, "
                  + "batch_id INTEGER, "
                  + "PRIMARY KEY (uid, path, batch_id))");
        });
  }

  /** Note: as of this migration, `last_acknowledged_batch_id` is no longer used by the code. */
  private void removeAcknowledgedMutations() {
    SQLitePersistence.Query mutationQueuesQuery =
        new SQLitePersistence.Query(
            db, "SELECT uid, last_acknowledged_batch_id FROM mutation_queues");

    mutationQueuesQuery.forEach(
        mutationQueueEntry -> {
          String uid = mutationQueueEntry.getString(0);
          long lastAcknowledgedBatchId = mutationQueueEntry.getLong(1);

          SQLitePersistence.Query mutationsQuery =
              new SQLitePersistence.Query(
                      db, "SELECT batch_id FROM mutations WHERE uid = ? AND batch_id <= ?")
                  .binding(uid, lastAcknowledgedBatchId);
          mutationsQuery.forEach(value -> removeMutationBatch(uid, value.getInt(0)));
        });
  }

  private void removeMutationBatch(String uid, int batchId) {
    SQLiteStatement mutationDeleter =
        db.compileStatement("DELETE FROM mutations WHERE uid = ? AND batch_id = ?");
    mutationDeleter.bindString(1, uid);
    mutationDeleter.bindLong(2, batchId);
    int deleted = mutationDeleter.executeUpdateDelete();
    hardAssert(deleted != 0, "Mutatiohn batch (%s, %d) did not exist", uid, batchId);

    // Delete all index entries for this batch
    db.execSQL(
        "DELETE FROM document_mutations WHERE uid = ? AND batch_id = ?",
        new Object[] {uid, batchId});
  }

  private void createV1TargetCache() {
    ifTablesDontExist(
        new String[] {"targets", "target_globals", "target_documents"},
        () -> {
          // A cache of targets and associated metadata
          db.execSQL(
              "CREATE TABLE targets ("
                  + "target_id INTEGER PRIMARY KEY, "
                  + "canonical_id TEXT, "
                  + "snapshot_version_seconds INTEGER, "
                  + "snapshot_version_nanos INTEGER, "
                  + "resume_token BLOB, "
                  + "last_listen_sequence_number INTEGER,"
                  + "target_proto BLOB)");

          db.execSQL("CREATE INDEX query_targets ON targets (canonical_id, target_id)");

          // Global state tracked across all queries, tracked separately
          db.execSQL(
              "CREATE TABLE target_globals ("
                  + "highest_target_id INTEGER, "
                  + "highest_listen_sequence_number INTEGER, "
                  + "last_remote_snapshot_version_seconds INTEGER, "
                  + "last_remote_snapshot_version_nanos INTEGER)");

          // A Mapping table between targets and document paths
          db.execSQL(
              "CREATE TABLE target_documents ("
                  + "target_id INTEGER, "
                  + "path TEXT, "
                  + "PRIMARY KEY (target_id, path))");

          // The document_targets reverse mapping table is just an index on target_documents.
          db.execSQL("CREATE INDEX document_targets ON target_documents (path, target_id)");
        });
  }

  private void dropV1TargetCache() {
    // This might be overkill, but if any future migration drops these, it's possible we could try
    // dropping tables that don't exist.
    if (tableExists("targets")) {
      db.execSQL("DROP TABLE targets");
    }
    if (tableExists("target_globals")) {
      db.execSQL("DROP TABLE target_globals");
    }
    if (tableExists("target_documents")) {
      db.execSQL("DROP TABLE target_documents");
    }
  }

  private void createV1RemoteDocumentCache() {
    ifTablesDontExist(
        new String[] {"remote_documents"},
        () -> {
          // A cache of documents obtained from the server.
          db.execSQL("CREATE TABLE remote_documents (path TEXT PRIMARY KEY, contents BLOB)");
        });
  }

  /**
   * Creates the necessary tables to support document indexing.
   *
   * <p>The `index_configuration` table holds the configuration for all indices. Entries in this
   * table apply for all users. It is not possible to only enable indices for a subset of users.
   *
   * <p>The `index_state` table holds backfill information on each index that stores when it was
   * last updated.
   *
   * <p>The `index_entries` table holds the index values themselves. An index value is created for
   * each field combination that matches a configured index.
   */
  private void createFieldIndex() {
    ifTablesDontExist(
        new String[] {"index_configuration", "index_state", "index_entries"},
        () -> {
          // Global configuration for all existing field indexes
          db.execSQL(
              "CREATE TABLE index_configuration ("
                  + "index_id INTEGER, "
                  + "collection_group TEXT, "
                  + "index_proto BLOB, " // V1 Admin index proto
                  + "PRIMARY KEY (index_id))");

          // Per index per user state to track the backfill state for each index
          db.execSQL(
              "CREATE TABLE index_state ("
                  + "index_id INTEGER, "
                  + "uid TEXT, "
                  + "sequence_number INTEGER, " // Specifies the order of updates
                  + "read_time_seconds INTEGER, " // Read time of last processed document
                  + "read_time_nanos INTEGER, "
                  + "document_key TEXT, " // Key of the last processed document
                  + "PRIMARY KEY (index_id, uid))");

          // The index entry table stores the encoded entries for all fields.
          // The table only has a single primary index. `array_value` should be set for all queries.
          db.execSQL(
              "CREATE TABLE index_entries ("
                  + "index_id INTEGER, " // The index_id of the field index creating this entry
                  + "uid TEXT, "
                  + "array_value BLOB, " // index values for ArrayContains/ArrayContainsAny
                  + "directional_value BLOB, " // index values for equality and inequalities
                  + "document_name TEXT, "
                  + "PRIMARY KEY (index_id, uid, array_value, directional_value, document_name))");

          db.execSQL(
              "CREATE INDEX read_time ON remote_documents(read_time_seconds, read_time_nanos)");
        });
  }

  // Note that this runs before we add the target count column, so we don't populate it yet.
  private void ensureTargetGlobal() {
    boolean targetGlobalExists = DatabaseUtils.queryNumEntries(db, "target_globals") == 1;
    if (!targetGlobalExists) {
      db.execSQL(
          "INSERT INTO target_globals (highest_target_id, highest_listen_sequence_number, "
              + "last_remote_snapshot_version_seconds, last_remote_snapshot_version_nanos) "
              + "VALUES (?, ?, ?, ?)",
          new String[] {"0", "0", "0", "0"});
    }
  }

  private void addTargetCount() {
    if (!tableContainsColumn("target_globals", "target_count")) {
      db.execSQL("ALTER TABLE target_globals ADD COLUMN target_count INTEGER");
    }
    // Even if the column already existed, rerun the data migration to make sure it's correct.
    long count = DatabaseUtils.queryNumEntries(db, "targets");
    ContentValues cv = new ContentValues();
    cv.put("target_count", count);
    db.update("target_globals", cv, null, null);
  }

  private void addSequenceNumber() {
    if (!tableContainsColumn("target_documents", "sequence_number")) {
      db.execSQL("ALTER TABLE target_documents ADD COLUMN sequence_number INTEGER");
    }
  }

  private void addPathLength() {
    if (!tableContainsColumn("remote_documents", "path_length")) {
      // The "path_length" column store the number of segments in the path.
      db.execSQL("ALTER TABLE remote_documents ADD COLUMN path_length INTEGER");
    }
  }

  private boolean hasReadTime() {
    boolean hasReadTimeSeconds = tableContainsColumn("remote_documents", "read_time_seconds");
    boolean hasReadTimeNanos = tableContainsColumn("remote_documents", "read_time_nanos");

    hardAssert(
        hasReadTimeSeconds == hasReadTimeNanos,
        "Table contained just one of read_time_seconds or read_time_nanos");

    return hasReadTimeSeconds && hasReadTimeNanos;
  }

  private void addReadTime() {
    db.execSQL("ALTER TABLE remote_documents ADD COLUMN read_time_seconds INTEGER");
    db.execSQL("ALTER TABLE remote_documents ADD COLUMN read_time_nanos INTEGER");
  }

  private void dropLastLimboFreeSnapshotVersion() {
    new SQLitePersistence.Query(db, "SELECT target_id, target_proto FROM targets")
        .forEach(
            cursor -> {
              int targetId = cursor.getInt(0);
              byte[] targetProtoBytes = cursor.getBlob(1);

              try {
                Target targetProto = Target.parseFrom(targetProtoBytes);
                targetProto = targetProto.toBuilder().clearLastLimboFreeSnapshotVersion().build();
                db.execSQL(
                    "UPDATE targets SET target_proto = ? WHERE target_id = ?",
                    new Object[] {targetProto.toByteArray(), targetId});
              } catch (InvalidProtocolBufferException e) {
                throw fail("Failed to decode Query data for target %s", targetId);
              }
            });
  }

  /**
   * Ensures that each entry in the remote document cache has a corresponding sentinel row. Any
   * entries that lack a sentinel row are given one with the sequence number set to the highest
   * recorded sequence number from the target metadata.
   */
  private void ensureSequenceNumbers() {
    // Get the current highest sequence number
    SQLitePersistence.Query sequenceNumberQuery =
        new SQLitePersistence.Query(
            db, "SELECT highest_listen_sequence_number FROM target_globals LIMIT 1");
    Long boxedSequenceNumber = sequenceNumberQuery.firstValue(c -> c.getLong(0));
    hardAssert(boxedSequenceNumber != null, "Missing highest sequence number");

    long sequenceNumber = boxedSequenceNumber;
    SQLiteStatement tagDocument =
        db.compileStatement(
            "INSERT INTO target_documents (target_id, path, sequence_number) VALUES (0, ?, ?)");

    SQLitePersistence.Query untaggedDocumentsQuery =
        new SQLitePersistence.Query(
                db,
                "SELECT RD.path FROM remote_documents AS RD WHERE NOT EXISTS ("
                    + "SELECT TD.path FROM target_documents AS TD "
                    + "WHERE RD.path = TD.path AND TD.target_id = 0"
                    + ") LIMIT ?")
            .binding(MIGRATION_BATCH_SIZE);

    boolean[] resultsRemaining = new boolean[1];

    do {
      resultsRemaining[0] = false;

      untaggedDocumentsQuery.forEach(
          row -> {
            resultsRemaining[0] = true;
            tagDocument.clearBindings();
            tagDocument.bindString(1, row.getString(0));
            tagDocument.bindLong(2, sequenceNumber);
            hardAssert(tagDocument.executeInsert() != -1, "Failed to insert a sentinel row");
          });
    } while (resultsRemaining[0]);
  }

  private void createV8CollectionParentsIndex() {
    ifTablesDontExist(
        new String[] {"collection_parents"},
        () -> {
          // A table storing associations between a Collection ID (e.g. 'messages') to a parent path
          // (e.g. '/chats/123') that contains it as a (sub)collection. This is used to efficiently
          // find all collections to query when performing a Collection Group query. Note that the
          // parent path will be an empty path in the case of root-level collections.
          db.execSQL(
              "CREATE TABLE collection_parents ("
                  + "collection_id TEXT, "
                  + "parent TEXT, "
                  + "PRIMARY KEY(collection_id, parent))");
        });

    // Helper to add an index entry iff we haven't already written it.
    MemoryIndexManager.MemoryCollectionParentIndex cache =
        new MemoryIndexManager.MemoryCollectionParentIndex();
    SQLiteStatement addIndexEntry =
        db.compileStatement(
            "INSERT OR REPLACE INTO collection_parents (collection_id, parent) VALUES (?, ?)");
    Consumer<ResourcePath> addEntry =
        collectionPath -> {
          if (cache.add(collectionPath)) {
            String collectionId = collectionPath.getLastSegment();
            ResourcePath parentPath = collectionPath.popLast();
            addIndexEntry.clearBindings();
            addIndexEntry.bindString(1, collectionId);
            addIndexEntry.bindString(2, EncodedPath.encode(parentPath));
            addIndexEntry.execute();
          }
        };

    // Index existing remote documents.
    SQLitePersistence.Query remoteDocumentsQuery =
        new SQLitePersistence.Query(db, "SELECT path FROM remote_documents");
    remoteDocumentsQuery.forEach(
        row -> {
          ResourcePath path = EncodedPath.decodeResourcePath(row.getString(0));
          addEntry.accept(path.popLast());
        });

    // Index existing mutations.
    SQLitePersistence.Query documentMutationsQuery =
        new SQLitePersistence.Query(db, "SELECT path FROM document_mutations");
    documentMutationsQuery.forEach(
        row -> {
          ResourcePath path = EncodedPath.decodeResourcePath(row.getString(0));
          addEntry.accept(path.popLast());
        });
  }

  private boolean tableContainsColumn(String table, String column) {
    List<String> columns = getTableColumns(table);
    return columns.indexOf(column) != -1;
  }

  @VisibleForTesting
  List<String> getTableColumns(String table) {
    // NOTE: SQLitePersistence.Query helper binding doesn't work with PRAGMA queries. So, just use
    // `rawQuery`.
    Cursor c = null;
    List<String> columns = new ArrayList<>();
    try {
      c = db.rawQuery("PRAGMA table_info(" + table + ")", null);
      int nameIndex = c.getColumnIndex("name");
      while (c.moveToNext()) {
        columns.add(c.getString(nameIndex));
      }
    } finally {
      if (c != null) {
        c.close();
      }
    }
    return columns;
  }

  private void rewriteCanonicalIds() {
    new SQLitePersistence.Query(db, "SELECT target_id, target_proto FROM targets")
        .forEach(
            cursor -> {
              int targetId = cursor.getInt(0);
              byte[] targetProtoBytes = cursor.getBlob(1);

              try {
                Target targetProto = Target.parseFrom(targetProtoBytes);
                TargetData targetData = serializer.decodeTargetData(targetProto);
                String updatedCanonicalId = targetData.getTarget().getCanonicalId();
                db.execSQL(
                    "UPDATE targets SET canonical_id  = ? WHERE target_id = ?",
                    new Object[] {updatedCanonicalId, targetId});
              } catch (InvalidProtocolBufferException e) {
                throw fail("Failed to decode Query data for target %s", targetId);
              }
            });
  }

  /** Populates the remote_document's path_length column. */
  private void ensurePathLength() {
    SQLitePersistence.Query documentsToMigrate =
        new SQLitePersistence.Query(
                db, "SELECT path FROM remote_documents WHERE path_length IS NULL LIMIT ?")
            .binding(MIGRATION_BATCH_SIZE);
    SQLiteStatement insertKey =
        db.compileStatement("UPDATE remote_documents SET path_length = ? WHERE path = ?");

    boolean[] resultsRemaining = new boolean[1];

    do {
      resultsRemaining[0] = false;

      documentsToMigrate.forEach(
          row -> {
            resultsRemaining[0] = true;

            String encodedPath = row.getString(0);
            ResourcePath decodedPath = EncodedPath.decodeResourcePath(encodedPath);

            insertKey.clearBindings();
            insertKey.bindLong(1, decodedPath.length());
            insertKey.bindString(2, encodedPath);
            hardAssert(insertKey.executeUpdateDelete() != -1, "Failed to update document path");
          });
    } while (resultsRemaining[0]);
  }

  private void createBundleCache() {
    ifTablesDontExist(
        new String[] {"bundles", "named_queries"},
        () -> {
          db.execSQL(
              "CREATE TABLE bundles ("
                  + "bundle_id TEXT PRIMARY KEY, "
                  + "create_time_seconds INTEGER, "
                  + "create_time_nanos INTEGER, "
                  + "schema_version INTEGER, "
                  + "total_documents INTEGER, "
                  + "total_bytes INTEGER)");

          db.execSQL(
              "CREATE TABLE named_queries ("
                  + "name TEXT PRIMARY KEY, "
                  + "read_time_seconds INTEGER, "
                  + "read_time_nanos INTEGER, "
                  + "bundled_query_proto BLOB)");
        });
  }

  private void createOverlays() {
    ifTablesDontExist(
        new String[] {"document_overlays"},
        () -> {
          db.execSQL(
              "CREATE TABLE document_overlays ("
                  + "uid TEXT, "
                  + "collection_path TEXT, "
                  + "document_id TEXT, "
                  + "largest_batch_id INTEGER, "
                  + "overlay_mutation BLOB, "
                  + "PRIMARY KEY (uid, collection_path, document_id))");
          db.execSQL("CREATE INDEX batch_id_overlay ON document_overlays (uid, largest_batch_id)");
        });
  }

  private void createDataMigrationTable() {
    ifTablesDontExist(
        new String[] {"data_migrations"},
        () -> {
          db.execSQL(
              "CREATE TABLE data_migrations ("
                  + "migration_name TEXT, "
                  + "PRIMARY KEY (migration_name))");
        });
  }

  private void addPendingDataMigration(String migration) {
    db.execSQL(
        "INSERT OR IGNORE INTO data_migrations (migration_name) VALUES (?)",
        new String[] {migration});
  }

  private boolean tableExists(String table) {
    return !new SQLitePersistence.Query(db, "SELECT 1=1 FROM sqlite_master WHERE tbl_name = ?")
        .binding(table)
        .isEmpty();
  }
}<|MERGE_RESOLUTION|>--- conflicted
+++ resolved
@@ -50,11 +50,6 @@
    * below.
    */
   static final int VERSION = 13;
-<<<<<<< HEAD
-=======
-
-  static final int OVERLAY_SUPPORT_VERSION = VERSION + 1;
->>>>>>> 94662427
 
   // TODO(indexing): Remove this constant and increment VERSION to enable indexing support
   static final int INDEXING_SUPPORT_VERSION = VERSION + 1;
@@ -172,20 +167,6 @@
     if (fromVersion < 12 && toVersion >= 12) {
       createBundleCache();
     }
-
-    if (fromVersion < 13 && toVersion >= 13) {
-<<<<<<< HEAD
-      Preconditions.checkState(
-          Persistence.OVERLAY_SUPPORT_ENABLED || Persistence.INDEXING_SUPPORT_ENABLED);
-      createOverlays();
-      createDataMigrationTable();
-      addPendingDataMigration(Persistence.DATA_MIGRATION_BUILD_OVERLAYS);
-=======
-      addPathLength();
-      ensurePathLength();
->>>>>>> 94662427
-    }
-
     /*
      * Adding a new schema upgrade? READ THIS FIRST!
      *
