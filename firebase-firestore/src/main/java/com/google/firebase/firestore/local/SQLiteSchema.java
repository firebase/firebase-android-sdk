// Copyright 2018 Google LLC
//
// Licensed under the Apache License, Version 2.0 (the "License");
// you may not use this file except in compliance with the License.
// You may obtain a copy of the License at
//
//      http://www.apache.org/licenses/LICENSE-2.0
//
// Unless required by applicable law or agreed to in writing, software
// distributed under the License is distributed on an "AS IS" BASIS,
// WITHOUT WARRANTIES OR CONDITIONS OF ANY KIND, either express or implied.
// See the License for the specific language governing permissions and
// limitations under the License.

package com.google.firebase.firestore.local;

import static com.google.firebase.firestore.util.Assert.hardAssert;

import android.content.ContentValues;
import android.database.Cursor;
import android.database.DatabaseUtils;
import android.database.sqlite.SQLiteDatabase;
import android.database.sqlite.SQLiteStatement;
import android.text.TextUtils;
import android.util.Log;
import androidx.annotation.VisibleForTesting;
import com.google.common.base.Preconditions;
import com.google.firebase.firestore.model.ResourcePath;
import com.google.firebase.firestore.util.Consumer;
import java.util.ArrayList;
import java.util.List;

/**
 * Migrates schemas from version 0 (empty) to whatever the current version is.
 *
 * <p>Migrations are numbered for the version of the database they apply to. The VERSION constant in
 * this class should be one more than the highest numbered migration.
 *
 * <p>NOTE: Once we ship code with a migration in it the code for that migration should never be
 * changed again. Further changes can be made to the schema by adding a new migration method,
 * bumping the VERSION, and adding a call to the migration method from runMigrations.
 */
class SQLiteSchema {

  /**
   * The version of the schema. Increase this by one for each migration added to runMigrations
   * below.
   *
   * <p>TODO(index-free): The migration to schema version 9 doesn't backfill `update_time` as this
   * requires rewriting the RemoteDocumentCache. For index-free queries to efficiently handle
   * existing documents, we still need to populate update_time for all existing entries, drop the
   * RemoteDocumentCache or ask users to invoke `clearPersistence()` manually. If we decide to
   * backfill or drop the contents of the RemoteDocumentCache, we need to perform an additional
   * schema migration.
   */
  static final int VERSION = 9;
<<<<<<< HEAD
=======

>>>>>>> b77194a0
  // Remove this constant and increment VERSION to enable indexing support
  static final int INDEXING_SUPPORT_VERSION = VERSION + 1;

  /**
   * The batch size for the sequence number migration in `ensureSequenceNumbers()`.
   *
   * <p>This addresses https://github.com/firebase/firebase-android-sdk/issues/370, where a customer
   * reported that schema migrations failed for clients with thousands of documents. The number has
   * been chosen based on manual experiments.
   */
  private static final int SEQUENCE_NUMBER_BATCH_SIZE = 100;

  private final SQLiteDatabase db;

  // PORTING NOTE: The Android client doesn't need to use a serializer to remove held write acks.
  SQLiteSchema(SQLiteDatabase db) {
    this.db = db;
  }

  void runMigrations() {
    runMigrations(0, VERSION);
  }

  void runMigrations(int fromVersion) {
    runMigrations(fromVersion, VERSION);
  }

  /**
   * Runs the migration methods defined in this class, starting at the given version.
   *
   * @param fromVersion The version the database is starting at. When first created it will be zero.
   * @param toVersion The version the database is migrating to. Usually VERSION, but can be
   *     otherwise for testing.
   */
  void runMigrations(int fromVersion, int toVersion) {
    /*
     * New migrations should be added at the end of the series of `if` statements and should follow
     * the pattern. Make sure to increment `VERSION` and to read the comment below about
     * requirements for new migrations.
     */

    if (fromVersion < 1 && toVersion >= 1) {
      createV1MutationQueue();
      createV1QueryCache();
      createV1RemoteDocumentCache();
    }

    // Migration 2 to populate the target_globals table no longer needed since migration 3
    // unconditionally clears it.

    if (fromVersion < 3 && toVersion >= 3) {
      // Brand new clients don't need to drop and recreate--only clients that have potentially
      // corrupt data.
      if (fromVersion != 0) {
        dropV1QueryCache();
        createV1QueryCache();
      }
    }

    if (fromVersion < 4 && toVersion >= 4) {
      ensureTargetGlobal();
      addTargetCount();
    }

    if (fromVersion < 5 && toVersion >= 5) {
      addSequenceNumber();
    }

    if (fromVersion < 6 && toVersion >= 6) {
      removeAcknowledgedMutations();
    }

    if (fromVersion < 7 && toVersion >= 7) {
      ensureSequenceNumbers();
    }

    if (fromVersion < 8 && toVersion >= 8) {
      createV8CollectionParentsIndex();
    }

    if (fromVersion < 9 && toVersion >= 9) {
      addUpdateTime();
    }

    /*
     * Adding a new migration? READ THIS FIRST!
     *
     * Be aware that the SDK version may be downgraded then re-upgraded. This means that running
     * your new migration must not prevent older versions of the SDK from functioning. Additionally,
     * your migration must be able to run multiple times. In practice, this means a few things:
     *  * Do not delete tables or columns. Older versions may be reading and writing them.
     *  * Guard schema additions. Check if tables or columns exist before adding them.
     *  * Data migrations should *probably* always run. Older versions of the SDK will not have
     *    maintained invariants from later versions, so migrations that update values cannot assume
     *    that existing values have been properly maintained. Calculate them again, if applicable.
     */

    if (fromVersion < INDEXING_SUPPORT_VERSION && toVersion >= INDEXING_SUPPORT_VERSION) {
      Preconditions.checkState(Persistence.INDEXING_SUPPORT_ENABLED);
      createLocalDocumentsCollectionIndex();
    }
  }

  /**
   * Used to assert that a set of tables either all exist or not. The supplied function is run if
   * none of the tables exist. Use this method to create a set of tables at once.
   *
   * <p>If some but not all of the tables exist, an exception will be thrown.
   */
  private void ifTablesDontExist(String[] tables, Runnable fn) {
    boolean tablesFound = false;
    String allTables = "[" + TextUtils.join(", ", tables) + "]";
    for (int i = 0; i < tables.length; i++) {
      String table = tables[i];
      boolean tableFound = tableExists(table);
      if (i == 0) {
        tablesFound = tableFound;
      } else if (tableFound != tablesFound) {
        String msg = "Expected all of " + allTables + " to either exist or not, but ";
        if (tablesFound) {
          msg += tables[0] + " exists and " + table + " does not";
        } else {
          msg += tables[0] + " does not exist and " + table + " does";
        }
        throw new IllegalStateException(msg);
      }
    }
    if (!tablesFound) {
      fn.run();
    } else {
      Log.d("SQLiteSchema", "Skipping migration because all of " + allTables + " already exist");
    }
  }

  private void createV1MutationQueue() {
    ifTablesDontExist(
        new String[] {"mutation_queues", "mutations", "document_mutations"},
        () -> {
          // A table naming all the mutation queues in the system.
          db.execSQL(
              "CREATE TABLE mutation_queues ("
                  + "uid TEXT PRIMARY KEY, "
                  + "last_acknowledged_batch_id INTEGER, "
                  + "last_stream_token BLOB)");

          // All the mutation batches in the system, partitioned by user.
          db.execSQL(
              "CREATE TABLE mutations ("
                  + "uid TEXT, "
                  + "batch_id INTEGER, "
                  + "mutations BLOB, "
                  + "PRIMARY KEY (uid, batch_id))");

          // A manually maintained index of all the mutation batches that affect a given document
          // key.
          // the rows in this table are references based on the contents of mutations.mutations.
          db.execSQL(
              "CREATE TABLE document_mutations ("
                  + "uid TEXT, "
                  + "path TEXT, "
                  + "batch_id INTEGER, "
                  + "PRIMARY KEY (uid, path, batch_id))");
        });
  }

  /** Note: as of this migration, `last_acknowledged_batch_id` is no longer used by the code. */
  private void removeAcknowledgedMutations() {
    SQLitePersistence.Query mutationQueuesQuery =
        new SQLitePersistence.Query(
            db, "SELECT uid, last_acknowledged_batch_id FROM mutation_queues");

    mutationQueuesQuery.forEach(
        mutationQueueEntry -> {
          String uid = mutationQueueEntry.getString(0);
          long lastAcknowledgedBatchId = mutationQueueEntry.getLong(1);

          SQLitePersistence.Query mutationsQuery =
              new SQLitePersistence.Query(
                      db, "SELECT batch_id FROM mutations WHERE uid = ? AND batch_id <= ?")
                  .binding(uid, lastAcknowledgedBatchId);
          mutationsQuery.forEach(value -> removeMutationBatch(uid, value.getInt(0)));
        });
  }

  private void removeMutationBatch(String uid, int batchId) {
    SQLiteStatement mutationDeleter =
        db.compileStatement("DELETE FROM mutations WHERE uid = ? AND batch_id = ?");
    mutationDeleter.bindString(1, uid);
    mutationDeleter.bindLong(2, batchId);
    int deleted = mutationDeleter.executeUpdateDelete();
    hardAssert(deleted != 0, "Mutatiohn batch (%s, %d) did not exist", uid, batchId);

    // Delete all index entries for this batch
    db.execSQL(
        "DELETE FROM document_mutations WHERE uid = ? AND batch_id = ?",
        new Object[] {uid, batchId});
  }

  private void createV1QueryCache() {
    ifTablesDontExist(
        new String[] {"targets", "target_globals", "target_documents"},
        () -> {
          // A cache of targets and associated metadata
          db.execSQL(
              "CREATE TABLE targets ("
                  + "target_id INTEGER PRIMARY KEY, "
                  + "canonical_id TEXT, "
                  + "snapshot_version_seconds INTEGER, "
                  + "snapshot_version_nanos INTEGER, "
                  + "resume_token BLOB, "
                  + "last_listen_sequence_number INTEGER,"
                  + "target_proto BLOB)");

          db.execSQL("CREATE INDEX query_targets ON targets (canonical_id, target_id)");

          // Global state tracked across all queries, tracked separately
          db.execSQL(
              "CREATE TABLE target_globals ("
                  + "highest_target_id INTEGER, "
                  + "highest_listen_sequence_number INTEGER, "
                  + "last_remote_snapshot_version_seconds INTEGER, "
                  + "last_remote_snapshot_version_nanos INTEGER)");

          // A Mapping table between targets and document paths
          db.execSQL(
              "CREATE TABLE target_documents ("
                  + "target_id INTEGER, "
                  + "path TEXT, "
                  + "PRIMARY KEY (target_id, path))");

          // The document_targets reverse mapping table is just an index on target_documents.
          db.execSQL("CREATE INDEX document_targets ON target_documents (path, target_id)");
        });
  }

  private void dropV1QueryCache() {
    // This might be overkill, but if any future migration drops these, it's possible we could try
    // dropping tables that don't exist.
    if (tableExists("targets")) {
      db.execSQL("DROP TABLE targets");
    }
    if (tableExists("target_globals")) {
      db.execSQL("DROP TABLE target_globals");
    }
    if (tableExists("target_documents")) {
      db.execSQL("DROP TABLE target_documents");
    }
  }

  private void createV1RemoteDocumentCache() {
    ifTablesDontExist(
        new String[] {"remote_documents"},
        () -> {
          // A cache of documents obtained from the server.
          db.execSQL("CREATE TABLE remote_documents (path TEXT PRIMARY KEY, contents BLOB)");
        });
  }

  // TODO(indexing): Put the schema version in this method name.
  private void createLocalDocumentsCollectionIndex() {
    ifTablesDontExist(
        new String[] {"collection_index"},
        () -> {
          // A per-user, per-collection index for cached documents indexed by a single field's name
          // and value.
          db.execSQL(
              "CREATE TABLE collection_index ("
                  + "uid TEXT, "
                  + "collection_path TEXT, "
                  + "field_path TEXT, "
                  + "field_value_type INTEGER, " // determines type of field_value fields.
                  + "field_value_1, " // first component
                  + "field_value_2, " // second component; required for timestamps, GeoPoints
                  + "document_id TEXT, "
                  + "PRIMARY KEY (uid, collection_path, field_path, field_value_type, field_value_1, "
                  + "field_value_2, document_id))");
        });
  }

  // Note that this runs before we add the target count column, so we don't populate it yet.
  private void ensureTargetGlobal() {
    boolean targetGlobalExists = DatabaseUtils.queryNumEntries(db, "target_globals") == 1;
    if (!targetGlobalExists) {
      db.execSQL(
          "INSERT INTO target_globals (highest_target_id, highest_listen_sequence_number, "
              + "last_remote_snapshot_version_seconds, last_remote_snapshot_version_nanos) "
              + "VALUES (?, ?, ?, ?)",
          new String[] {"0", "0", "0", "0"});
    }
  }

  private void addTargetCount() {
    if (!tableContainsColumn("target_globals", "target_count")) {
      db.execSQL("ALTER TABLE target_globals ADD COLUMN target_count INTEGER");
    }
    // Even if the column already existed, rerun the data migration to make sure it's correct.
    long count = DatabaseUtils.queryNumEntries(db, "targets");
    ContentValues cv = new ContentValues();
    cv.put("target_count", count);
    db.update("target_globals", cv, null, null);
  }

  private void addSequenceNumber() {
    if (!tableContainsColumn("target_documents", "sequence_number")) {
      db.execSQL("ALTER TABLE target_documents ADD COLUMN sequence_number INTEGER");
    }
  }

  private void addUpdateTime() {
<<<<<<< HEAD
    if (!tableContainsColumn("remote_documents", "snapshot_version_micros")) {
      db.execSQL("ALTER TABLE remote_documents ADD COLUMN snapshot_version_micros INTEGER");
=======
    if (!tableContainsColumn("remote_documents", "update_time_seconds")) {
      hardAssert(
          !tableContainsColumn("remote_documents", "update_time_nanos"),
          "Table contained update_time_seconds, but is missing update_time_nanos");
      db.execSQL("ALTER TABLE remote_documents ADD COLUMN update_time_seconds INTEGER");
      db.execSQL("ALTER TABLE remote_documents ADD COLUMN update_time_nanos INTEGER");
>>>>>>> b77194a0
    }
  }

  /**
   * Ensures that each entry in the remote document cache has a corresponding sentinel row. Any
   * entries that lack a sentinel row are given one with the sequence number set to the highest
   * recorded sequence number from the target metadata.
   */
  private void ensureSequenceNumbers() {
    // Get the current highest sequence number
    SQLitePersistence.Query sequenceNumberQuery =
        new SQLitePersistence.Query(
            db, "SELECT highest_listen_sequence_number FROM target_globals LIMIT 1");
    Long boxedSequenceNumber = sequenceNumberQuery.firstValue(c -> c.getLong(0));
    hardAssert(boxedSequenceNumber != null, "Missing highest sequence number");

    long sequenceNumber = boxedSequenceNumber;
    SQLiteStatement tagDocument =
        db.compileStatement(
            "INSERT INTO target_documents (target_id, path, sequence_number) VALUES (0, ?, ?)");

    SQLitePersistence.Query untaggedDocumentsQuery =
        new SQLitePersistence.Query(
                db,
                "SELECT RD.path FROM remote_documents AS RD WHERE NOT EXISTS ("
                    + "SELECT TD.path FROM target_documents AS TD "
                    + "WHERE RD.path = TD.path AND TD.target_id = 0"
                    + ") LIMIT ?")
            .binding(SEQUENCE_NUMBER_BATCH_SIZE);

    boolean[] resultsRemaining = new boolean[1];

    do {
      resultsRemaining[0] = false;

      untaggedDocumentsQuery.forEach(
          row -> {
            resultsRemaining[0] = true;
            tagDocument.clearBindings();
            tagDocument.bindString(1, row.getString(0));
            tagDocument.bindLong(2, sequenceNumber);
            hardAssert(tagDocument.executeInsert() != -1, "Failed to insert a sentinel row");
          });
    } while (resultsRemaining[0]);
  }

  private void createV8CollectionParentsIndex() {
    ifTablesDontExist(
        new String[] {"collection_parents"},
        () -> {
          // A table storing associations between a Collection ID (e.g. 'messages') to a parent path
          // (e.g. '/chats/123') that contains it as a (sub)collection. This is used to efficiently
          // find all collections to query when performing a Collection Group query. Note that the
          // parent path will be an empty path in the case of root-level collections.
          db.execSQL(
              "CREATE TABLE collection_parents ("
                  + "collection_id TEXT, "
                  + "parent TEXT, "
                  + "PRIMARY KEY(collection_id, parent))");
        });

    // Helper to add an index entry iff we haven't already written it.
    MemoryIndexManager.MemoryCollectionParentIndex cache =
        new MemoryIndexManager.MemoryCollectionParentIndex();
    SQLiteStatement addIndexEntry =
        db.compileStatement(
            "INSERT OR REPLACE INTO collection_parents (collection_id, parent) VALUES (?, ?)");
    Consumer<ResourcePath> addEntry =
        collectionPath -> {
          if (cache.add(collectionPath)) {
            String collectionId = collectionPath.getLastSegment();
            ResourcePath parentPath = collectionPath.popLast();
            addIndexEntry.clearBindings();
            addIndexEntry.bindString(1, collectionId);
            addIndexEntry.bindString(2, EncodedPath.encode(parentPath));
            addIndexEntry.execute();
          }
        };

    // Index existing remote documents.
    SQLitePersistence.Query remoteDocumentsQuery =
        new SQLitePersistence.Query(db, "SELECT path FROM remote_documents");
    remoteDocumentsQuery.forEach(
        row -> {
          ResourcePath path = EncodedPath.decodeResourcePath(row.getString(0));
          addEntry.accept(path.popLast());
        });

    // Index existing mutations.
    SQLitePersistence.Query documentMutationsQuery =
        new SQLitePersistence.Query(db, "SELECT path FROM document_mutations");
    documentMutationsQuery.forEach(
        row -> {
          ResourcePath path = EncodedPath.decodeResourcePath(row.getString(0));
          addEntry.accept(path.popLast());
        });
  }

  private boolean tableContainsColumn(String table, String column) {
    List<String> columns = getTableColumns(table);
    return columns.indexOf(column) != -1;
  }

  @VisibleForTesting
  List<String> getTableColumns(String table) {
    // NOTE: SQLitePersistence.Query helper binding doesn't work with PRAGMA queries. So, just use
    // `rawQuery`.
    Cursor c = null;
    List<String> columns = new ArrayList<>();
    try {
      c = db.rawQuery("PRAGMA table_info(" + table + ")", null);
      int nameIndex = c.getColumnIndex("name");
      while (c.moveToNext()) {
        columns.add(c.getString(nameIndex));
      }
    } finally {
      if (c != null) {
        c.close();
      }
    }
    return columns;
  }

  private boolean tableExists(String table) {
    return !new SQLitePersistence.Query(db, "SELECT 1=1 FROM sqlite_master WHERE tbl_name = ?")
        .binding(table)
        .isEmpty();
  }
}<|MERGE_RESOLUTION|>--- conflicted
+++ resolved
@@ -54,10 +54,7 @@
    * schema migration.
    */
   static final int VERSION = 9;
-<<<<<<< HEAD
-=======
-
->>>>>>> b77194a0
+
   // Remove this constant and increment VERSION to enable indexing support
   static final int INDEXING_SUPPORT_VERSION = VERSION + 1;
 
@@ -367,17 +364,12 @@
   }
 
   private void addUpdateTime() {
-<<<<<<< HEAD
-    if (!tableContainsColumn("remote_documents", "snapshot_version_micros")) {
-      db.execSQL("ALTER TABLE remote_documents ADD COLUMN snapshot_version_micros INTEGER");
-=======
     if (!tableContainsColumn("remote_documents", "update_time_seconds")) {
       hardAssert(
           !tableContainsColumn("remote_documents", "update_time_nanos"),
           "Table contained update_time_seconds, but is missing update_time_nanos");
       db.execSQL("ALTER TABLE remote_documents ADD COLUMN update_time_seconds INTEGER");
       db.execSQL("ALTER TABLE remote_documents ADD COLUMN update_time_nanos INTEGER");
->>>>>>> b77194a0
     }
   }
 
