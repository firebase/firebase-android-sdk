--- conflicted
+++ resolved
@@ -49,12 +49,8 @@
    * The version of the schema. Increase this by one for each migration added to runMigrations
    * below.
    */
-  static final int VERSION = 14;
-<<<<<<< HEAD
-
-  static final int OVERLAY_SUPPORT_VERSION = VERSION + 1;
-=======
->>>>>>> f104b6a3
+  static final int VERSION = 15;
+
 
   // TODO(indexing): Remove this constant and increment VERSION to enable indexing support
   static final int INDEXING_SUPPORT_VERSION = VERSION + 1;
@@ -179,15 +175,15 @@
     }
 
     if (fromVersion < 14 && toVersion >= 14) {
-<<<<<<< HEAD
-      ensureReadTime();
-=======
       Preconditions.checkState(
           Persistence.OVERLAY_SUPPORT_ENABLED || Persistence.INDEXING_SUPPORT_ENABLED);
       createOverlays();
       createDataMigrationTable();
       addPendingDataMigration(Persistence.DATA_MIGRATION_BUILD_OVERLAYS);
->>>>>>> f104b6a3
+    }
+
+    if (fromVersion < 15 && toVersion >= 15) {
+      ensureReadTime();
     }
 
     /*
@@ -663,15 +659,12 @@
     } while (resultsRemaining[0]);
   }
 
-<<<<<<< HEAD
   /** Initialize the remote_document's read_time column with 0 values if they are not set. */
   private void ensureReadTime() {
     db.execSQL(
         "UPDATE remote_documents SET read_time_seconds = 0, read_time_nanos = 0 WHERE read_time_seconds IS NULL");
   }
 
-=======
->>>>>>> f104b6a3
   private void createBundleCache() {
     ifTablesDontExist(
         new String[] {"bundles", "named_queries"},
