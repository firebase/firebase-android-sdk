// Copyright 2018 Google LLC
//
// Licensed under the Apache License, Version 2.0 (the "License");
// you may not use this file except in compliance with the License.
// You may obtain a copy of the License at
//
//      http://www.apache.org/licenses/LICENSE-2.0
//
// Unless required by applicable law or agreed to in writing, software
// distributed under the License is distributed on an "AS IS" BASIS,
// WITHOUT WARRANTIES OR CONDITIONS OF ANY KIND, either express or implied.
// See the License for the specific language governing permissions and
// limitations under the License.

package com.google.firebase.firestore.local;

import static com.google.firebase.firestore.util.Assert.hardAssert;
import static java.util.Arrays.asList;

import android.util.SparseArray;
import androidx.annotation.Nullable;
import androidx.annotation.VisibleForTesting;
import com.google.firebase.Timestamp;
import com.google.firebase.database.collection.ImmutableSortedMap;
import com.google.firebase.database.collection.ImmutableSortedSet;
import com.google.firebase.firestore.auth.User;
<<<<<<< HEAD
import com.google.firebase.firestore.bundle.BundleListener;
=======
>>>>>>> 6b2f6d7d
import com.google.firebase.firestore.bundle.BundleMetadata;
import com.google.firebase.firestore.bundle.NamedQuery;
import com.google.firebase.firestore.core.Query;
import com.google.firebase.firestore.core.Target;
import com.google.firebase.firestore.core.TargetIdGenerator;
import com.google.firebase.firestore.model.Document;
import com.google.firebase.firestore.model.DocumentKey;
import com.google.firebase.firestore.model.MaybeDocument;
import com.google.firebase.firestore.model.NoDocument;
import com.google.firebase.firestore.model.ObjectValue;
import com.google.firebase.firestore.model.ResourcePath;
import com.google.firebase.firestore.model.SnapshotVersion;
import com.google.firebase.firestore.model.mutation.Mutation;
import com.google.firebase.firestore.model.mutation.MutationBatch;
import com.google.firebase.firestore.model.mutation.MutationBatchResult;
import com.google.firebase.firestore.model.mutation.PatchMutation;
import com.google.firebase.firestore.model.mutation.Precondition;
import com.google.firebase.firestore.remote.RemoteEvent;
import com.google.firebase.firestore.remote.TargetChange;
import com.google.firebase.firestore.util.Logger;
import com.google.protobuf.ByteString;
import java.util.ArrayList;
import java.util.HashMap;
import java.util.HashSet;
import java.util.List;
import java.util.Map;
import java.util.Map.Entry;
import java.util.Set;
import java.util.concurrent.TimeUnit;

/**
 * Local storage in the Firestore client. Coordinates persistence components like the mutation queue
 * and remote document cache to present a latency compensated view of stored data.
 *
 * <p>The LocalStore is responsible for accepting mutations from the Sync Engine. Writes from the
 * client are put into a queue as provisional Mutations until they are processed by the RemoteStore
 * and confirmed as having been written to the server.
 *
 * <p>The local store provides the local version of documents that have been modified locally. It
 * maintains the constraint:
 *
 * <p>LocalDocument = RemoteDocument + Active(LocalMutations)
 *
 * <p>(Active mutations are those that are enqueued and have not been previously acknowledged or
 * rejected).
 *
 * <p>The RemoteDocument ("ground truth") state is provided via the applyChangeBatch method. It will
 * be some version of a server-provided document OR will be a server-provided document PLUS
 * acknowledged mutations:
 *
 * <p>RemoteDocument' = RemoteDocument + Acknowledged(LocalMutations)
 *
 * <p>Note that this "dirty" version of a RemoteDocument will not be identical to a server base
 * version, since it has LocalMutations added to it pending getting an authoritative copy from the
 * server.
 *
 * <p>Since LocalMutations can be rejected by the server, we have to be able to revert a
 * LocalMutation that has already been applied to the LocalDocument (typically done by replaying all
 * remaining LocalMutations to the RemoteDocument to re-apply).
 *
 * <p>The LocalStore is responsible for the garbage collection of the documents it contains. For
 * now, it every doc referenced by a view, the mutation queue, or the RemoteStore.
 *
 * <p>It also maintains the persistence of mapping queries to resume tokens and target ids. It needs
 * to know this data about queries to properly know what docs it would be allowed to garbage
 * collect.
 *
 * <p>The LocalStore must be able to efficiently execute queries against its local cache of the
 * documents, to provide the initial set of results before any remote changes have been received.
 */
public final class LocalStore implements BundleListener {
  /**
   * The maximum time to leave a resume token buffered without writing it out. This value is
   * arbitrary: it's long enough to avoid several writes (possibly indefinitely if updates come more
   * frequently than this) but short enough that restarting after crashing will still have a pretty
   * recent resume token.
   */
  private static final long RESUME_TOKEN_MAX_AGE_SECONDS = TimeUnit.MINUTES.toSeconds(5);

  /** Manages our in-memory or durable persistence. */
  private final Persistence persistence;

  /** The set of all mutations that have been sent but not yet been applied to the backend. */
  private MutationQueue mutationQueue;

  /** The last known state of all referenced documents according to the backend. */
  private final RemoteDocumentCache remoteDocuments;

  /** The current state of all referenced documents, reflecting local changes. */
  private LocalDocumentsView localDocuments;

  /** Performs queries over the localDocuments (and potentially maintains indexes). */
  private QueryEngine queryEngine;

  /** The set of document references maintained by any local views. */
  private final ReferenceSet localViewReferences;

  /** Maps a query to the data about that query. */
  private final TargetCache targetCache;

  /** Holds information about the bundles loaded into the SDK. */
  private final BundleCache bundleCache;

  /** Maps a targetId to data about its query. */
  private final SparseArray<TargetData> queryDataByTarget;

  /** Maps a target to its targetID. */
  private final Map<Target, Integer> targetIdByTarget;

  /** Used to generate targetIds for queries tracked locally. */
  private final TargetIdGenerator targetIdGenerator;

  public LocalStore(Persistence persistence, QueryEngine queryEngine, User initialUser) {
    hardAssert(
        persistence.isStarted(), "LocalStore was passed an unstarted persistence implementation");
    this.persistence = persistence;
    targetCache = persistence.getTargetCache();
    bundleCache = persistence.getBundleCache();
    targetIdGenerator = TargetIdGenerator.forTargetCache(targetCache.getHighestTargetId());
    mutationQueue = persistence.getMutationQueue(initialUser);
    remoteDocuments = persistence.getRemoteDocumentCache();
    localDocuments =
        new LocalDocumentsView(remoteDocuments, mutationQueue, persistence.getIndexManager());

    this.queryEngine = queryEngine;
    queryEngine.setLocalDocumentsView(localDocuments);

    localViewReferences = new ReferenceSet();
    persistence.getReferenceDelegate().setInMemoryPins(localViewReferences);

    queryDataByTarget = new SparseArray<>();
    targetIdByTarget = new HashMap<>();
  }

  public void start() {
    startMutationQueue();
  }

  private void startMutationQueue() {
    persistence.runTransaction(
        "Start MutationQueue",
        () -> {
          mutationQueue.start();
        });
  }

  // PORTING NOTE: no shutdown for LocalStore or persistence components on Android.

  public ImmutableSortedMap<DocumentKey, MaybeDocument> handleUserChange(User user) {
    // Swap out the mutation queue, grabbing the pending mutation batches before and after.
    List<MutationBatch> oldBatches = mutationQueue.getAllMutationBatches();

    mutationQueue = persistence.getMutationQueue(user);
    startMutationQueue();

    List<MutationBatch> newBatches = mutationQueue.getAllMutationBatches();

    // Recreate our LocalDocumentsView using the new MutationQueue.
    localDocuments =
        new LocalDocumentsView(remoteDocuments, mutationQueue, persistence.getIndexManager());
    queryEngine.setLocalDocumentsView(localDocuments);

    // Union the old/new changed keys.
    ImmutableSortedSet<DocumentKey> changedKeys = DocumentKey.emptyKeySet();
    for (List<MutationBatch> batches : asList(oldBatches, newBatches)) {
      for (MutationBatch batch : batches) {
        for (Mutation mutation : batch.getMutations()) {
          changedKeys = changedKeys.insert(mutation.getKey());
        }
      }
    }

    // Return the set of all (potentially) changed documents as the result of the user change.
    return localDocuments.getDocuments(changedKeys);
  }

  /** Accepts locally generated Mutations and commits them to storage. */
  public LocalWriteResult writeLocally(List<Mutation> mutations) {
    Timestamp localWriteTime = Timestamp.now();

    // TODO: Call queryEngine.handleDocumentChange() appropriately.

    Set<DocumentKey> keys = new HashSet<>();
    for (Mutation mutation : mutations) {
      keys.add(mutation.getKey());
    }

    return persistence.runTransaction(
        "Locally write mutations",
        () -> {
          // Load and apply all existing mutations. This lets us compute the current base state for
          // all non-idempotent transforms before applying any additional user-provided writes.
          ImmutableSortedMap<DocumentKey, MaybeDocument> existingDocuments =
              localDocuments.getDocuments(keys);

          // For non-idempotent mutations (such as `FieldValue.increment()`), we record the base
          // state in a separate patch mutation. This is later used to guarantee consistent values
          // and prevents flicker even if the backend sends us an update that already includes our
          // transform.
          List<Mutation> baseMutations = new ArrayList<>();
          for (Mutation mutation : mutations) {
            ObjectValue baseValue =
                mutation.extractTransformBaseValue(existingDocuments.get(mutation.getKey()));
            if (baseValue != null) {
              // NOTE: The base state should only be applied if there's some existing
              // document to override, so use a Precondition of exists=true
              baseMutations.add(
                  new PatchMutation(
                      mutation.getKey(),
                      baseValue,
                      baseValue.getFieldMask(),
                      Precondition.exists(true)));
            }
          }

          MutationBatch batch =
              mutationQueue.addMutationBatch(localWriteTime, baseMutations, mutations);
          ImmutableSortedMap<DocumentKey, MaybeDocument> changedDocuments =
              batch.applyToLocalDocumentSet(existingDocuments);
          return new LocalWriteResult(batch.getBatchId(), changedDocuments);
        });
  }

  /**
   * Acknowledges the given batch.
   *
   * <p>On the happy path when a batch is acknowledged, the local store will
   *
   * <ul>
   *   <li>remove the batch from the mutation queue;
   *   <li>apply the changes to the remote document cache;
   *   <li>recalculate the latency compensated view implied by those changes (there may be mutations
   *       in the queue that affect the documents but haven't been acknowledged yet); and
   *   <li>give the changed documents back the sync engine
   * </ul>
   *
   * @return The resulting (modified) documents.
   */
  public ImmutableSortedMap<DocumentKey, MaybeDocument> acknowledgeBatch(
      MutationBatchResult batchResult) {
    return persistence.runTransaction(
        "Acknowledge batch",
        () -> {
          MutationBatch batch = batchResult.getBatch();
          mutationQueue.acknowledgeBatch(batch, batchResult.getStreamToken());
          applyWriteToRemoteDocuments(batchResult);
          mutationQueue.performConsistencyCheck();
          return localDocuments.getDocuments(batch.getKeys());
        });
  }

  /**
   * Removes mutations from the MutationQueue for the specified batch. LocalDocuments will be
   * recalculated.
   *
   * @return The resulting (modified) documents.
   */
  public ImmutableSortedMap<DocumentKey, MaybeDocument> rejectBatch(int batchId) {
    // TODO: Call queryEngine.handleDocumentChange() appropriately.

    return persistence.runTransaction(
        "Reject batch",
        () -> {
          MutationBatch toReject = mutationQueue.lookupMutationBatch(batchId);
          hardAssert(toReject != null, "Attempt to reject nonexistent batch!");

          mutationQueue.removeMutationBatch(toReject);
          mutationQueue.performConsistencyCheck();
          return localDocuments.getDocuments(toReject.getKeys());
        });
  }

  /**
   * Returns the largest (latest) batch id in mutation queue that is pending server response.
   * Returns {@link MutationBatch#UNKNOWN} if the queue is empty.
   */
  public int getHighestUnacknowledgedBatchId() {
    return mutationQueue.getHighestUnacknowledgedBatchId();
  }

  /** Returns the last recorded stream token for the current user. */
  public ByteString getLastStreamToken() {
    return mutationQueue.getLastStreamToken();
  }

  /**
   * Sets the stream token for the current user without acknowledging any mutation batch. This is
   * usually only useful after a stream handshake or in response to an error that requires clearing
   * the stream token.
   *
   * @param streamToken The streamToken to record. Use {@code WriteStream.EMPTY_STREAM_TOKEN} to
   *     clear the current value.
   */
  public void setLastStreamToken(ByteString streamToken) {
    persistence.runTransaction(
        "Set stream token", () -> mutationQueue.setLastStreamToken(streamToken));
  }

  /**
   * Returns the last consistent snapshot processed (used by the RemoteStore to determine whether to
   * buffer incoming snapshots from the backend).
   */
  public SnapshotVersion getLastRemoteSnapshotVersion() {
    return targetCache.getLastRemoteSnapshotVersion();
  }

  /**
   * Updates the "ground-state" (remote) documents. We assume that the remote event reflects any
   * write batches that have been acknowledged or rejected (i.e. we do not re-apply local mutations
   * to updates from this event).
   *
   * <p>LocalDocuments are re-calculated if there are remaining mutations in the queue.
   */
  public ImmutableSortedMap<DocumentKey, MaybeDocument> applyRemoteEvent(RemoteEvent remoteEvent) {
    SnapshotVersion remoteVersion = remoteEvent.getSnapshotVersion();

    // TODO: Call queryEngine.handleDocumentChange() appropriately.
    return persistence.runTransaction(
        "Apply remote event",
        () -> {
          Map<Integer, TargetChange> targetChanges = remoteEvent.getTargetChanges();
          long sequenceNumber = persistence.getReferenceDelegate().getCurrentSequenceNumber();

          for (Map.Entry<Integer, TargetChange> entry : targetChanges.entrySet()) {
            Integer boxedTargetId = entry.getKey();
            int targetId = boxedTargetId;
            TargetChange change = entry.getValue();

            TargetData oldTargetData = queryDataByTarget.get(targetId);
            if (oldTargetData == null) {
              // We don't update the remote keys if the query is not active. This ensures that
              // we persist the updated query data along with the updated assignment.
              continue;
            }

            targetCache.removeMatchingKeys(change.getRemovedDocuments(), targetId);
            targetCache.addMatchingKeys(change.getAddedDocuments(), targetId);

            ByteString resumeToken = change.getResumeToken();
            // Update the resume token if the change includes one.
            if (!resumeToken.isEmpty()) {
              TargetData newTargetData =
                  oldTargetData
                      .withResumeToken(resumeToken, remoteEvent.getSnapshotVersion())
                      .withSequenceNumber(sequenceNumber);
              queryDataByTarget.put(targetId, newTargetData);

              // Update the query data if there are target changes (or if sufficient time has
              // passed since the last update).
              if (shouldPersistTargetData(oldTargetData, newTargetData, change)) {
                targetCache.updateTargetData(newTargetData);
              }
            }
          }

          Map<DocumentKey, MaybeDocument> documentUpdates = remoteEvent.getDocumentUpdates();
          Set<DocumentKey> limboDocuments = remoteEvent.getResolvedLimboDocuments();

          for (DocumentKey key : documentUpdates.keySet()) {
            if (limboDocuments.contains(key)) {
              persistence.getReferenceDelegate().updateLimboDocument(key);
            }
          }

          Map<DocumentKey, MaybeDocument> changedDocs =
              populateDocumentChanges(documentUpdates, null, remoteEvent.getSnapshotVersion());

          // HACK: The only reason we allow snapshot version NONE is so that we can synthesize
          // remote events when we get permission denied errors while trying to resolve the
          // state of a locally cached document that is in limbo.
          SnapshotVersion lastRemoteVersion = targetCache.getLastRemoteSnapshotVersion();
          if (!remoteVersion.equals(SnapshotVersion.NONE)) {
            hardAssert(
                remoteVersion.compareTo(lastRemoteVersion) >= 0,
                "Watch stream reverted to previous snapshot?? (%s < %s)",
                remoteVersion,
                lastRemoteVersion);
            targetCache.setLastRemoteSnapshotVersion(remoteVersion);
          }

          return localDocuments.getLocalViewOfDocuments(changedDocs);
        });
  }

  /**
   * Populates the remote document cache with documents from backend or a bundle. Returns the
   * document changes resulting from applying those documents.
   *
   * <p>Note: this function will use `documentVersions` if it is defined. When it is not defined, it
   * resorts to `globalVersion`.
   *
   * @param documents Documents to be applied.
   * @param documentVersions A DocumentKey-to-SnapshotVersion map if documents have their own read
   *     time.
   * @param globalVersion A SnapshotVersion representing the read time if all documents have the
   *     same read time.
   */
  private Map<DocumentKey, MaybeDocument> populateDocumentChanges(
      Map<DocumentKey, MaybeDocument> documents,
      @Nullable Map<DocumentKey, SnapshotVersion> documentVersions,
      SnapshotVersion globalVersion) {
    Map<DocumentKey, MaybeDocument> changedDocs = new HashMap<>();

    // Each loop iteration only affects its "own" doc, so it's safe to get all the remote
    // documents in advance in a single call.
    Map<DocumentKey, MaybeDocument> existingDocs = remoteDocuments.getAll(documents.keySet());

    for (Entry<DocumentKey, MaybeDocument> entry : documents.entrySet()) {
      DocumentKey key = entry.getKey();
      MaybeDocument doc = entry.getValue();
      MaybeDocument existingDoc = existingDocs.get(key);
      SnapshotVersion readTime =
          documentVersions != null ? documentVersions.get(key) : globalVersion;

      // Note: The order of the steps below is important, since we want to ensure that
      // rejected limbo resolutions (which fabricate NoDocuments with SnapshotVersion.NONE)
      // never add documents to cache.
      if (doc instanceof NoDocument && doc.getVersion().equals(SnapshotVersion.NONE)) {
        // NoDocuments with SnapshotVersion.NONE are used in manufactured events. We remove
        // these documents from cache since we lost access.
        remoteDocuments.remove(doc.getKey());
        changedDocs.put(key, doc);
      } else if (existingDoc == null
          || doc.getVersion().compareTo(existingDoc.getVersion()) > 0
          || (doc.getVersion().compareTo(existingDoc.getVersion()) == 0
              && existingDoc.hasPendingWrites())) {
        hardAssert(
            !SnapshotVersion.NONE.equals(readTime),
            "Cannot add a document when the remote version is zero");
        remoteDocuments.add(doc, readTime);
        changedDocs.put(key, doc);
      } else {
        Logger.debug(
            "LocalStore",
            "Ignoring outdated watch update for %s." + "Current version: %s  Watch version: %s",
            key,
            existingDoc.getVersion(),
            doc.getVersion());
      }
    }
    return changedDocs;
  }

  /**
   * Returns true if the newTargetData should be persisted during an update of an active target.
   * TargetData should always be persisted when a target is being released and should not call this
   * function.
   *
   * <p>While the target is active, TargetData updates can be omitted when nothing about the target
   * has changed except metadata like the resume token or snapshot version. Occasionally it's worth
   * the extra write to prevent these values from getting too stale after a crash, but this doesn't
   * have to be too frequent.
   */
  private static boolean shouldPersistTargetData(
      TargetData oldTargetData, TargetData newTargetData, TargetChange change) {
    hardAssert(
        !newTargetData.getResumeToken().isEmpty(),
        "Attempted to persist query data with empty resume token");

    // Always persist query data if we don't already have a resume token.
    if (oldTargetData.getResumeToken().isEmpty()) return true;

    // Don't allow resume token changes to be buffered indefinitely. This allows us to be reasonably
    // up-to-date after a crash and avoids needing to loop over all active queries on shutdown.
    // Especially in the browser we may not get time to do anything interesting while the current
    // tab is closing.
    long newSeconds = newTargetData.getSnapshotVersion().getTimestamp().getSeconds();
    long oldSeconds = oldTargetData.getSnapshotVersion().getTimestamp().getSeconds();
    long timeDelta = newSeconds - oldSeconds;
    if (timeDelta >= RESUME_TOKEN_MAX_AGE_SECONDS) return true;

    // Otherwise if the only thing that has changed about a target is its resume token it's not
    // worth persisting. Note that the RemoteStore keeps an in-memory view of the currently active
    // targets which includes the current resume token, so stream failure or user changes will still
    // use an up-to-date resume token regardless of what we do here.
    int changes =
        change.getAddedDocuments().size()
            + change.getModifiedDocuments().size()
            + change.getRemovedDocuments().size();
    return changes > 0;
  }

  /** Notify the local store of the changed views to locally pin / unpin documents. */
  public void notifyLocalViewChanges(List<LocalViewChanges> viewChanges) {
    persistence.runTransaction(
        "notifyLocalViewChanges",
        () -> {
          for (LocalViewChanges viewChange : viewChanges) {
            int targetId = viewChange.getTargetId();

            localViewReferences.addReferences(viewChange.getAdded(), targetId);
            ImmutableSortedSet<DocumentKey> removed = viewChange.getRemoved();
            for (DocumentKey key : removed) {
              persistence.getReferenceDelegate().removeReference(key);
            }
            localViewReferences.removeReferences(removed, targetId);

            if (!viewChange.isFromCache()) {
              TargetData targetData = queryDataByTarget.get(targetId);
              hardAssert(
                  targetData != null,
                  "Can't set limbo-free snapshot version for unknown target: %s",
                  targetId);

              // Advance the last limbo free snapshot version
              SnapshotVersion lastLimboFreeSnapshotVersion = targetData.getSnapshotVersion();
              TargetData updatedTargetData =
                  targetData.withLastLimboFreeSnapshotVersion(lastLimboFreeSnapshotVersion);
              queryDataByTarget.put(targetId, updatedTargetData);
            }
          }
        });
  }

  /**
   * Returns the mutation batch after the passed in batchId in the mutation queue or null if empty.
   *
   * @param afterBatchId The batch to search after, or -1 for the first mutation in the queue.
   * @return The next mutation or null if there wasn't one.
   */
  public @Nullable MutationBatch getNextMutationBatch(int afterBatchId) {
    return mutationQueue.getNextMutationBatchAfterBatchId(afterBatchId);
  }

  /** Returns the current value of a document with a given key, or null if not found. */
  @Nullable
  public MaybeDocument readDocument(DocumentKey key) {
    return localDocuments.getDocument(key);
  }

  /**
   * Assigns the given target an internal ID so that its results can be pinned so they don't get
   * GC'd. A query must be allocated in the local store before the store can be used to manage its
   * view.
   *
   * <p>Allocating an already allocated target will return the existing @{code TargetData} for that
   * target.
   */
  public TargetData allocateTarget(Target target) {
    int targetId;
    TargetData cached = targetCache.getTargetData(target);
    if (cached != null) {
      // This query has been listened to previously, so reuse the previous targetID.
      // TODO: freshen last accessed date?
      targetId = cached.getTargetId();
    } else {
      final AllocateQueryHolder holder = new AllocateQueryHolder();
      persistence.runTransaction(
          "Allocate target",
          () -> {
            holder.targetId = targetIdGenerator.nextId();
            holder.cached =
                new TargetData(
                    target,
                    holder.targetId,
                    persistence.getReferenceDelegate().getCurrentSequenceNumber(),
                    QueryPurpose.LISTEN);
            targetCache.addTargetData(holder.cached);
          });
      targetId = holder.targetId;
      cached = holder.cached;
    }

    if (queryDataByTarget.get(targetId) == null) {
      queryDataByTarget.put(targetId, cached);
      targetIdByTarget.put(target, targetId);
    }
    return cached;
  }

  /**
   * Returns the TargetData as seen by the LocalStore, including updates that may have not yet been
   * persisted to the TargetCache.
   */
  @VisibleForTesting
  @Nullable
  TargetData getTargetData(Target target) {
    Integer targetId = targetIdByTarget.get(target);
    if (targetId != null) {
      return queryDataByTarget.get(targetId);
    }
    return targetCache.getTargetData(target);
  }

  /**
   * Returns a boolean indicating if the given bundle has already been loaded and its create time is
   * newer than the currently loading bundle.
   */
  public boolean hasNewerBundle(BundleMetadata bundleMetadata) {
    return persistence.runTransaction(
        "Has newer bundle",
        () -> {
          BundleMetadata existingMetadata =
              bundleCache.getBundleMetadata(bundleMetadata.getBundleId());
          return existingMetadata != null
              && existingMetadata.getCreateTime().compareTo(bundleMetadata.getCreateTime()) > 0;
        });
  }

  /** Saves the given BundleMetadata to local persistence. */
  public void saveBundle(BundleMetadata bundleMetadata) {
    persistence.runTransaction(
        "Save bundle",
        () -> {
          bundleCache.saveBundleMetadata(bundleMetadata);
        });
  }

<<<<<<< HEAD
=======
  /**
   * Applies the documents from a bundle to the "ground-state" (remote) documents.
   *
   * <p>LocalDocuments are re-calculated if there are remaining mutations in the queue.
   */
>>>>>>> 6b2f6d7d
  public ImmutableSortedMap<DocumentKey, MaybeDocument> applyBundledDocuments(
      ImmutableSortedMap<DocumentKey, MaybeDocument> documents, String bundleId) {
    // Allocates a target to hold all document keys from the bundle, such that
    // they will not get garbage collected right away.
    TargetData umbrellaTargetData = allocateTarget(newUmbrellaTarget(bundleId));

    return persistence.runTransaction(
        "Apply bundle documents",
        () -> {
          ImmutableSortedSet<DocumentKey> documentKeys = DocumentKey.emptyKeySet();
          Map<DocumentKey, MaybeDocument> documentMap = new HashMap<>();
          Map<DocumentKey, SnapshotVersion> versionMap = new HashMap<>();

          for (Entry<DocumentKey, MaybeDocument> entry : documents) {
            DocumentKey documentKey = entry.getKey();
            MaybeDocument document = entry.getValue();

            if (document instanceof Document) {
              documentKeys = documentKeys.insert(documentKey);
            }
            documentMap.put(documentKey, document);
            versionMap.put(documentKey, document.getVersion());
          }

          targetCache.removeMatchingKeysForTargetId(umbrellaTargetData.getTargetId());
          targetCache.addMatchingKeys(documentKeys, umbrellaTargetData.getTargetId());

          Map<DocumentKey, MaybeDocument> changedDocs =
              populateDocumentChanges(documentMap, versionMap, SnapshotVersion.NONE);
          return localDocuments.getLocalViewOfDocuments(changedDocs);
        });
  }

<<<<<<< HEAD
=======
  /** Saves the given NamedQuery to local persistence. */
>>>>>>> 6b2f6d7d
  public void saveNamedQuery(NamedQuery namedQuery, ImmutableSortedSet<DocumentKey> documentKeys) {
    // Allocate a target for the named query such that it can be resumed from associated read time
    // if users use it to listen.
    // NOTE: this also means if no corresponding target exists, the new target will remain active
    // and will not get collected, unless users happen to unlisten the query somehow.
    TargetData existingTargetData = allocateTarget(namedQuery.getBundledQuery().getTarget());
    int targetId = existingTargetData.getTargetId();

    persistence.runTransaction(
        "Saved named query",
        () -> {
          // Only update the matching documents if it is newer than what the SDK already has
          if (namedQuery.getReadTime().compareTo(existingTargetData.getSnapshotVersion()) > 0) {
            // Update existing target data because the query from the bundle is newer.
            TargetData newTargetData =
                existingTargetData.withResumeToken(ByteString.EMPTY, namedQuery.getReadTime());
            queryDataByTarget.append(targetId, newTargetData);

            targetCache.updateTargetData(newTargetData);
            targetCache.removeMatchingKeysForTargetId(targetId);
            targetCache.addMatchingKeys(documentKeys, targetId);
          }

          bundleCache.saveNamedQuery(namedQuery);
        });
  }

  /** Returns the NameQuery associated with queryName or null if not found. */
  public @Nullable NamedQuery getNamedQuery(String queryName) {
    return persistence.runTransaction(
        "Get named query", () -> bundleCache.getNamedQuery(queryName));
  }

  /** Mutable state for the transaction in allocateQuery. */
  private static class AllocateQueryHolder {
    TargetData cached;
    int targetId;
  }

  /**
   * Unpin all the documents associated with the given target.
   *
   * <p>Releasing a non-existing target is an error.
   */
  public void releaseTarget(int targetId) {
    persistence.runTransaction(
        "Release target",
        () -> {
          TargetData targetData = queryDataByTarget.get(targetId);
          hardAssert(targetData != null, "Tried to release nonexistent target: %s", targetId);

          // References for documents sent via Watch are automatically removed when we delete a
          // query's target data from the reference delegate. Since this does not remove references
          // for locally mutated documents, we have to remove the target associations for these
          // documents manually.
          ImmutableSortedSet<DocumentKey> removedReferences =
              localViewReferences.removeReferencesForId(targetId);
          for (DocumentKey key : removedReferences) {
            persistence.getReferenceDelegate().removeReference(key);
          }

          // Note: This also updates the query cache
          persistence.getReferenceDelegate().removeTarget(targetData);
          queryDataByTarget.remove(targetId);
          targetIdByTarget.remove(targetData.getTarget());
        });
  }

  /**
   * Runs the specified query against the local store and returns the results, potentially taking
   * advantage of query data from previous executions (such as the set of remote keys).
   *
   * @param usePreviousResults Whether results from previous executions can be used to optimize this
   *     query execution.
   */
  public QueryResult executeQuery(Query query, boolean usePreviousResults) {
    TargetData targetData = getTargetData(query.toTarget());
    SnapshotVersion lastLimboFreeSnapshotVersion = SnapshotVersion.NONE;
    ImmutableSortedSet<DocumentKey> remoteKeys = DocumentKey.emptyKeySet();

    if (targetData != null) {
      lastLimboFreeSnapshotVersion = targetData.getLastLimboFreeSnapshotVersion();
      remoteKeys = this.targetCache.getMatchingKeysForTargetId(targetData.getTargetId());
    }

    ImmutableSortedMap<DocumentKey, Document> documents =
        queryEngine.getDocumentsMatchingQuery(
            query,
            usePreviousResults ? lastLimboFreeSnapshotVersion : SnapshotVersion.NONE,
            usePreviousResults ? remoteKeys : DocumentKey.emptyKeySet());
    return new QueryResult(documents, remoteKeys);
  }

  /**
   * Returns the keys of the documents that are associated with the given target id in the remote
   * table.
   */
  public ImmutableSortedSet<DocumentKey> getRemoteDocumentKeys(int targetId) {
    return targetCache.getMatchingKeysForTargetId(targetId);
  }

  private void applyWriteToRemoteDocuments(MutationBatchResult batchResult) {
    MutationBatch batch = batchResult.getBatch();
    Set<DocumentKey> docKeys = batch.getKeys();
    for (DocumentKey docKey : docKeys) {
      MaybeDocument remoteDoc = remoteDocuments.get(docKey);
      MaybeDocument doc = remoteDoc;
      SnapshotVersion ackVersion = batchResult.getDocVersions().get(docKey);
      hardAssert(ackVersion != null, "docVersions should contain every doc in the write.");

      if (doc == null || doc.getVersion().compareTo(ackVersion) < 0) {
        doc = batch.applyToRemoteDocument(docKey, doc, batchResult);
        if (doc == null) {
          hardAssert(
              remoteDoc == null,
              "Mutation batch %s applied to document %s resulted in null.",
              batch,
              remoteDoc);
        } else {
          remoteDocuments.add(doc, batchResult.getCommitVersion());
        }
      }
    }

    mutationQueue.removeMutationBatch(batch);
  }

  public LruGarbageCollector.Results collectGarbage(LruGarbageCollector garbageCollector) {
    return persistence.runTransaction(
        "Collect garbage", () -> garbageCollector.collect(queryDataByTarget));
  }

  /**
   * Creates a new target using the given bundle name, which will be used to hold the keys of all
   * documents from the bundle in query-document mappings. This ensures that the loaded documents do
   * not get garbage collected right away.
   */
  private static Target newUmbrellaTarget(String bundleName) {
    // It is OK that the path used for the query is not valid, because this will not be read and
    // queried.
    return Query.atPath(ResourcePath.fromString("__bundle__/docs/" + bundleName)).toTarget();
  }
}<|MERGE_RESOLUTION|>--- conflicted
+++ resolved
@@ -24,10 +24,7 @@
 import com.google.firebase.database.collection.ImmutableSortedMap;
 import com.google.firebase.database.collection.ImmutableSortedSet;
 import com.google.firebase.firestore.auth.User;
-<<<<<<< HEAD
 import com.google.firebase.firestore.bundle.BundleListener;
-=======
->>>>>>> 6b2f6d7d
 import com.google.firebase.firestore.bundle.BundleMetadata;
 import com.google.firebase.firestore.bundle.NamedQuery;
 import com.google.firebase.firestore.core.Query;
@@ -627,7 +624,7 @@
         });
   }
 
-  /** Saves the given BundleMetadata to local persistence. */
+  @Override
   public void saveBundle(BundleMetadata bundleMetadata) {
     persistence.runTransaction(
         "Save bundle",
@@ -636,14 +633,7 @@
         });
   }
 
-<<<<<<< HEAD
-=======
-  /**
-   * Applies the documents from a bundle to the "ground-state" (remote) documents.
-   *
-   * <p>LocalDocuments are re-calculated if there are remaining mutations in the queue.
-   */
->>>>>>> 6b2f6d7d
+  @Override
   public ImmutableSortedMap<DocumentKey, MaybeDocument> applyBundledDocuments(
       ImmutableSortedMap<DocumentKey, MaybeDocument> documents, String bundleId) {
     // Allocates a target to hold all document keys from the bundle, such that
@@ -677,10 +667,7 @@
         });
   }
 
-<<<<<<< HEAD
-=======
-  /** Saves the given NamedQuery to local persistence. */
->>>>>>> 6b2f6d7d
+  @Override
   public void saveNamedQuery(NamedQuery namedQuery, ImmutableSortedSet<DocumentKey> documentKeys) {
     // Allocate a target for the named query such that it can be resumed from associated read time
     // if users use it to listen.
