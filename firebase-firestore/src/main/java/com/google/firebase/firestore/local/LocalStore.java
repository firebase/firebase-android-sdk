--- conflicted
+++ resolved
@@ -165,14 +165,6 @@
     bundleCache = persistence.getBundleCache();
     targetIdGenerator = TargetIdGenerator.forTargetCache(targetCache.getHighestTargetId());
     remoteDocuments = persistence.getRemoteDocumentCache();
-<<<<<<< HEAD
-=======
-    localDocuments =
-        new LocalDocumentsView(remoteDocuments, mutationQueue, documentOverlayCache, indexManager);
-    this.queryEngine = queryEngine;
-    queryEngine.initialize(localDocuments, indexManager);
-
->>>>>>> f25efeab
     localViewReferences = new ReferenceSet();
     queryDataByTarget = new SparseArray<>();
     targetIdByTarget = new HashMap<>();
@@ -191,17 +183,7 @@
         new LocalDocumentsView(remoteDocuments, mutationQueue, documentOverlayCache, indexManager);
 
     remoteDocuments.setIndexManager(indexManager);
-<<<<<<< HEAD
     queryEngine.initialize(localDocuments, indexManager);
-=======
-
-    this.indexBackfiller = indexBackfiller;
-    if (indexBackfiller != null) {
-      indexBackfiller.setIndexManager(indexManager);
-      indexBackfiller.setLocalDocumentsView(localDocuments);
-    }
->>>>>>> f25efeab
-
     if (indexBackfiller != null) {
       indexBackfiller.setIndexManager(indexManager);
       indexBackfiller.setLocalDocumentsView(localDocuments);
@@ -234,21 +216,6 @@
 
     List<MutationBatch> newBatches = mutationQueue.getAllMutationBatches();
 
-<<<<<<< HEAD
-=======
-    // Recreate our LocalDocumentsView using the new MutationQueue.
-    localDocuments =
-        new LocalDocumentsView(remoteDocuments, mutationQueue, documentOverlayCache, indexManager);
-    queryEngine.initialize(localDocuments, indexManager);
-
-    // TODO(indexing): Add spec tests that test these components change after a user change
-    remoteDocuments.setIndexManager(indexManager);
-    if (indexBackfiller != null) {
-      indexBackfiller.setIndexManager(indexManager);
-      indexBackfiller.setLocalDocumentsView(localDocuments);
-    }
-
->>>>>>> f25efeab
     // Union the old/new changed keys.
     ImmutableSortedSet<DocumentKey> changedKeys = DocumentKey.emptyKeySet();
     for (List<MutationBatch> batches : asList(oldBatches, newBatches)) {
