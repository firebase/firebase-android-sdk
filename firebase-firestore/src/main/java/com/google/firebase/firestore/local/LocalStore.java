// Copyright 2018 Google LLC
//
// Licensed under the Apache License, Version 2.0 (the "License");
// you may not use this file except in compliance with the License.
// You may obtain a copy of the License at
//
//      http://www.apache.org/licenses/LICENSE-2.0
//
// Unless required by applicable law or agreed to in writing, software
// distributed under the License is distributed on an "AS IS" BASIS,
// WITHOUT WARRANTIES OR CONDITIONS OF ANY KIND, either express or implied.
// See the License for the specific language governing permissions and
// limitations under the License.

package com.google.firebase.firestore.local;

import static com.google.firebase.firestore.util.Assert.hardAssert;
import static java.util.Arrays.asList;

import android.util.SparseArray;
import com.google.firebase.Timestamp;
import com.google.firebase.database.collection.ImmutableSortedMap;
import com.google.firebase.database.collection.ImmutableSortedSet;
import com.google.firebase.firestore.auth.User;
import com.google.firebase.firestore.core.Query;
import com.google.firebase.firestore.core.TargetIdGenerator;
import com.google.firebase.firestore.model.Document;
import com.google.firebase.firestore.model.DocumentKey;
import com.google.firebase.firestore.model.MaybeDocument;
import com.google.firebase.firestore.model.SnapshotVersion;
import com.google.firebase.firestore.model.mutation.Mutation;
import com.google.firebase.firestore.model.mutation.MutationBatch;
import com.google.firebase.firestore.model.mutation.MutationBatchResult;
import com.google.firebase.firestore.remote.RemoteEvent;
import com.google.firebase.firestore.remote.TargetChange;
import com.google.firebase.firestore.util.Logger;
import com.google.protobuf.ByteString;
import java.util.HashSet;
import java.util.List;
import java.util.Map;
import java.util.Map.Entry;
import java.util.Set;
import java.util.concurrent.TimeUnit;
import javax.annotation.Nullable;

/**
 * Local storage in the Firestore client. Coordinates persistence components like the mutation queue
 * and remote document cache to present a latency compensated view of stored data.
 *
 * <p>The LocalStore is responsible for accepting mutations from the Sync Engine. Writes from the
 * client are put into a queue as provisional Mutations until they are processed by the RemoteStore
 * and confirmed as having been written to the server.
 *
 * <p>The local store provides the local version of documents that have been modified locally. It
 * maintains the constraint:
 *
 * <p>LocalDocument = RemoteDocument + Active(LocalMutations)
 *
 * <p>(Active mutations are those that are enqueued and have not been previously acknowledged or
 * rejected).
 *
 * <p>The RemoteDocument ("ground truth") state is provided via the applyChangeBatch method. It will
 * be some version of a server-provided document OR will be a server-provided document PLUS
 * acknowledged mutations:
 *
 * <p>RemoteDocument' = RemoteDocument + Acknowledged(LocalMutations)
 *
 * <p>Note that this "dirty" version of a RemoteDocument will not be identical to a server base
 * version, since it has LocalMutations added to it pending getting an authoritative copy from the
 * server.
 *
 * <p>Since LocalMutations can be rejected by the server, we have to be able to revert a
 * LocalMutation that has already been applied to the LocalDocument (typically done by replaying all
 * remaining LocalMutations to the RemoteDocument to re-apply).
 *
 * <p>The LocalStore is responsible for the garbage collection of the documents it contains. For
 * now, it every doc referenced by a view, the mutation queue, or the RemoteStore.
 *
 * <p>It also maintains the persistence of mapping queries to resume tokens and target ids. It needs
 * to know this data about queries to properly know what docs it would be allowed to garbage
 * collect.
 *
 * <p>The LocalStore must be able to efficiently execute queries against its local cache of the
 * documents, to provide the initial set of results before any remote changes have been received.
 */
public final class LocalStore {
  /**
   * The maximum time to leave a resume token buffered without writing it out. This value is
   * arbitrary: it's long enough to avoid several writes (possibly indefinitely if updates come more
   * frequently than this) but short enough that restarting after crashing will still have a pretty
   * recent resume token.
   */
  private static final long RESUME_TOKEN_MAX_AGE_SECONDS = TimeUnit.MINUTES.toSeconds(5);

  /** Manages our in-memory or durable persistence. */
  private final Persistence persistence;

  /** The set of all mutations that have been sent but not yet been applied to the backend. */
  private MutationQueue mutationQueue;

  /** The last known state of all referenced documents according to the backend. */
  private final RemoteDocumentCache remoteDocuments;

  /** The current state of all referenced documents, reflecting local changes. */
  private LocalDocumentsView localDocuments;

  /** Performs queries over the localDocuments (and potentially maintains indexes). */
  private QueryEngine queryEngine;

  /** The set of document references maintained by any local views. */
  private final ReferenceSet localViewReferences;

  /** Maps a query to the data about that query. */
  private final QueryCache queryCache;

  /** Maps a targetId to data about its query. */
  private final SparseArray<QueryData> targetIds;

  /** Used to generate targetIds for queries tracked locally. */
  private final TargetIdGenerator targetIdGenerator;

  public LocalStore(Persistence persistence, User initialUser) {
    hardAssert(
        persistence.isStarted(), "LocalStore was passed an unstarted persistence implementation");
    this.persistence = persistence;
    queryCache = persistence.getQueryCache();
    targetIdGenerator = TargetIdGenerator.getLocalStoreIdGenerator(queryCache.getHighestTargetId());
    mutationQueue = persistence.getMutationQueue(initialUser);
    remoteDocuments = persistence.getRemoteDocumentCache();
    localDocuments = new LocalDocumentsView(remoteDocuments, mutationQueue);
    // TODO: Use IndexedQueryEngine as appropriate.
    queryEngine = new SimpleQueryEngine(localDocuments);

    localViewReferences = new ReferenceSet();
    persistence.getReferenceDelegate().setInMemoryPins(localViewReferences);

    targetIds = new SparseArray<>();
  }

  public void start() {
    mutationQueue.start();
  }

  // PORTING NOTE: no shutdown for LocalStore or persistence components on Android.

  public ImmutableSortedMap<DocumentKey, MaybeDocument> handleUserChange(User user) {
    // Swap out the mutation queue, grabbing the pending mutation batches before and after.
    List<MutationBatch> oldBatches = mutationQueue.getAllMutationBatches();

    mutationQueue = persistence.getMutationQueue(user);
    mutationQueue.start();

    List<MutationBatch> newBatches = mutationQueue.getAllMutationBatches();

    // Recreate our LocalDocumentsView using the new MutationQueue.
    localDocuments = new LocalDocumentsView(remoteDocuments, mutationQueue);
    // TODO: Use IndexedQueryEngine as appropriate.
    queryEngine = new SimpleQueryEngine(localDocuments);

    // Union the old/new changed keys.
    ImmutableSortedSet<DocumentKey> changedKeys = DocumentKey.emptyKeySet();
    for (List<MutationBatch> batches : asList(oldBatches, newBatches)) {
      for (MutationBatch batch : batches) {
        for (Mutation mutation : batch.getMutations()) {
          changedKeys = changedKeys.insert(mutation.getKey());
        }
      }
    }

    // Return the set of all (potentially) changed documents as the result of the user change.
    return localDocuments.getDocuments(changedKeys);
  }

  /** Accepts locally generated Mutations and commits them to storage. */
  public LocalWriteResult writeLocally(List<Mutation> mutations) {
    Timestamp localWriteTime = Timestamp.now();
    // TODO: Call queryEngine.handleDocumentChange() appropriately.
    MutationBatch batch =
        persistence.runTransaction(
            "Locally write mutations",
            () -> mutationQueue.addMutationBatch(localWriteTime, mutations));

    Set<DocumentKey> keys = batch.getKeys();
    ImmutableSortedMap<DocumentKey, MaybeDocument> changedDocuments =
        localDocuments.getDocuments(keys);
    return new LocalWriteResult(batch.getBatchId(), changedDocuments);
  }

  /**
   * Acknowledges the given batch.
   *
   * <p>On the happy path when a batch is acknowledged, the local store will
   *
   * <ul>
   *   <li>remove the batch from the mutation queue;
   *   <li>apply the changes to the remote document cache;
   *   <li>recalculate the latency compensated view implied by those changes (there may be mutations
   *       in the queue that affect the documents but haven't been acknowledged yet); and
   *   <li>give the changed documents back the sync engine
   * </ul>
   *
   * @return The resulting (modified) documents.
   */
  public ImmutableSortedMap<DocumentKey, MaybeDocument> acknowledgeBatch(
      MutationBatchResult batchResult) {
    return persistence.runTransaction(
        "Acknowledge batch",
        () -> {
          MutationBatch batch = batchResult.getBatch();
          mutationQueue.acknowledgeBatch(batch, batchResult.getStreamToken());
          applyBatchResult(batchResult);
          mutationQueue.performConsistencyCheck();
          return localDocuments.getDocuments(batch.getKeys());
        });
  }

  /**
   * Removes mutations from the MutationQueue for the specified batch. LocalDocuments will be
   * recalculated.
   *
   * @return The resulting (modified) documents.
   */
  public ImmutableSortedMap<DocumentKey, MaybeDocument> rejectBatch(int batchId) {
    // TODO: Call queryEngine.handleDocumentChange() appropriately.

    return persistence.runTransaction(
        "Reject batch",
        () -> {
          MutationBatch toReject = mutationQueue.lookupMutationBatch(batchId);
          hardAssert(toReject != null, "Attempt to reject nonexistent batch!");

          mutationQueue.removeMutationBatch(toReject);
          mutationQueue.performConsistencyCheck();
          return localDocuments.getDocuments(toReject.getKeys());
        });
  }

  /** Returns the last recorded stream token for the current user. */
  public ByteString getLastStreamToken() {
    return mutationQueue.getLastStreamToken();
  }

  /**
   * Sets the stream token for the current user without acknowledging any mutation batch. This is
   * usually only useful after a stream handshake or in response to an error that requires clearing
   * the stream token.
   *
   * @param streamToken The streamToken to record. Use {@code WriteStream.EMPTY_STREAM_TOKEN} to
   *     clear the current value.
   */
  public void setLastStreamToken(ByteString streamToken) {
    persistence.runTransaction(
        "Set stream token", () -> mutationQueue.setLastStreamToken(streamToken));
  }

  /**
   * Returns the last consistent snapshot processed (used by the RemoteStore to determine whether to
   * buffer incoming snapshots from the backend).
   */
  public SnapshotVersion getLastRemoteSnapshotVersion() {
    return queryCache.getLastRemoteSnapshotVersion();
  }

  /**
   * Updates the "ground-state" (remote) documents. We assume that the remote event reflects any
   * write batches that have been acknowledged or rejected (i.e. we do not re-apply local mutations
   * to updates from this event).
   *
   * <p>LocalDocuments are re-calculated if there are remaining mutations in the queue.
   */
  public ImmutableSortedMap<DocumentKey, MaybeDocument> applyRemoteEvent(RemoteEvent remoteEvent) {
    // TODO: Call queryEngine.handleDocumentChange() appropriately.
    return persistence.runTransaction(
        "Apply remote event",
        () -> {
          long sequenceNumber = persistence.getReferenceDelegate().getCurrentSequenceNumber();
          Set<DocumentKey> authoritativeUpdates = new HashSet<>();

          Map<Integer, TargetChange> targetChanges = remoteEvent.getTargetChanges();
          for (Map.Entry<Integer, TargetChange> entry : targetChanges.entrySet()) {
            Integer boxedTargetId = entry.getKey();
            int targetId = boxedTargetId;
            TargetChange change = entry.getValue();

            // Do not ref/unref unassigned targetIds - it may lead to leaks.
            QueryData queryData = targetIds.get(targetId);
            if (queryData == null) {
              continue;
            }

            // When a global snapshot contains updates (either add or modify) we can completely
            // trust these updates as authoritative and blindly apply them to our cache (as a
            // defensive measure to promote self-healing in the unfortunate case that our cache
            // is ever somehow corrupted / out-of-sync).
            //
            // If the document is only updated while removing it from a target then watch isn't
            // obligated to send the absolute latest version: it can send the first version that
            // caused the document not to match.
            for (DocumentKey key : change.getAddedDocuments()) {
              authoritativeUpdates.add(key);
            }
            for (DocumentKey key : change.getModifiedDocuments()) {
              authoritativeUpdates.add(key);
            }

            queryCache.removeMatchingKeys(change.getRemovedDocuments(), targetId);
            queryCache.addMatchingKeys(change.getAddedDocuments(), targetId);

            // Update the resume token if the change includes one. Don't clear any preexisting
            // value.
            ByteString resumeToken = change.getResumeToken();
            if (!resumeToken.isEmpty()) {
              QueryData oldQueryData = queryData;
              queryData =
                  queryData.copy(remoteEvent.getSnapshotVersion(), resumeToken, sequenceNumber);
              targetIds.put(boxedTargetId, queryData);

              if (shouldPersistQueryData(oldQueryData, queryData, change)) {
                queryCache.updateQueryData(queryData);
              }
            }
          }

          Set<DocumentKey> changedDocKeys = new HashSet<>();
          Map<DocumentKey, MaybeDocument> documentUpdates = remoteEvent.getDocumentUpdates();
          Set<DocumentKey> limboDocuments = remoteEvent.getResolvedLimboDocuments();
          for (Entry<DocumentKey, MaybeDocument> entry : documentUpdates.entrySet()) {
            DocumentKey key = entry.getKey();
            MaybeDocument doc = entry.getValue();
            changedDocKeys.add(key);
            MaybeDocument existingDoc = remoteDocuments.get(key);
            // If a document update isn't authoritative, make sure we don't
            // apply an old document version to the remote cache. We make an
            // exception for SnapshotVersion.MIN which can happen for
            // manufactured events (e.g. in the case of a limbo document
            // resolution failing).
            if (existingDoc == null
                || doc.getVersion().equals(SnapshotVersion.NONE)
                || (authoritativeUpdates.contains(doc.getKey()) && !existingDoc.hasPendingWrites())
                || doc.getVersion().compareTo(existingDoc.getVersion()) >= 0) {
              remoteDocuments.add(doc);
            } else {
              Logger.debug(
                  "LocalStore",
                  "Ignoring outdated watch update for %s."
                      + "Current version: %s  Watch version: %s",
                  key,
                  existingDoc.getVersion(),
                  doc.getVersion());
            }

            if (limboDocuments.contains(key)) {
              persistence.getReferenceDelegate().updateLimboDocument(key);
            }
          }

          // HACK: The only reason we allow snapshot version NONE is so that we can synthesize
          // remote events when we get permission denied errors while trying to resolve the
          // state of a locally cached document that is in limbo.
          SnapshotVersion lastRemoteVersion = queryCache.getLastRemoteSnapshotVersion();
          SnapshotVersion remoteVersion = remoteEvent.getSnapshotVersion();
          if (!remoteVersion.equals(SnapshotVersion.NONE)) {
            hardAssert(
                remoteVersion.compareTo(lastRemoteVersion) >= 0,
                "Watch stream reverted to previous snapshot?? (%s < %s)",
                remoteVersion,
                lastRemoteVersion);
            queryCache.setLastRemoteSnapshotVersion(remoteVersion);
          }

          return localDocuments.getDocuments(changedDocKeys);
        });
  }

  /**
   * Returns true if the newQueryData should be persisted during an update of an active target.
   * QueryData should always be persisted when a target is being released and should not call this
   * function.
   *
   * <p>While the target is active, QueryData updates can be omitted when nothing about the target
   * has changed except metadata like the resume token or snapshot version. Occasionally it's worth
   * the extra write to prevent these values from getting too stale after a crash, but this doesn't
   * have to be too frequent.
   */
  private static boolean shouldPersistQueryData(
      QueryData oldQueryData, QueryData newQueryData, TargetChange change) {
    // Avoid clearing any existing value
    if (newQueryData.getResumeToken().isEmpty()) return false;

    // Any resume token is interesting if there isn't one already.
    if (oldQueryData.getResumeToken().isEmpty()) return true;

    // Don't allow resume token changes to be buffered indefinitely. This allows us to be reasonably
    // up-to-date after a crash and avoids needing to loop over all active queries on shutdown.
    // Especially in the browser we may not get time to do anything interesting while the current
    // tab is closing.
    long newSeconds = newQueryData.getSnapshotVersion().getTimestamp().getSeconds();
    long oldSeconds = oldQueryData.getSnapshotVersion().getTimestamp().getSeconds();
    long timeDelta = newSeconds - oldSeconds;
    if (timeDelta >= RESUME_TOKEN_MAX_AGE_SECONDS) return true;

    // Otherwise if the only thing that has changed about a target is its resume token it's not
    // worth persisting. Note that the RemoteStore keeps an in-memory view of the currently active
    // targets which includes the current resume token, so stream failure or user changes will still
    // use an up-to-date resume token regardless of what we do here.
    int changes =
        change.getAddedDocuments().size()
            + change.getModifiedDocuments().size()
            + change.getRemovedDocuments().size();
    return changes > 0;
  }

  /** Notify the local store of the changed views to locally pin / unpin documents. */
  public void notifyLocalViewChanges(List<LocalViewChanges> viewChanges) {
    persistence.runTransaction(
        "notifyLocalViewChanges",
        () -> {
          for (LocalViewChanges viewChange : viewChanges) {
            localViewReferences.addReferences(viewChange.getAdded(), viewChange.getTargetId());
            ImmutableSortedSet<DocumentKey> removed = viewChange.getRemoved();
            for (DocumentKey key : removed) {
              persistence.getReferenceDelegate().removeReference(key);
            }
            localViewReferences.removeReferences(removed, viewChange.getTargetId());
          }
        });
  }

  /**
   * Returns the mutation batch after the passed in batchId in the mutation queue or null if empty.
   *
   * @param afterBatchId The batch to search after, or -1 for the first mutation in the queue.
   * @return The next mutation or null if there wasn't one.
   */
  public @Nullable MutationBatch getNextMutationBatch(int afterBatchId) {
    return mutationQueue.getNextMutationBatchAfterBatchId(afterBatchId);
  }

  /** Returns the current value of a document with a given key, or null if not found. */
  @Nullable
  public MaybeDocument readDocument(DocumentKey key) {
    return localDocuments.getDocument(key);
  }

  /**
   * Assigns the given query an internal ID so that its results can be pinned so they don't get
   * GC'd. A query must be allocated in the local store before the store can be used to manage its
   * view.
   */
  public QueryData allocateQuery(Query query) {
    int targetId;
    QueryData cached = queryCache.getQueryData(query);
    if (cached != null) {
      // This query has been listened to previously, so reuse the previous targetID.
      // TODO: freshen last accessed date?
      targetId = cached.getTargetId();
    } else {
      final AllocateQueryHolder holder = new AllocateQueryHolder();
      persistence.runTransaction(
          "Allocate query",
          () -> {
            holder.targetId = targetIdGenerator.nextId();
            holder.cached =
                new QueryData(
                    query,
                    holder.targetId,
                    persistence.getReferenceDelegate().getCurrentSequenceNumber(),
                    QueryPurpose.LISTEN);
            queryCache.addQueryData(holder.cached);
          });
      targetId = holder.targetId;
      cached = holder.cached;
    }

    // Sanity check to ensure that even when resuming a query it's not currently active.
    hardAssert(
        targetIds.get(targetId) == null, "Tried to allocate an already allocated query: %s", query);
    targetIds.put(targetId, cached);
    return cached;
  }

  /** Mutable state for the transaction in allocateQuery. */
  private static class AllocateQueryHolder {
    QueryData cached;
    int targetId;
  }

  /** Unpin all the documents associated with the given query. */
  public void releaseQuery(Query query) {
    persistence.runTransaction(
        "Release query",
        () -> {
          QueryData queryData = queryCache.getQueryData(query);
          hardAssert(queryData != null, "Tried to release nonexistent query: %s", query);

          int targetId = queryData.getTargetId();
          QueryData cachedQueryData = targetIds.get(targetId);
          if (cachedQueryData.getSnapshotVersion().compareTo(queryData.getSnapshotVersion()) > 0) {
            // If we've been avoiding persisting the resumeToken (see shouldPersistQueryData for
            // conditions and rationale) we need to persist the token now because there will no
            // longer be an in-memory version to fall back on.
            queryData = cachedQueryData;
            queryCache.updateQueryData(queryData);
          }

          // References for documents sent via Watch are automatically removed when we delete a
          // query's target data from the reference delegate. Since this does not remove references
          // for locally mutated documents, we have to remove the target associations for these
          // documents manually.
          ImmutableSortedSet<DocumentKey> removedReferences =
              localViewReferences.removeReferencesForId(queryData.getTargetId());
          for (DocumentKey key : removedReferences) {
            persistence.getReferenceDelegate().removeReference(key);
          }
          persistence.getReferenceDelegate().removeTarget(queryData);
          targetIds.remove(queryData.getTargetId());
        });
  }

  /** Runs the given query against all the documents in the local store and returns the results. */
  public ImmutableSortedMap<DocumentKey, Document> executeQuery(Query query) {
    return queryEngine.getDocumentsMatchingQuery(query);
  }

  /**
   * Returns the keys of the documents that are associated with the given target id in the remote
   * table.
   */
  public ImmutableSortedSet<DocumentKey> getRemoteDocumentKeys(int targetId) {
    return queryCache.getMatchingKeysForTargetId(targetId);
  }

<<<<<<< HEAD
  private void applyBatchResult(MutationBatchResult batchResult) {
=======
  /**
   * Releases all the held batch results up to the current remote version received, and applies
   * their mutations to the docs in the remote documents cache.
   *
   * @return the set of keys of docs that were modified by those writes.
   */
  private Set<DocumentKey> releaseHeldBatchResults() {
    ArrayList<MutationBatchResult> toRelease = new ArrayList<>();
    for (MutationBatchResult batchResult : heldBatchResults) {
      if (!isRemoteUpToVersion(batchResult.getCommitVersion())) {
        break;
      }
      toRelease.add(batchResult);
    }

    if (toRelease.isEmpty()) {
      return Collections.emptySet();
    } else {
      heldBatchResults.subList(0, toRelease.size()).clear();
      return releaseBatchResults(toRelease);
    }
  }

  private boolean isRemoteUpToVersion(SnapshotVersion snapshotVersion) {
    // If there are no watch targets, then we won't get remote snapshots, and are always
    // "up-to-date."
    return snapshotVersion.compareTo(queryCache.getLastRemoteSnapshotVersion()) <= 0
        || targetIds.size() == 0;
  }

  private boolean shouldHoldBatchResult(SnapshotVersion snapshotVersion) {
    // Check if watcher isn't up to date or prior results are already held.
    return !isRemoteUpToVersion(snapshotVersion) || !heldBatchResults.isEmpty();
  }

  private Set<DocumentKey> releaseBatchResults(List<MutationBatchResult> batchResults) {
    ArrayList<MutationBatch> batches = new ArrayList<>(batchResults.size());
    // TODO: Call queryEngine.handleDocumentChange() as appropriate.
    for (MutationBatchResult batchResult : batchResults) {
      applyWriteToRemoteDocuments(batchResult);
      batches.add(batchResult.getBatch());
    }

    return removeMutationBatches(batches);
  }

  private Set<DocumentKey> removeMutationBatch(MutationBatch batch) {
    return removeMutationBatches(singletonList(batch));
  }

  /** Removes the given mutation batches. */
  private Set<DocumentKey> removeMutationBatches(List<MutationBatch> batches) {

    Set<DocumentKey> affectedDocs = new HashSet<>();
    for (MutationBatch batch : batches) {
      for (Mutation mutation : batch.getMutations()) {
        affectedDocs.add(mutation.getKey());
      }
    }

    mutationQueue.removeMutationBatches(batches);
    return affectedDocs;
  }

  private void applyWriteToRemoteDocuments(MutationBatchResult batchResult) {
>>>>>>> 339fff15
    MutationBatch batch = batchResult.getBatch();
    Set<DocumentKey> docKeys = batch.getKeys();
    for (DocumentKey docKey : docKeys) {
      MaybeDocument remoteDoc = remoteDocuments.get(docKey);
      MaybeDocument doc = remoteDoc;
      SnapshotVersion ackVersion = batchResult.getDocVersions().get(docKey);
      hardAssert(ackVersion != null, "docVersions should contain every doc in the write.");

      if (doc == null || doc.getVersion().compareTo(ackVersion) < 0) {
        doc = batch.applyToRemoteDocument(docKey, doc, batchResult);
        if (doc == null) {
          hardAssert(
              remoteDoc == null,
              "Mutation batch %s applied to document %s resulted in null.",
              batch,
              remoteDoc);
        } else {
          remoteDocuments.add(doc);
        }
      }
    }

    mutationQueue.removeMutationBatch(batch);
  }
}<|MERGE_RESOLUTION|>--- conflicted
+++ resolved
@@ -208,7 +208,7 @@
         () -> {
           MutationBatch batch = batchResult.getBatch();
           mutationQueue.acknowledgeBatch(batch, batchResult.getStreamToken());
-          applyBatchResult(batchResult);
+          applyWriteToRemoteDocuments(batchResult);
           mutationQueue.performConsistencyCheck();
           return localDocuments.getDocuments(batch.getKeys());
         });
@@ -530,75 +530,7 @@
     return queryCache.getMatchingKeysForTargetId(targetId);
   }
 
-<<<<<<< HEAD
-  private void applyBatchResult(MutationBatchResult batchResult) {
-=======
-  /**
-   * Releases all the held batch results up to the current remote version received, and applies
-   * their mutations to the docs in the remote documents cache.
-   *
-   * @return the set of keys of docs that were modified by those writes.
-   */
-  private Set<DocumentKey> releaseHeldBatchResults() {
-    ArrayList<MutationBatchResult> toRelease = new ArrayList<>();
-    for (MutationBatchResult batchResult : heldBatchResults) {
-      if (!isRemoteUpToVersion(batchResult.getCommitVersion())) {
-        break;
-      }
-      toRelease.add(batchResult);
-    }
-
-    if (toRelease.isEmpty()) {
-      return Collections.emptySet();
-    } else {
-      heldBatchResults.subList(0, toRelease.size()).clear();
-      return releaseBatchResults(toRelease);
-    }
-  }
-
-  private boolean isRemoteUpToVersion(SnapshotVersion snapshotVersion) {
-    // If there are no watch targets, then we won't get remote snapshots, and are always
-    // "up-to-date."
-    return snapshotVersion.compareTo(queryCache.getLastRemoteSnapshotVersion()) <= 0
-        || targetIds.size() == 0;
-  }
-
-  private boolean shouldHoldBatchResult(SnapshotVersion snapshotVersion) {
-    // Check if watcher isn't up to date or prior results are already held.
-    return !isRemoteUpToVersion(snapshotVersion) || !heldBatchResults.isEmpty();
-  }
-
-  private Set<DocumentKey> releaseBatchResults(List<MutationBatchResult> batchResults) {
-    ArrayList<MutationBatch> batches = new ArrayList<>(batchResults.size());
-    // TODO: Call queryEngine.handleDocumentChange() as appropriate.
-    for (MutationBatchResult batchResult : batchResults) {
-      applyWriteToRemoteDocuments(batchResult);
-      batches.add(batchResult.getBatch());
-    }
-
-    return removeMutationBatches(batches);
-  }
-
-  private Set<DocumentKey> removeMutationBatch(MutationBatch batch) {
-    return removeMutationBatches(singletonList(batch));
-  }
-
-  /** Removes the given mutation batches. */
-  private Set<DocumentKey> removeMutationBatches(List<MutationBatch> batches) {
-
-    Set<DocumentKey> affectedDocs = new HashSet<>();
-    for (MutationBatch batch : batches) {
-      for (Mutation mutation : batch.getMutations()) {
-        affectedDocs.add(mutation.getKey());
-      }
-    }
-
-    mutationQueue.removeMutationBatches(batches);
-    return affectedDocs;
-  }
-
   private void applyWriteToRemoteDocuments(MutationBatchResult batchResult) {
->>>>>>> 339fff15
     MutationBatch batch = batchResult.getBatch();
     Set<DocumentKey> docKeys = batch.getKeys();
     for (DocumentKey docKey : docKeys) {
