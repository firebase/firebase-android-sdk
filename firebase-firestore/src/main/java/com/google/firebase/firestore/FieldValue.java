// Copyright 2018 Google LLC
//
// Licensed under the Apache License, Version 2.0 (the "License");
// you may not use this file except in compliance with the License.
// You may obtain a copy of the License at
//
//      http://www.apache.org/licenses/LICENSE-2.0
//
// Unless required by applicable law or agreed to in writing, software
// distributed under the License is distributed on an "AS IS" BASIS,
// WITHOUT WARRANTIES OR CONDITIONS OF ANY KIND, either express or implied.
// See the License for the specific language governing permissions and
// limitations under the License.

package com.google.firebase.firestore;

import androidx.annotation.NonNull;
import java.util.Arrays;
import java.util.List;

<<<<<<< HEAD
/** Sentinel values that can be used when writing document fields with set() or update(). */
=======
/**
 * Sentinel values that can be used when writing document fields with {@code set()} or {@code
 * update()}.
 */
@PublicApi
>>>>>>> 4524ae73
public abstract class FieldValue {

  FieldValue() {}

  /**
   * Returns the method name (for example, "FieldValue.delete") that was used to create this {@code
   * FieldValue} instance, for use in error messages, etc.
   */
  abstract String getMethodName();

  /* {@code FieldValue} class for field deletes. */
  static class DeleteFieldValue extends FieldValue {
    @Override
    String getMethodName() {
      return "FieldValue.delete";
    }
  }

  /* {@code FieldValue} class for server timestamps. */
  static class ServerTimestampFieldValue extends FieldValue {
    @Override
    String getMethodName() {
      return "FieldValue.serverTimestamp";
    }
  }

  /* {@code FieldValue} class for {@link #arrayUnion()} transforms. */
  static class ArrayUnionFieldValue extends FieldValue {
    private final List<Object> elements;

    ArrayUnionFieldValue(List<Object> elements) {
      this.elements = elements;
    }

    @Override
    String getMethodName() {
      return "FieldValue.arrayUnion";
    }

    List<Object> getElements() {
      return elements;
    }
  }

  /* {@code FieldValue} class for {@link #arrayRemove()} transforms. */
  static class ArrayRemoveFieldValue extends FieldValue {
    private final List<Object> elements;

    ArrayRemoveFieldValue(List<Object> elements) {
      this.elements = elements;
    }

    @Override
    String getMethodName() {
      return "FieldValue.arrayRemove";
    }

    List<Object> getElements() {
      return elements;
    }
  }

  /* {@code FieldValue} class for {@link #increment()} transforms. */
  static class NumericIncrementFieldValue extends FieldValue {
    private final Number operand;

    NumericIncrementFieldValue(Number operand) {
      this.operand = operand;
    }

    @Override
    String getMethodName() {
      return "FieldValue.increment";
    }

    Number getOperand() {
      return operand;
    }
  }

  private static final DeleteFieldValue DELETE_INSTANCE = new DeleteFieldValue();
  private static final ServerTimestampFieldValue SERVER_TIMESTAMP_INSTANCE =
      new ServerTimestampFieldValue();

  /** Returns a sentinel for use with {@code update()} to mark a field for deletion. */
  @NonNull
  public static FieldValue delete() {
    return DELETE_INSTANCE;
  }

  /**
   * Returns a sentinel for use with {@code set()} or {@code update()} to include a server-generated
   * timestamp in the written data.
   */
  @NonNull
  public static FieldValue serverTimestamp() {
    return SERVER_TIMESTAMP_INSTANCE;
  }

  /**
   * Returns a special value that can be used with {@code set()} or {@code update()} that tells the
   * server to union the given elements with any array value that already exists on the server. Each
   * specified element that doesn't already exist in the array will be added to the end. If the
   * field being modified is not already an array it will be overwritten with an array containing
   * exactly the specified elements.
   *
   * @param elements The elements to union into the array.
   * @return The {@code FieldValue} sentinel for use in a call to {@code set()} or {@code update()}.
   */
  @NonNull
  public static FieldValue arrayUnion(Object... elements) {
    return new ArrayUnionFieldValue(Arrays.asList(elements));
  }

  /**
   * Returns a special value that can be used with {@code set()} or {@code update()} that tells the
   * server to remove the given elements from any array value that already exists on the server. All
   * instances of each element specified will be removed from the array. If the field being modified
   * is not already an array it will be overwritten with an empty array.
   *
   * @param elements The elements to remove from the array.
   * @return The {@code FieldValue} sentinel for use in a call to {@code set()} or {@code update()}.
   */
  @NonNull
  public static FieldValue arrayRemove(Object... elements) {
    return new ArrayRemoveFieldValue(Arrays.asList(elements));
  }

  /**
   * Returns a special value that can be used with {@code set()} or {@code update()} that tells the
   * server to increment the field's current value by the given value.
   *
   * <p>If the current field value is an integer, possible integer overflows are resolved to
   * Long.MAX_VALUE or Long.MIN_VALUE. If the current field value is a double, both values will be
   * interpreted as doubles and the arithmetic will follow IEEE 754 semantics.
   *
   * <p>If the current field is not an integer or double, or if the field does not yet exist, the
   * transformation will set the field to the given value.
   *
   * @return The {@code FieldValue} sentinel for use in a call to {@code set()} or {@code update()}.
   */
  @NonNull
  public static FieldValue increment(long l) {
    return new NumericIncrementFieldValue(l);
  }

  /**
   * Returns a special value that can be used with {@code set()} or {@code update()} that tells the
   * server to increment the field's current value by the given value.
   *
   * <p>If the current value is an integer or a double, both the current and the given value will be
   * interpreted as doubles and all arithmetic will follow IEEE 754 semantics. Otherwise, the
   * transformation will set the field to the given value.
   *
   * @return The {@code FieldValue} sentinel for use in a call to {@code set()} or {@code update()}.
   */
  @NonNull
  public static FieldValue increment(double l) {
    return new NumericIncrementFieldValue(l);
  }
}<|MERGE_RESOLUTION|>--- conflicted
+++ resolved
@@ -18,15 +18,10 @@
 import java.util.Arrays;
 import java.util.List;
 
-<<<<<<< HEAD
-/** Sentinel values that can be used when writing document fields with set() or update(). */
-=======
 /**
  * Sentinel values that can be used when writing document fields with {@code set()} or {@code
  * update()}.
  */
-@PublicApi
->>>>>>> 4524ae73
 public abstract class FieldValue {
 
   FieldValue() {}
