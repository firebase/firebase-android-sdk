--- conflicted
+++ resolved
@@ -39,7 +39,6 @@
 import com.google.firebase.firestore.model.Document;
 import com.google.firebase.firestore.model.DocumentKey;
 import com.google.firebase.firestore.model.ResourcePath;
-import com.google.firebase.firestore.model.value.ArrayValue;
 import com.google.firebase.firestore.model.value.FieldValue;
 import com.google.firebase.firestore.model.value.ReferenceValue;
 import com.google.firebase.firestore.model.value.ServerTimestampValue;
@@ -85,8 +84,6 @@
     return firestore;
   }
 
-<<<<<<< HEAD
-=======
   private void validateOrderByFieldMatchesInequality(
       com.google.firebase.firestore.model.FieldPath orderBy,
       com.google.firebase.firestore.model.FieldPath inequality) {
@@ -157,7 +154,6 @@
     }
   }
 
->>>>>>> c5afc57f
   /**
    * Creates and returns a new Query with the additional filter that documents must contain the
    * specified field and the value should be equal to the specified value.
@@ -425,13 +421,6 @@
             "Invalid query. You can't perform '"
                 + op.toString()
                 + "' queries on FieldPath.documentId().");
-<<<<<<< HEAD
-      } else if (op == Operator.IN) {
-        validateDisjunctiveFilterElements(value, op);
-        List<FieldValue> referenceList = new ArrayList<>();
-        for (Object arrayValue : (List) value) {
-          referenceList.add(parseDocumentIdValue(arrayValue));
-=======
       }
       if (value instanceof String) {
         String documentKey = (String) value;
@@ -456,17 +445,20 @@
                   + "' is not because it has an odd number of segments ("
                   + path.length()
                   + ").");
->>>>>>> c5afc57f
-        }
-        fieldValue = ArrayValue.fromList(referenceList);
+        }
+        fieldValue =
+            ReferenceValue.valueOf(this.getFirestore().getDatabaseId(), DocumentKey.fromPath(path));
+      } else if (value instanceof DocumentReference) {
+        DocumentReference ref = (DocumentReference) value;
+        fieldValue = ReferenceValue.valueOf(this.getFirestore().getDatabaseId(), ref.getKey());
       } else {
-        fieldValue = parseDocumentIdValue(value);
+        throw new IllegalArgumentException(
+            "Invalid query. When querying with FieldPath.documentId() you must provide a valid "
+                + "String or DocumentReference, but it was of type: "
+                + Util.typeName(value));
       }
     } else {
       if (op == Operator.IN || op == Operator.ARRAY_CONTAINS_ANY) {
-<<<<<<< HEAD
-        validateDisjunctiveFilterElements(value, op);
-=======
         if (!(value instanceof List) || ((List) value).size() == 0) {
           throw new IllegalArgumentException(
               "Invalid Query. A non-empty array is required for '" + op.toString() + "' filters.");
@@ -489,7 +481,6 @@
                   + op.toString()
                   + "' filters cannot contain 'NaN' in the value array.");
         }
->>>>>>> c5afc57f
       }
       fieldValue = firestore.getDataConverter().parseQueryValue(value);
     }
@@ -503,144 +494,6 @@
     if (query.getFirstOrderByField() == null && inequalityField != null) {
 
       validateOrderByFieldMatchesInequality(field, inequalityField);
-    }
-  }
-
-  /**
-   * Parses the given documentIdValue into a ReferenceValue, throwing appropriate errors if the
-   * value is anything other than a DocumentReference or String, or if the string is malformed.
-   */
-  private ReferenceValue parseDocumentIdValue(Object documentIdValue) {
-    if (documentIdValue instanceof String) {
-      String documentId = (String) documentIdValue;
-      if (documentId.isEmpty()) {
-        throw new IllegalArgumentException(
-            "Invalid query. When querying with FieldPath.documentId() you must provide a valid "
-                + "document ID, but it was an empty string.");
-      }
-      if (!query.isCollectionGroupQuery() && documentId.contains("/")) {
-        throw new IllegalArgumentException(
-            "Invalid query. When querying a collection by FieldPath.documentId() you must "
-                + "provide a plain document ID, but '"
-                + documentId
-                + "' contains a '/' character.");
-      }
-      ResourcePath path = query.getPath().append(ResourcePath.fromString(documentId));
-      if (!DocumentKey.isDocumentKey(path)) {
-        throw new IllegalArgumentException(
-            "Invalid query. When querying a collection group by FieldPath.documentId(), the "
-                + "value provided must result in a valid document path, but '"
-                + path
-                + "' is not because it has an odd number of segments ("
-                + path.length()
-                + ").");
-      }
-      return ReferenceValue.valueOf(
-          this.getFirestore().getDatabaseId(), DocumentKey.fromPath(path));
-    } else if (documentIdValue instanceof DocumentReference) {
-      DocumentReference ref = (DocumentReference) documentIdValue;
-      return ReferenceValue.valueOf(this.getFirestore().getDatabaseId(), ref.getKey());
-    } else {
-      throw new IllegalArgumentException(
-          "Invalid query. When querying with FieldPath.documentId() you must provide a valid "
-              + "String or DocumentReference, but it was of type: "
-              + Util.typeName(documentIdValue));
-    }
-  }
-
-  /** Validates that the value passed into a disjunctive filter satisfies all array requirements. */
-  private void validateDisjunctiveFilterElements(Object value, Operator op) {
-    if (!(value instanceof List) || ((List) value).size() == 0) {
-      throw new IllegalArgumentException(
-          "Invalid Query. A non-empty array is required for '" + op.toString() + "' filters.");
-    }
-    if (((List) value).size() > 10) {
-      throw new IllegalArgumentException(
-          "Invalid Query. '"
-              + op.toString()
-              + "' filters support a maximum of 10 elements in the value array.");
-    }
-    if (((List) value).contains(null)) {
-      throw new IllegalArgumentException(
-          "Invalid Query. '"
-              + op.toString()
-              + "' filters cannot contain 'null' in the value array.");
-    }
-    if (((List) value).contains(Double.NaN) || ((List) value).contains(Float.NaN)) {
-      throw new IllegalArgumentException(
-          "Invalid Query. '"
-              + op.toString()
-              + "' filters cannot contain 'NaN' in the value array.");
-    }
-  }
-
-  private void validateOrderByFieldMatchesInequality(
-      com.google.firebase.firestore.model.FieldPath orderBy,
-      com.google.firebase.firestore.model.FieldPath inequality) {
-    if (!orderBy.equals(inequality)) {
-      String inequalityString = inequality.canonicalString();
-      throw new IllegalArgumentException(
-          String.format(
-              "Invalid query. You have an inequality where filter (whereLessThan(), "
-                  + "whereGreaterThan(), etc.) on field '%s' and so you must also have '%s' as "
-                  + "your first orderBy() field, but your first orderBy() is currently on field "
-                  + "'%s' instead.",
-              inequalityString, inequalityString, orderBy.canonicalString()));
-    }
-  }
-
-  private void validateNewFilter(Filter filter) {
-    if (filter instanceof RelationFilter) {
-      Operator filterOp = ((RelationFilter) filter).getOperator();
-      List<Operator> arrayOps = Arrays.asList(Operator.ARRAY_CONTAINS, Operator.ARRAY_CONTAINS_ANY);
-      List<Operator> disjunctiveOps = Arrays.asList(Operator.ARRAY_CONTAINS_ANY, Operator.IN);
-      boolean isArrayOp = arrayOps.contains(filterOp);
-      boolean isDisjunctiveOp = disjunctiveOps.contains(filterOp);
-
-      RelationFilter relationFilter = (RelationFilter) filter;
-      if (relationFilter.isInequality()) {
-        com.google.firebase.firestore.model.FieldPath existingInequality = query.inequalityField();
-        com.google.firebase.firestore.model.FieldPath newInequality = filter.getField();
-
-        if (existingInequality != null && !existingInequality.equals(newInequality)) {
-          throw new IllegalArgumentException(
-              String.format(
-                  "All where filters other than whereEqualTo() must be on the same field. But you "
-                      + "have filters on '%s' and '%s'",
-                  existingInequality.canonicalString(), newInequality.canonicalString()));
-        }
-        com.google.firebase.firestore.model.FieldPath firstOrderByField =
-            query.getFirstOrderByField();
-        if (firstOrderByField != null) {
-          validateOrderByFieldMatchesInequality(firstOrderByField, newInequality);
-        }
-      } else if (isDisjunctiveOp || isArrayOp) {
-        // You can have at most 1 disjunctive filter and 1 array filter. Check if the new filter
-        // conflicts with an existing one.
-        Operator conflictingOp = null;
-        if (isDisjunctiveOp) {
-          conflictingOp = this.query.findOperatorFilter(disjunctiveOps);
-        }
-        if (conflictingOp == null && isArrayOp) {
-          conflictingOp = this.query.findOperatorFilter(arrayOps);
-        }
-        if (conflictingOp != null) {
-          // We special case when it's a duplicate op to give a slightly clearer error message.
-          if (conflictingOp == filterOp) {
-            throw new IllegalArgumentException(
-                "Invalid Query. You cannot use more than one '"
-                    + filterOp.toString()
-                    + "' filter.");
-          } else {
-            throw new IllegalArgumentException(
-                "Invalid Query. You cannot use '"
-                    + filterOp.toString()
-                    + "' filters with '"
-                    + conflictingOp.toString()
-                    + "' filters.");
-          }
-        }
-      }
     }
   }
 
