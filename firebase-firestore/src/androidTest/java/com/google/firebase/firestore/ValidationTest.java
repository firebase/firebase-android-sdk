--- conflicted
+++ resolved
@@ -461,43 +461,6 @@
     ListenerRegistration listenerRegistration =
         collection.addSnapshotListener(
             (snapshot, error) -> {
-<<<<<<< HEAD
-              try {
-                assertNotNull(snapshot);
-
-                // Skip the initial empty snapshot.
-                if (snapshot.isEmpty()) return;
-
-                assertThat(snapshot.getDocuments()).hasSize(1);
-                DocumentSnapshot docSnap = snapshot.getDocuments().get(0);
-
-                if (snapshot.getMetadata().hasPendingWrites()) {
-                  // Offline snapshot. Since the server timestamp is uncommitted, we shouldn't be
-                  // able
-                  // to query by it.
-                  assertThrows(
-                      IllegalArgumentException.class,
-                      () ->
-                          collection
-                              .orderBy("timestamp")
-                              .endAt(docSnap)
-                              .addSnapshotListener((snapshot2, error2) -> {}));
-                  // Use `trySetResult` since the callbacks fires twice if the WatchStream
-                  // acknowledges the Write before the WriteStream.
-                  offlineCallbackDone.trySetResult(null);
-                } else {
-                  // Online snapshot. Since the server timestamp is committed, we should be able to
-                  // query by it.
-                  collection
-                      .orderBy("timestamp")
-                      .endAt(docSnap)
-                      .addSnapshotListener((snapshot2, error2) -> {});
-                  onlineCallbackDone.trySetResult(null);
-                }
-              } catch (Exception e) {
-                offlineCallbackDone.trySetException(e);
-                onlineCallbackDone.trySetException(e);
-=======
               assertNotNull(snapshot);
 
               // Skip the initial empty snapshot.
@@ -527,7 +490,6 @@
                     .endAt(docSnap)
                     .addSnapshotListener((snapshot2, error2) -> {});
                 onlineCallbackDone.trySetResult(null);
->>>>>>> 4db5dc83
               }
             });
 
