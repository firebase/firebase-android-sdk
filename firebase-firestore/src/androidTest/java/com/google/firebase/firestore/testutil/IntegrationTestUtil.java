// Copyright 2018 Google LLC
//
// Licensed under the Apache License, Version 2.0 (the "License");
// you may not use this file except in compliance with the License.
// You may obtain a copy of the License at
//
//      http://www.apache.org/licenses/LICENSE-2.0
//
// Unless required by applicable law or agreed to in writing, software
// distributed under the License is distributed on an "AS IS" BASIS,
// WITHOUT WARRANTIES OR CONDITIONS OF ANY KIND, either express or implied.
// See the License for the specific language governing permissions and
// limitations under the License.

package com.google.firebase.firestore.testutil;

import static com.google.firebase.firestore.testutil.TestUtil.map;
import static com.google.firebase.firestore.util.Util.autoId;
import static junit.framework.Assert.assertNull;
import static junit.framework.Assert.fail;

import android.content.Context;
import android.net.SSLCertificateSocketFactory;
import android.os.StrictMode;
import android.support.test.InstrumentationRegistry;
import com.google.android.gms.tasks.Task;
import com.google.android.gms.tasks.TaskCompletionSource;
import com.google.android.gms.tasks.Tasks;
import com.google.firebase.firestore.AccessHelper;
import com.google.firebase.firestore.CollectionReference;
import com.google.firebase.firestore.DocumentReference;
import com.google.firebase.firestore.DocumentSnapshot;
import com.google.firebase.firestore.FirebaseFirestore;
import com.google.firebase.firestore.FirebaseFirestoreSettings;
import com.google.firebase.firestore.ListenerRegistration;
import com.google.firebase.firestore.MetadataChanges;
import com.google.firebase.firestore.QuerySnapshot;
import com.google.firebase.firestore.auth.EmptyCredentialsProvider;
import com.google.firebase.firestore.core.DatabaseInfo;
import com.google.firebase.firestore.local.Persistence;
import com.google.firebase.firestore.local.SQLitePersistence;
import com.google.firebase.firestore.model.DatabaseId;
import com.google.firebase.firestore.remote.Datastore;
import com.google.firebase.firestore.testutil.provider.FirestoreProvider;
import com.google.firebase.firestore.util.AsyncQueue;
import com.google.firebase.firestore.util.Logger;
import com.google.firebase.firestore.util.Logger.Level;
import io.grpc.okhttp.OkHttpChannelBuilder;
import java.io.File;
import java.util.ArrayList;
import java.util.HashMap;
import java.util.List;
import java.util.Map;
import java.util.concurrent.CountDownLatch;
import java.util.concurrent.ExecutionException;
import java.util.concurrent.Semaphore;
import java.util.concurrent.TimeUnit;
import java.util.concurrent.TimeoutException;

/** A set of helper methods for tests */
public class IntegrationTestUtil {

  // Whether the integration tests should run against a local Firestore emulator instead of the
  // Production environment. Note that the Android Emulator treats "10.0.2.2" as its host machine.
  // TODO(mrschmidt): Support multiple envrionments (Emulator, QA, Nightly, Production)
  private static final boolean CONNECT_TO_EMULATOR = false;

  private static final String EMULATOR_HOST = "10.0.2.2";
  private static final int EMULATOR_PORT = 8081;

  // Alternate project ID for creating "bad" references. Doesn't actually need to work.
  public static final String BAD_PROJECT_ID = "test-project-2";

  /** Online status of all active Firestore clients. */
  private static final Map<FirebaseFirestore, Boolean> firestoreStatus = new HashMap<>();

  /** Default amount of time to wait for a given operation to complete, used by waitFor() helper. */
  private static final long OPERATION_WAIT_TIMEOUT_MS = 30000;

  /**
   * Firestore databases can be subject to a ~30s "cold start" delay if they have not been used
   * recently, so before any tests run we "prime" the backend.
   */
  private static final long PRIMING_TIMEOUT_MS = 45000;

  private static final FirestoreProvider provider = new FirestoreProvider();

  private static boolean strictModeEnabled = false;
  private static boolean backendPrimed = false;

  public static FirestoreProvider provider() {
    return provider;
  }

  public static DatabaseInfo testEnvDatabaseInfo() {
    if (CONNECT_TO_EMULATOR) {
      return new DatabaseInfo(
          DatabaseId.forProject(provider.projectId()),
          "test-persistenceKey",
          String.format("%s:%d", EMULATOR_HOST, EMULATOR_PORT),
          /*sslEnabled=*/ true);
    } else {
      return new DatabaseInfo(
          DatabaseId.forProject(provider.projectId()),
          "test-persistenceKey",
          provider.firestoreHost(),
          /*sslEnabled=*/ true);
    }
  }

  public static FirebaseFirestoreSettings newTestSettings() {
    return newTestSettingsWithSnapshotTimestampsEnabled(true);
  }

  @SuppressWarnings("deprecation") // for setTimestampsInSnapshotsEnabled()
  public static FirebaseFirestoreSettings newTestSettingsWithSnapshotTimestampsEnabled(
      boolean enabled) {
    FirebaseFirestoreSettings.Builder settings = new FirebaseFirestoreSettings.Builder();

    if (CONNECT_TO_EMULATOR) {
      settings.setHost(String.format("%s:%d", EMULATOR_HOST, EMULATOR_PORT));

      // The `sslEnabled` flag in DatabaseInfo currently does not in fact disable all SSL checks.
      // Instead, we manually disable the SSL certificate check and the hostname verification for
      // connections to the emulator.
      // TODO(mrschmidt): Update the client to respect the `sslEnabled` flag and remove these
      // channel overrides.
      OkHttpChannelBuilder channelBuilder =
          new OkHttpChannelBuilder(EMULATOR_HOST, EMULATOR_PORT) {
            @Override
            protected String checkAuthority(String authority) {
              return authority;
            }
          };
      channelBuilder.hostnameVerifier((hostname, session) -> true);
      SSLCertificateSocketFactory insecureFactory =
          (SSLCertificateSocketFactory) SSLCertificateSocketFactory.getInsecure(0, null);
      channelBuilder.sslSocketFactory(insecureFactory);

      Datastore.overrideChannelBuilder(() -> channelBuilder);
    } else {
      settings.setHost(provider.firestoreHost());
    }

    settings.setPersistenceEnabled(true);
    settings.setTimestampsInSnapshotsEnabled(enabled);

    return settings.build();
  }

  /** Initializes a new Firestore instance that uses the default project. */
  public static FirebaseFirestore testFirestore() {
    return testFirestore(newTestSettings());
  }

  /**
   * Initializes a new Firestore instance that uses the default project, customized with the
   * provided settings.
   */
  public static FirebaseFirestore testFirestore(FirebaseFirestoreSettings settings) {
    FirebaseFirestore firestore = testFirestore(provider.projectId(), Level.DEBUG, settings);
    primeBackend();
    return firestore;
  }

  private static void primeBackend() {
    if (!backendPrimed) {
      backendPrimed = true;
      TaskCompletionSource<Void> watchInitialized = new TaskCompletionSource<>();
      TaskCompletionSource<Void> watchUpdateReceived = new TaskCompletionSource<>();
      DocumentReference docRef = testDocument();
      ListenerRegistration listenerRegistration =
          docRef.addSnapshotListener(
              (snapshot, error) -> {
                assertNull(error);
                if ("done".equals(snapshot.get("value"))) {
                  watchUpdateReceived.setResult(null);
                } else {
                  watchInitialized.setResult(null);
                }
              });

      // Wait for watch to initialize and deliver first event.
      waitFor(watchInitialized.getTask());

      // Use a transaction to perform a write without triggering any local events.
      docRef
          .getFirestore()
          .runTransaction(
              transaction -> {
                transaction.set(docRef, map("value", "done"));
                return null;
              });

      // Wait to see the write on the watch stream.
      waitFor(watchUpdateReceived.getTask(), PRIMING_TIMEOUT_MS);

      listenerRegistration.remove();
    }
  }

  /** Initializes a new Firestore instance that uses a non-existing default project. */
  public static FirebaseFirestore testAlternateFirestore() {
    return testFirestore(BAD_PROJECT_ID, Level.DEBUG, newTestSettings());
  }

<<<<<<< HEAD
=======
  /**
   * Enable strict mode for integration tests. Currently checks for leaked SQLite or other Closeable
   * objects.
   *
   * <p>If a leak is found, Android will log the leak and kill the test.
   */
  private static void ensureStrictMode() {
    if (strictModeEnabled) {
      return;
    }

    strictModeEnabled = true;
    StrictMode.setVmPolicy(
        new StrictMode.VmPolicy.Builder()
            .detectLeakedSqlLiteObjects()
            .detectLeakedClosableObjects()
            .penaltyLog()
            .penaltyDeath()
            .build());
  }

  private static void clearPersistence(
      Context context, DatabaseId databaseId, String persistenceKey) {
    @SuppressWarnings("VisibleForTests")
    String databaseName = SQLitePersistence.databaseName(persistenceKey, databaseId);
    String sqlLitePath = context.getDatabasePath(databaseName).getPath();
    String journalPath = sqlLitePath + "-journal";
    new File(sqlLitePath).delete();
    new File(journalPath).delete();
  }

>>>>>>> ad8fd39b
  /**
   * Initializes a new Firestore instance that can be used in testing. It is guaranteed to not share
   * state with other instances returned from this call.
   */
  public static FirebaseFirestore testFirestore(
      String projectId, Logger.Level logLevel, FirebaseFirestoreSettings settings) {
    // This unfortunately is a global setting that affects existing Firestore clients.
    Logger.setLogLevel(logLevel);

    // TODO: Remove this once this is ready to ship.
    Persistence.INDEXING_SUPPORT_ENABLED = true;

    Context context = InstrumentationRegistry.getContext();
    DatabaseId databaseId = DatabaseId.forDatabase(projectId, DatabaseId.DEFAULT_DATABASE_ID);
    String persistenceKey = "db" + firestoreStatus.size();

<<<<<<< HEAD
=======
    ensureStrictMode();
    clearPersistence(context, databaseId, persistenceKey);

>>>>>>> ad8fd39b
    AsyncQueue asyncQueue = null;

    try {
      asyncQueue = new AsyncQueue();
    } catch (Exception e) {
      fail("Failed to initialize AsyncQueue:" + e);
    }

    FirebaseFirestore firestore =
        AccessHelper.newFirebaseFirestore(
            context,
            databaseId,
            persistenceKey,
            new EmptyCredentialsProvider(),
            asyncQueue,
            /*firebaseApp=*/ null);
    SQLitePersistence.clearPersistence(context, databaseId, persistenceKey);
    firestore.setFirestoreSettings(settings);
    firestoreStatus.put(firestore, true);

    return firestore;
  }

  public static void tearDown() {
    try {
      for (FirebaseFirestore firestore : firestoreStatus.keySet()) {
        Task<Void> result = AccessHelper.shutdown(firestore);
        waitFor(result);
      }
    } finally {
      firestoreStatus.clear();
    }
  }

  public static DocumentReference testDocument() {
    return testCollection("test-collection").document();
  }

  public static DocumentReference testDocumentWithData(Map<String, Object> data) {
    DocumentReference docRef = testDocument();
    waitFor(docRef.set(data));
    return docRef;
  }

  public static CollectionReference testCollection() {
    return testFirestore().collection(autoId());
  }

  public static CollectionReference testCollection(String name) {
    return testFirestore().collection(name + "_" + autoId());
  }

  public static CollectionReference testCollectionWithDocs(Map<String, Map<String, Object>> docs) {
    CollectionReference collection = testCollection();
    CollectionReference writer = testFirestore().collection(collection.getId());
    writeAllDocs(writer, docs);
    return collection;
  }

  public static void writeAllDocs(
      CollectionReference collection, Map<String, Map<String, Object>> docs) {
    for (Map.Entry<String, Map<String, Object>> doc : docs.entrySet()) {
      waitFor(collection.document(doc.getKey()).set(doc.getValue()));
    }
  }

  public static void waitForOnlineSnapshot(DocumentReference doc) {
    TaskCompletionSource<Void> done = new TaskCompletionSource<>();
    ListenerRegistration registration =
        doc.addSnapshotListener(
            MetadataChanges.INCLUDE,
            (snapshot, error) -> {
              assertNull(error);
              if (!snapshot.getMetadata().isFromCache()) {
                done.setResult(null);
              }
            });
    waitFor(done.getTask());
    registration.remove();
  }

  public static void waitFor(Semaphore semaphore) {
    waitFor(semaphore, 1);
  }

  public static void waitFor(Semaphore semaphore, int count) {
    try {
      boolean acquired =
          semaphore.tryAcquire(count, OPERATION_WAIT_TIMEOUT_MS, TimeUnit.MILLISECONDS);
      if (!acquired) {
        throw new TimeoutException("Failed to acquire semaphore within test timeout");
      }
    } catch (Exception e) {
      throw new RuntimeException(e);
    }
  }

  public static void waitFor(CountDownLatch countDownLatch) {
    try {
      boolean acquired = countDownLatch.await(OPERATION_WAIT_TIMEOUT_MS, TimeUnit.MILLISECONDS);
      if (!acquired) {
        throw new TimeoutException("Failed to acquire countdown latch within test timeout");
      }
    } catch (Exception e) {
      throw new RuntimeException(e);
    }
  }

  public static <T> T waitFor(Task<T> task) {
    return waitFor(task, OPERATION_WAIT_TIMEOUT_MS);
  }

  public static <T> T waitFor(Task<T> task, long timeoutMS) {
    try {
      return Tasks.await(task, timeoutMS, TimeUnit.MILLISECONDS);
    } catch (TimeoutException | ExecutionException | InterruptedException e) {
      throw new RuntimeException(e);
    }
  }

  public static <T> Exception waitForException(Task<T> task) {
    try {
      Tasks.await(task, OPERATION_WAIT_TIMEOUT_MS, TimeUnit.MILLISECONDS);
      throw new RuntimeException("Expected Exception but Task completed successfully.");
    } catch (ExecutionException e) {
      return (Exception) e.getCause();
    } catch (TimeoutException | InterruptedException e) {
      throw new RuntimeException(e);
    }
  }

  public static List<Map<String, Object>> querySnapshotToValues(QuerySnapshot querySnapshot) {
    List<Map<String, Object>> res = new ArrayList<>();
    for (DocumentSnapshot doc : querySnapshot) {
      res.add(doc.getData());
    }
    return res;
  }

  public static List<String> querySnapshotToIds(QuerySnapshot querySnapshot) {
    List<String> res = new ArrayList<>();
    for (DocumentSnapshot doc : querySnapshot) {
      res.add(doc.getId());
    }
    return res;
  }

  public static void disableNetwork(FirebaseFirestore firestore) {
    if (firestoreStatus.get(firestore)) {
      waitFor(firestore.disableNetwork());
      firestoreStatus.put(firestore, false);
    }
  }

  public static void enableNetwork(FirebaseFirestore firestore) {
    if (!firestoreStatus.get(firestore)) {
      waitFor(firestore.enableNetwork());
      // Wait for the client to connect.
      waitFor(firestore.collection("unknown").document().delete());
      firestoreStatus.put(firestore, true);
    }
  }

  public static boolean isNetworkEnabled(FirebaseFirestore firestore) {
    return firestoreStatus.get(firestore);
  }

  public static Map<String, Object> toDataMap(QuerySnapshot qrySnap) {
    Map<String, Object> result = new HashMap<>();
    for (DocumentSnapshot docSnap : qrySnap.getDocuments()) {
      result.put(docSnap.getId(), docSnap.getData());
    }
    return result;
  }
}<|MERGE_RESOLUTION|>--- conflicted
+++ resolved
@@ -204,8 +204,6 @@
     return testFirestore(BAD_PROJECT_ID, Level.DEBUG, newTestSettings());
   }
 
-<<<<<<< HEAD
-=======
   /**
    * Enable strict mode for integration tests. Currently checks for leaked SQLite or other Closeable
    * objects.
@@ -227,17 +225,6 @@
             .build());
   }
 
-  private static void clearPersistence(
-      Context context, DatabaseId databaseId, String persistenceKey) {
-    @SuppressWarnings("VisibleForTests")
-    String databaseName = SQLitePersistence.databaseName(persistenceKey, databaseId);
-    String sqlLitePath = context.getDatabasePath(databaseName).getPath();
-    String journalPath = sqlLitePath + "-journal";
-    new File(sqlLitePath).delete();
-    new File(journalPath).delete();
-  }
-
->>>>>>> ad8fd39b
   /**
    * Initializes a new Firestore instance that can be used in testing. It is guaranteed to not share
    * state with other instances returned from this call.
@@ -254,12 +241,9 @@
     DatabaseId databaseId = DatabaseId.forDatabase(projectId, DatabaseId.DEFAULT_DATABASE_ID);
     String persistenceKey = "db" + firestoreStatus.size();
 
-<<<<<<< HEAD
-=======
     ensureStrictMode();
-    clearPersistence(context, databaseId, persistenceKey);
-
->>>>>>> ad8fd39b
+    SQLitePersistence.clearPersistence(context, databaseId, persistenceKey);
+
     AsyncQueue asyncQueue = null;
 
     try {
