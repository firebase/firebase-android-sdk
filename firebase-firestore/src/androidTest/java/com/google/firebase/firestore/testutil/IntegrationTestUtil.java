// Copyright 2018 Google LLC
//
// Licensed under the Apache License, Version 2.0 (the "License");
// you may not use this file except in compliance with the License.
// You may obtain a copy of the License at
//
//      http://www.apache.org/licenses/LICENSE-2.0
//
// Unless required by applicable law or agreed to in writing, software
// distributed under the License is distributed on an "AS IS" BASIS,
// WITHOUT WARRANTIES OR CONDITIONS OF ANY KIND, either express or implied.
// See the License for the specific language governing permissions and
// limitations under the License.

package com.google.firebase.firestore.testutil;

import static com.google.firebase.firestore.util.Util.autoId;
import static java.util.Arrays.asList;
import static org.junit.Assert.assertEquals;
import static org.junit.Assert.assertNull;

import android.content.Context;
import android.os.StrictMode;
import androidx.annotation.NonNull;
import androidx.test.core.app.ApplicationProvider;
import com.google.android.gms.tasks.Task;
import com.google.android.gms.tasks.TaskCompletionSource;
import com.google.android.gms.tasks.Tasks;
import com.google.firebase.FirebaseApp;
import com.google.firebase.FirebaseOptions;
import com.google.firebase.firestore.AccessHelper;
import com.google.firebase.firestore.BuildConfig;
import com.google.firebase.firestore.CollectionReference;
import com.google.firebase.firestore.DocumentReference;
import com.google.firebase.firestore.DocumentSnapshot;
import com.google.firebase.firestore.FirebaseFirestore;
import com.google.firebase.firestore.FirebaseFirestoreSettings;
import com.google.firebase.firestore.ListenerRegistration;
import com.google.firebase.firestore.MetadataChanges;
import com.google.firebase.firestore.Query;
import com.google.firebase.firestore.QuerySnapshot;
import com.google.firebase.firestore.Source;
import com.google.firebase.firestore.WriteBatch;
import com.google.firebase.firestore.auth.User;
import com.google.firebase.firestore.core.ComponentProvider;
import com.google.firebase.firestore.core.DatabaseInfo;
import com.google.firebase.firestore.model.DatabaseId;
import com.google.firebase.firestore.testutil.provider.FirestoreProvider;
import com.google.firebase.firestore.util.AsyncQueue;
import com.google.firebase.firestore.util.Listener;
import com.google.firebase.firestore.util.Logger;
import com.google.firebase.firestore.util.Logger.Level;
import java.util.ArrayList;
import java.util.HashMap;
import java.util.List;
import java.util.Map;
import java.util.concurrent.CountDownLatch;
import java.util.concurrent.ExecutionException;
import java.util.concurrent.Semaphore;
import java.util.concurrent.TimeUnit;
import java.util.concurrent.TimeoutException;

class MockCredentialsProvider extends EmptyCredentialsProvider {

  private static MockCredentialsProvider instance;
  private Listener<User> listener;

  public static MockCredentialsProvider instance() {
    if (MockCredentialsProvider.instance == null) {
      MockCredentialsProvider.instance = new MockCredentialsProvider();
    }
    return MockCredentialsProvider.instance;
  }

  private MockCredentialsProvider() {}

  @Override
  public void setChangeListener(Listener<User> changeListener) {
    super.setChangeListener(changeListener);
    this.listener = changeListener;
  }

  public void changeUserTo(User user) {
    listener.onValue(user);
  }
}

/** A set of helper methods for tests */
public class IntegrationTestUtil {

  public enum TargetBackend {
    EMULATOR,
    QA,
    NIGHTLY,
    PROD
  }

  // Set this to the desired enum value to change the target backend when running tests locally.
  // Note: DO NOT change this variable except for local testing.
  private static final TargetBackend backendForLocalTesting = null;

  private static final TargetBackend backend = getTargetBackend();
  private static final String EMULATOR_HOST = "10.0.2.2";
  private static final int EMULATOR_PORT = 8080;

  // Alternate project ID for creating "bad" references. Doesn't actually need to work.
  public static final String BAD_PROJECT_ID = "test-project-2";

  /** Online status of all active Firestore clients. */
  private static final Map<FirebaseFirestore, Boolean> firestoreStatus = new HashMap<>();

  /** Default amount of time to wait for a given operation to complete, used by waitFor() helper. */
  private static final long OPERATION_WAIT_TIMEOUT_MS = 30000;

  /**
   * Firestore databases can be subject to a ~30s "cold start" delay if they have not been used
   * recently, so before any tests run we "prime" the backend.
   */
  private static final long PRIMING_TIMEOUT_MS = 45000;

  private static final FirestoreProvider provider = new FirestoreProvider();

  private static boolean strictModeEnabled = false;

  private static boolean backendPrimed = false;

  // FirebaseOptions needed to create a test FirebaseApp.
  private static final FirebaseOptions OPTIONS =
      new FirebaseOptions.Builder()
          .setApplicationId(":123:android:123ab")
          .setProjectId(provider.projectId())
          .build();

  public static FirestoreProvider provider() {
    return provider;
  }

  private static String getFirestoreHost() {
    switch (backend) {
      case EMULATOR:
        return String.format("%s:%d", EMULATOR_HOST, EMULATOR_PORT);
      case QA:
        return "staging-firestore.sandbox.googleapis.com";
      case NIGHTLY:
        return "test-firestore.sandbox.googleapis.com";
      case PROD:
      default:
        return "firestore.googleapis.com";
    }
  }

  private static boolean getSslEnabled() {
    // ssl is enabled in all environments except for the emulator.
    return !isRunningAgainstEmulator();
  }

  public static TargetBackend getTargetBackend() {
    if (backendForLocalTesting != null) {
      return backendForLocalTesting;
    }
    switch (BuildConfig.TARGET_BACKEND) {
      case "emulator":
        return TargetBackend.EMULATOR;
      case "qa":
        return TargetBackend.QA;
      case "nightly":
        return TargetBackend.NIGHTLY;
      case "prod":
        return TargetBackend.PROD;
      default:
        throw new RuntimeException("Unknown backend configuration used for integration tests.");
    }
  }

  @NonNull
  public static DatabaseInfo testEnvDatabaseInfo() {
    return new DatabaseInfo(
        testEnvDatabaseId(), "test-persistenceKey", getFirestoreHost(), getSslEnabled());
  }

  @NonNull
  public static DatabaseId testEnvDatabaseId() {
    return DatabaseId.forProject(provider.projectId());
  }

  public static FirebaseFirestoreSettings newTestSettings() {
    Logger.debug("IntegrationTestUtil", "target backend is: %s", backend.name());
    FirebaseFirestoreSettings.Builder settings = new FirebaseFirestoreSettings.Builder();
    settings.setHost(getFirestoreHost());
    settings.setSslEnabled(getSslEnabled());
    return settings.build();
  }

  public static FirebaseApp testFirebaseApp() {
    try {
      return FirebaseApp.getInstance(FirebaseApp.DEFAULT_APP_NAME);
    } catch (IllegalStateException e) {
      return FirebaseApp.initializeApp(ApplicationProvider.getApplicationContext(), OPTIONS);
    }
  }

  /** Initializes a new Firestore instance that uses the default project. */
  public static FirebaseFirestore testFirestore() {
    return testFirestore(newTestSettings());
  }

  /**
   * Initializes a new Firestore instance that uses the default project, customized with the
   * provided settings.
   */
  public static FirebaseFirestore testFirestore(FirebaseFirestoreSettings settings) {
    FirebaseFirestore firestore = testFirestore(provider.projectId(), Level.DEBUG, settings);
    primeBackend();
    return firestore;
  }

  private static void primeBackend() {
    if (!backendPrimed) {
      backendPrimed = true;
      TaskCompletionSource<Void> watchInitialized = new TaskCompletionSource<>();
      TaskCompletionSource<Void> watchUpdateReceived = new TaskCompletionSource<>();
      DocumentReference docRef = testDocument();
      ListenerRegistration listenerRegistration =
          docRef.addSnapshotListener(
              (snapshot, error) -> {
                assertNull(error);
                if ("done".equals(snapshot.get("value"))) {
                  watchUpdateReceived.setResult(null);
                } else {
                  watchInitialized.setResult(null);
                }
              });

      // Wait for watch to initialize and deliver first event.
      waitFor(watchInitialized.getTask());

      // Use a transaction to perform a write without triggering any local events.
      docRef
          .getFirestore()
          .runTransaction(
              transaction -> {
                transaction.set(docRef, map("value", "done"));
                return null;
              });

      // Wait to see the write on the watch stream.
      waitFor(watchUpdateReceived.getTask(), PRIMING_TIMEOUT_MS);

      listenerRegistration.remove();
    }
  }

  /** Initializes a new Firestore instance that uses a non-existing default project. */
  public static FirebaseFirestore testAlternateFirestore() {
    return testFirestore(BAD_PROJECT_ID, Level.DEBUG, newTestSettings());
  }

  /**
   * Enable strict mode for integration tests. Currently checks for leaked SQLite or other Closeable
   * objects.
   *
   * <p>If a leak is found, Android will log the leak and kill the test.
   */
  private static void ensureStrictMode() {
    if (strictModeEnabled) {
      return;
    }

    strictModeEnabled = true;
    StrictMode.setVmPolicy(
        new StrictMode.VmPolicy.Builder()
            .detectLeakedSqlLiteObjects()
            .detectLeakedClosableObjects()
            .penaltyLog()
            .penaltyDeath()
            .build());
  }

  /**
   * Initializes a new Firestore instance that can be used in testing. It is guaranteed to not share
   * state with other instances returned from this call.
   */
  public static FirebaseFirestore testFirestore(
      String projectId, Logger.Level logLevel, FirebaseFirestoreSettings settings) {
    String persistenceKey = "db" + firestoreStatus.size();
    return testFirestore(projectId, logLevel, settings, persistenceKey);
  }

  public static FirebaseFirestore testFirestore(
      String projectId,
      Logger.Level logLevel,
      FirebaseFirestoreSettings settings,
      String persistenceKey) {
    return testFirestore(
        DatabaseId.forDatabase(projectId, BuildConfig.TARGET_DATABASE_ID),
        logLevel,
        settings,
        persistenceKey);
  }

  public static FirebaseFirestore testFirestore(
      DatabaseId databaseId,
      Logger.Level logLevel,
      FirebaseFirestoreSettings settings,
      String persistenceKey) {
    // This unfortunately is a global setting that affects existing Firestore clients.
    Logger.setLogLevel(logLevel);

    Context context = ApplicationProvider.getApplicationContext();

    ensureStrictMode();

    AsyncQueue asyncQueue = new AsyncQueue();

    FirebaseFirestore firestore =
        AccessHelper.newFirebaseFirestore(
            context,
            databaseId,
            persistenceKey,
            MockCredentialsProvider.instance(),
            new EmptyAppCheckTokenProvider(),
            asyncQueue,
            ComponentProvider::defaultFactory,
<<<<<<< HEAD
            /* firebaseApp= */ null,
            /* instanceRegistry= */ (dbId) -> {});
=======
            /*firebaseApp=*/ null,
            /*instanceRegistry=*/ (dbId) -> {});
    waitFor(firestore.clearPersistence());
>>>>>>> 4db5dc83
    firestore.setFirestoreSettings(settings);
    firestoreStatus.put(firestore, true);

    return firestore;
  }

  public static void tearDown() {
    try {
      for (FirebaseFirestore firestore : firestoreStatus.keySet()) {
        Task<Void> result = firestore.terminate();
        waitFor(result);
      }
    } finally {
      firestoreStatus.clear();
    }
  }

  public static DocumentReference testDocument() {
    return testCollection("test-collection").document();
  }

  public static DocumentReference testDocumentWithData(Map<String, Object> data) {
    DocumentReference docRef = testDocument();
    waitFor(docRef.set(data));
    return docRef;
  }

  public static CollectionReference testCollection() {
    return testFirestore().collection(autoId());
  }

  public static CollectionReference testCollection(String name) {
    return testFirestore().collection(name + "_" + autoId());
  }

  public static CollectionReference testCollectionWithDocs(Map<String, Map<String, Object>> docs) {
    CollectionReference collection = testCollection();
    CollectionReference writer = testFirestore().collection(collection.getId());
    writeAllDocs(writer, docs);
    return collection;
  }

  public static void writeAllDocs(
      CollectionReference collection, Map<String, Map<String, Object>> docs) {
    WriteBatch writeBatch = null;
    int writeBatchSize = 0;

    for (Map.Entry<String, Map<String, Object>> doc : docs.entrySet()) {
      if (writeBatch == null) {
        writeBatch = collection.getFirestore().batch();
      }

      writeBatch.set(collection.document(doc.getKey()), doc.getValue());
      writeBatchSize++;

      // Write batches are capped at 500 writes. Use 400 just to be safe.
      if (writeBatchSize == 400) {
        waitFor(writeBatch.commit());
        writeBatch = null;
        writeBatchSize = 0;
      }
    }

    if (writeBatch != null) {
      waitFor(writeBatch.commit());
    }
  }

  public static void waitForOnlineSnapshot(DocumentReference doc) {
    TaskCompletionSource<Void> done = new TaskCompletionSource<>();
    ListenerRegistration registration =
        doc.addSnapshotListener(
            MetadataChanges.INCLUDE,
            (snapshot, error) -> {
              assertNull(error);
              if (!snapshot.getMetadata().isFromCache()) {
                done.setResult(null);
              }
            });
    waitFor(done.getTask());
    registration.remove();
  }

  public static void waitFor(Semaphore semaphore) {
    waitFor(semaphore, 1);
  }

  public static void waitFor(Semaphore semaphore, int count) {
    try {
      boolean acquired =
          semaphore.tryAcquire(count, OPERATION_WAIT_TIMEOUT_MS, TimeUnit.MILLISECONDS);
      if (!acquired) {
        throw new TimeoutException("Failed to acquire semaphore within test timeout");
      }
    } catch (Exception e) {
      throw new RuntimeException(e);
    }
  }

  public static void waitFor(CountDownLatch countDownLatch) {
    try {
      boolean acquired = countDownLatch.await(OPERATION_WAIT_TIMEOUT_MS, TimeUnit.MILLISECONDS);
      if (!acquired) {
        throw new TimeoutException("Failed to acquire countdown latch within test timeout");
      }
    } catch (Exception e) {
      throw new RuntimeException(e);
    }
  }

  public static <T> T waitFor(Task<T> task) {
    return waitFor(task, OPERATION_WAIT_TIMEOUT_MS);
  }

  public static <T> T waitFor(Task<T> task, long timeoutMS) {
    try {
      return Tasks.await(task, timeoutMS, TimeUnit.MILLISECONDS);
    } catch (TimeoutException | ExecutionException | InterruptedException e) {
      throw new RuntimeException(e);
    }
  }

  public static <T> Exception waitForException(Task<T> task) {
    try {
      Tasks.await(task, OPERATION_WAIT_TIMEOUT_MS, TimeUnit.MILLISECONDS);
      throw new RuntimeException("Expected Exception but Task completed successfully.");
    } catch (ExecutionException e) {
      return (Exception) e.getCause();
    } catch (TimeoutException | InterruptedException e) {
      throw new RuntimeException(e);
    }
  }

  public static List<Map<String, Object>> querySnapshotToValues(QuerySnapshot querySnapshot) {
    List<Map<String, Object>> res = new ArrayList<>();
    for (DocumentSnapshot doc : querySnapshot) {
      res.add(doc.getData());
    }
    return res;
  }

  public static List<String> querySnapshotToIds(QuerySnapshot querySnapshot) {
    List<String> res = new ArrayList<>();
    for (DocumentSnapshot doc : querySnapshot) {
      res.add(doc.getId());
    }
    return res;
  }

  public static void disableNetwork(FirebaseFirestore firestore) {
    if (firestoreStatus.get(firestore)) {
      waitFor(firestore.disableNetwork());
      firestoreStatus.put(firestore, false);
    }
  }

  public static void enableNetwork(FirebaseFirestore firestore) {
    if (!firestoreStatus.get(firestore)) {
      waitFor(firestore.enableNetwork());
      // Wait for the client to connect.
      waitFor(firestore.collection("unknown").document().delete());
      firestoreStatus.put(firestore, true);
    }
  }

  public static boolean isNetworkEnabled(FirebaseFirestore firestore) {
    return firestoreStatus.get(firestore);
  }

  public static void removeFirestore(FirebaseFirestore firestore) {
    firestoreStatus.remove(firestore);
  }

  public static Map<String, Object> toDataMap(QuerySnapshot qrySnap) {
    Map<String, Object> result = new HashMap<>();
    for (DocumentSnapshot docSnap : qrySnap.getDocuments()) {
      result.put(docSnap.getId(), docSnap.getData());
    }
    return result;
  }

  public static boolean isRunningAgainstEmulator() {
    return backend.equals(TargetBackend.EMULATOR);
  }

  public static void testChangeUserTo(User user) {
    MockCredentialsProvider.instance().changeUserTo(user);
  }

  public static List<Object> nullList() {
    List<Object> nullArray = new ArrayList<>();
    nullArray.add(null);
    return nullArray;
  }

  /**
   * Checks that running the query while online (against the backend/emulator) results in the same
   * documents as running the query while offline. If `expectedDocs` is provided, it also checks
   * that both online and offline query result is equal to the expected documents.
   *
   * @param query The query to check
   * @param expectedDocs Ordered list of document keys that are expected to match the query
   */
  public static void checkOnlineAndOfflineResultsMatch(Query query, String... expectedDocs) {
    QuerySnapshot docsFromServer = waitFor(query.get(Source.SERVER));
    QuerySnapshot docsFromCache = waitFor(query.get(Source.CACHE));

    assertEquals(querySnapshotToIds(docsFromServer), querySnapshotToIds(docsFromCache));
    List<String> expected = asList(expectedDocs);
    if (!expected.isEmpty()) {
      assertEquals(expected, querySnapshotToIds(docsFromCache));
    }
  }
}<|MERGE_RESOLUTION|>--- conflicted
+++ resolved
@@ -14,6 +14,7 @@
 
 package com.google.firebase.firestore.testutil;
 
+import static com.google.firebase.firestore.testutil.TestUtil.map;
 import static com.google.firebase.firestore.util.Util.autoId;
 import static java.util.Arrays.asList;
 import static org.junit.Assert.assertEquals;
@@ -321,14 +322,9 @@
             new EmptyAppCheckTokenProvider(),
             asyncQueue,
             ComponentProvider::defaultFactory,
-<<<<<<< HEAD
             /* firebaseApp= */ null,
             /* instanceRegistry= */ (dbId) -> {});
-=======
-            /*firebaseApp=*/ null,
-            /*instanceRegistry=*/ (dbId) -> {});
     waitFor(firestore.clearPersistence());
->>>>>>> 4db5dc83
     firestore.setFirestoreSettings(settings);
     firestoreStatus.put(firestore, true);
 
