--- conflicted
+++ resolved
@@ -22,10 +22,7 @@
 
 import android.content.Context;
 import android.os.StrictMode;
-<<<<<<< HEAD
-=======
 import androidx.annotation.NonNull;
->>>>>>> 4ea521e7
 import androidx.test.core.app.ApplicationProvider;
 import com.google.android.gms.tasks.Task;
 import com.google.android.gms.tasks.TaskCompletionSource;
@@ -318,13 +315,8 @@
             context,
             databaseId,
             persistenceKey,
-<<<<<<< HEAD
             MockCredentialsProvider::instance,
             EmptyAppCheckTokenProvider::new,
-=======
-            MockCredentialsProvider.instance(),
-            new EmptyAppCheckTokenProvider(),
->>>>>>> 4ea521e7
             ComponentProvider::defaultFactory,
             /* firebaseApp= */ null,
             /* instanceRegistry= */ (dbId) -> {});
