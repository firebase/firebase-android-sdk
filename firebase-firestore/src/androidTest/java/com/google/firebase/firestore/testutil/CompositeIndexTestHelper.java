// Copyright 2023 Google LLC
//
// Licensed under the Apache License, Version 2.0 (the "License");
// you may not use this file except in compliance with the License.
// You may obtain a copy of the License at
//
// http://www.apache.org/licenses/LICENSE-2.0
//
// Unless required by applicable law or agreed to in writing, software
// distributed under the License is distributed on an "AS IS" BASIS,
// WITHOUT WARRANTIES OR CONDITIONS OF ANY KIND, either express or implied.
// See the License for the specific language governing permissions and
// limitations under the License.

package com.google.firebase.firestore.testutil;

import static com.google.firebase.firestore.testutil.IntegrationTestUtil.checkOnlineAndOfflineResultsMatch;
import static com.google.firebase.firestore.testutil.IntegrationTestUtil.querySnapshotToIds;
import static com.google.firebase.firestore.testutil.IntegrationTestUtil.testFirestore;
import static com.google.firebase.firestore.testutil.IntegrationTestUtil.waitFor;
import static com.google.firebase.firestore.testutil.IntegrationTestUtil.writeAllDocs;
import static com.google.firebase.firestore.util.Util.autoId;
import static java.util.Arrays.asList;
import static org.junit.Assert.assertEquals;

import androidx.annotation.NonNull;
import com.google.android.gms.tasks.Task;
import com.google.firebase.Timestamp;
import com.google.firebase.firestore.CollectionReference;
import com.google.firebase.firestore.DocumentReference;
import com.google.firebase.firestore.DocumentSnapshot;
import com.google.firebase.firestore.Query;
import com.google.firebase.firestore.QuerySnapshot;
import java.util.ArrayList;
import java.util.HashMap;
import java.util.List;
import java.util.Map;

/**
 * This helper class is designed to facilitate integration testing of Firestore queries that require
 * composite indexes within a controlled testing environment.
 *
 * <p>Key Features:
 *
 * <ul>
 *   <li>Runs tests against the dedicated test collection with predefined composite indexes.
 *   <li>Automatically associates a test ID with documents for data isolation.
 *   <li>Utilizes TTL policy for automatic test data cleanup.
 *   <li>Constructs Firestore queries with test ID filters.
 * </ul>
 */
public class CompositeIndexTestHelper {
  private final String testId;
  private static final String TEST_ID_FIELD = "testId";
  private static final String TTL_FIELD = "expireAt";
  public static final String COMPOSITE_INDEX_TEST_COLLECTION = "composite-index-test-collection";

  // Creates a new instance of the CompositeIndexTestHelper class, with a unique test
  // identifier for data isolation.
  public CompositeIndexTestHelper() {
    this.testId = "test-id-" + autoId();
  }

  @NonNull
  public CollectionReference withTestCollection() {
    return testFirestore().collection(COMPOSITE_INDEX_TEST_COLLECTION);
  }

  // Runs a test with specified documents in the COMPOSITE_INDEX_TEST_COLLECTION.
  @NonNull
  public CollectionReference withTestDocs(@NonNull Map<String, Map<String, Object>> docs) {
<<<<<<< HEAD
    CollectionReference writer =
        testInMemoryFirestore().collection(COMPOSITE_INDEX_TEST_COLLECTION);
=======
    CollectionReference writer = testFirestore().collection(COMPOSITE_INDEX_TEST_COLLECTION);
>>>>>>> 4db5dc83
    writeAllDocs(writer, prepareTestDocuments(docs));
    CollectionReference reader = testFirestore().collection(writer.getPath());
    return reader;
  }

  // Hash the document key with testId.
  private String toHashedId(String docId) {
    return docId + '-' + testId;
  }

  private String[] toHashedIds(String[] docs) {
    String[] hashedIds = new String[docs.length];
    for (int i = 0; i < docs.length; i++) {
      hashedIds[i] = toHashedId(docs[i]);
    }
    return hashedIds;
  }

  // Adds test-specific fields to a document, including the testId and expiration date.
  public Map<String, Object> addTestSpecificFieldsToDoc(Map<String, Object> doc) {
    Map<String, Object> updatedDoc = new HashMap<>(doc);
    updatedDoc.put(TEST_ID_FIELD, testId);
    updatedDoc.put(
        TTL_FIELD,
        new Timestamp( // Expire test data after 24 hours
            Timestamp.now().getSeconds() + 24 * 60 * 60, Timestamp.now().getNanoseconds()));
    return updatedDoc;
  }

  // Remove test-specific fields from a document.
  private Map<String, Object> removeTestSpecificFieldsFromDoc(Map<String, Object> doc) {
    doc.remove(TTL_FIELD);
    doc.remove(TEST_ID_FIELD);
    return doc;
  }

  // Helper method to hash document keys and add test-specific fields for the provided documents.
  private Map<String, Map<String, Object>> prepareTestDocuments(
      Map<String, Map<String, Object>> docs) {
    Map<String, Map<String, Object>> result = new HashMap<>();
    for (String key : docs.keySet()) {
      Map<String, Object> doc = addTestSpecificFieldsToDoc(docs.get(key));
      result.put(toHashedId(key), doc);
    }
    return result;
  }

  // Asserts that the result of running the query while online (against the backend/emulator) is
  // the same as running it while offline. The expected document Ids are hashed to match the
  // actual document IDs created by the test helper.
  @NonNull
  public void assertOnlineAndOfflineResultsMatch(
      @NonNull Query query, @NonNull String... expectedDocs) {
    checkOnlineAndOfflineResultsMatch(query, toHashedIds(expectedDocs));
  }

  // Asserts that the IDs in the query snapshot matches the expected Ids. The expected document
  // IDs are hashed to match the actual document IDs created by the test helper.
  @NonNull
  public void assertSnapshotResultIdsMatch(
      @NonNull QuerySnapshot snapshot, @NonNull String... expectedIds) {
    assertEquals(querySnapshotToIds(snapshot), asList(toHashedIds(expectedIds)));
  }

  // Adds a filter on test id for a query.
  @NonNull
  public Query query(@NonNull Query query_) {
    return query_.whereEqualTo(TEST_ID_FIELD, testId);
  }

  // Get document reference from a document key.
  @NonNull
  public DocumentReference getDocRef(
      @NonNull CollectionReference collection, @NonNull String docId) {
    if (!docId.contains("test-id-")) {
      docId = toHashedId(docId);
    }
    return collection.document(docId);
  }

  // Adds a document to a Firestore collection with test-specific fields.
  @NonNull
  public Task<DocumentReference> addDoc(
      @NonNull CollectionReference collection, @NonNull Map<String, Object> data) {
    return collection.add(addTestSpecificFieldsToDoc(data));
  }

  // Sets a document in Firestore with test-specific fields.
  @NonNull
  public Task<Void> setDoc(@NonNull DocumentReference document, @NonNull Map<String, Object> data) {
    return document.set(addTestSpecificFieldsToDoc(data));
  }

  @NonNull
  public Task<Void> updateDoc(
      @NonNull DocumentReference document, @NonNull Map<String, Object> data) {
    return document.update(data);
  }

  @NonNull
  public Task<Void> deleteDoc(@NonNull DocumentReference document) {
    return document.delete();
  }

  // Retrieve a single document from Firestore with test-specific fields removed.
  // TODO(composite-index-testing) Return sanitized DocumentSnapshot instead of its data.
  @NonNull
  public Map<String, Object> getSanitizedDocumentData(@NonNull DocumentReference document) {
    DocumentSnapshot docSnapshot = waitFor(document.get());
    return removeTestSpecificFieldsFromDoc(docSnapshot.getData());
  }

  // Retrieve multiple documents from Firestore with test-specific fields removed.
  // TODO(composite-index-testing) Return sanitized QuerySnapshot instead of its data.
  @NonNull
  public List<Map<String, Object>> getSanitizedQueryData(@NonNull Query query_) {
    QuerySnapshot querySnapshot = waitFor(query(query_).get());
    List<Map<String, Object>> res = new ArrayList<>();
    for (DocumentSnapshot doc : querySnapshot) {
      res.add(removeTestSpecificFieldsFromDoc(doc.getData()));
    }
    return res;
  }
}<|MERGE_RESOLUTION|>--- conflicted
+++ resolved
@@ -69,12 +69,7 @@
   // Runs a test with specified documents in the COMPOSITE_INDEX_TEST_COLLECTION.
   @NonNull
   public CollectionReference withTestDocs(@NonNull Map<String, Map<String, Object>> docs) {
-<<<<<<< HEAD
-    CollectionReference writer =
-        testInMemoryFirestore().collection(COMPOSITE_INDEX_TEST_COLLECTION);
-=======
     CollectionReference writer = testFirestore().collection(COMPOSITE_INDEX_TEST_COLLECTION);
->>>>>>> 4db5dc83
     writeAllDocs(writer, prepareTestDocuments(docs));
     CollectionReference reader = testFirestore().collection(writer.getPath());
     return reader;
