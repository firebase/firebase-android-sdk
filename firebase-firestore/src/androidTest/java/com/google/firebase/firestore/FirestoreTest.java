--- conflicted
+++ resolved
@@ -1533,7 +1533,7 @@
             "_id1__",
             "a");
 
-    assertSDKQueryResultsConsistentWithBackend(orderedQuery, testDocs, expectedDocs);
+    assertSDKQueryResultsConsistentWithBackend(colRef, orderedQuery, testDocs, expectedDocs);
   }
 
   @Test
@@ -1564,7 +1564,7 @@
     List<String> expectedDocs =
         Arrays.asList("__id12__", "__id9223372036854775807__", "12", "7", "A");
 
-    assertSDKQueryResultsConsistentWithBackend(filteredQuery, testDocs, expectedDocs);
+    assertSDKQueryResultsConsistentWithBackend(colRef, filteredQuery, testDocs, expectedDocs);
   }
 
   @Test
@@ -1604,12 +1604,8 @@
             "_id1__",
             "a");
 
-<<<<<<< HEAD
-    checkOnlineAndOfflineResultsMatch(orderedQuery, expectedDocIds.toArray(new String[0]));
-=======
     // Run query with snapshot listener
     checkOnlineAndOfflineResultsMatch(colRef, orderedQuery, expectedDocIds.toArray(new String[0]));
->>>>>>> 0a880cc7
   }
 
   @Test
@@ -1645,33 +1641,7 @@
     List<String> expectedDocIds =
         Arrays.asList("b", "a", "h", "i", "c", "f", "e", "d", "g", "k", "j");
 
-<<<<<<< HEAD
-    assertSDKQueryResultsConsistentWithBackend(orderedQuery, testDocs, expectedDocIds);
-=======
-    QuerySnapshot getSnapshot = waitFor(orderedQuery.get());
-    List<String> getSnapshotDocIds =
-        getSnapshot.getDocuments().stream().map(ds -> ds.getId()).collect(Collectors.toList());
-
-    EventAccumulator<QuerySnapshot> eventAccumulator = new EventAccumulator<QuerySnapshot>();
-    ListenerRegistration registration =
-        orderedQuery.addSnapshotListener(eventAccumulator.listener());
-
-    List<String> watchSnapshotDocIds = new ArrayList<>();
-    try {
-      QuerySnapshot watchSnapshot = eventAccumulator.await();
-      watchSnapshotDocIds =
-          watchSnapshot.getDocuments().stream()
-              .map(documentSnapshot -> documentSnapshot.getId())
-              .collect(Collectors.toList());
-    } finally {
-      registration.remove();
-    }
-
-    assertTrue(getSnapshotDocIds.equals(expectedDocIds));
-    assertTrue(watchSnapshotDocIds.equals(expectedDocIds));
-
-    checkOnlineAndOfflineResultsMatch(colRef, orderedQuery, expectedDocIds.toArray(new String[0]));
->>>>>>> 0a880cc7
+    assertSDKQueryResultsConsistentWithBackend(colRef, orderedQuery, testDocs, expectedDocIds);
   }
 
   @Test
@@ -1707,33 +1677,7 @@
     List<String> expectedDocIds =
         Arrays.asList("b", "a", "h", "i", "c", "f", "e", "d", "g", "k", "j");
 
-<<<<<<< HEAD
-    assertSDKQueryResultsConsistentWithBackend(orderedQuery, testDocs, expectedDocIds);
-=======
-    QuerySnapshot getSnapshot = waitFor(orderedQuery.get());
-    List<String> getSnapshotDocIds =
-        getSnapshot.getDocuments().stream().map(ds -> ds.getId()).collect(Collectors.toList());
-
-    EventAccumulator<QuerySnapshot> eventAccumulator = new EventAccumulator<QuerySnapshot>();
-    ListenerRegistration registration =
-        orderedQuery.addSnapshotListener(eventAccumulator.listener());
-
-    List<String> watchSnapshotDocIds = new ArrayList<>();
-    try {
-      QuerySnapshot watchSnapshot = eventAccumulator.await();
-      watchSnapshotDocIds =
-          watchSnapshot.getDocuments().stream()
-              .map(documentSnapshot -> documentSnapshot.getId())
-              .collect(Collectors.toList());
-    } finally {
-      registration.remove();
-    }
-
-    assertTrue(getSnapshotDocIds.equals(expectedDocIds));
-    assertTrue(watchSnapshotDocIds.equals(expectedDocIds));
-
-    checkOnlineAndOfflineResultsMatch(colRef, orderedQuery, expectedDocIds.toArray(new String[0]));
->>>>>>> 0a880cc7
+    assertSDKQueryResultsConsistentWithBackend(colRef, orderedQuery, testDocs, expectedDocIds);
   }
 
   @Test
@@ -1769,33 +1713,7 @@
     List<String> expectedDocIds =
         Arrays.asList("b", "a", "h", "i", "c", "f", "e", "d", "g", "k", "j");
 
-<<<<<<< HEAD
-    assertSDKQueryResultsConsistentWithBackend(orderedQuery, testDocs, expectedDocIds);
-=======
-    QuerySnapshot getSnapshot = waitFor(orderedQuery.get());
-    List<String> getSnapshotDocIds =
-        getSnapshot.getDocuments().stream().map(ds -> ds.getId()).collect(Collectors.toList());
-
-    EventAccumulator<QuerySnapshot> eventAccumulator = new EventAccumulator<QuerySnapshot>();
-    ListenerRegistration registration =
-        orderedQuery.addSnapshotListener(eventAccumulator.listener());
-
-    List<String> watchSnapshotDocIds = new ArrayList<>();
-    try {
-      QuerySnapshot watchSnapshot = eventAccumulator.await();
-      watchSnapshotDocIds =
-          watchSnapshot.getDocuments().stream()
-              .map(documentSnapshot -> documentSnapshot.getId())
-              .collect(Collectors.toList());
-    } finally {
-      registration.remove();
-    }
-
-    assertTrue(getSnapshotDocIds.equals(expectedDocIds));
-    assertTrue(watchSnapshotDocIds.equals(expectedDocIds));
-
-    checkOnlineAndOfflineResultsMatch(colRef, orderedQuery, expectedDocIds.toArray(new String[0]));
->>>>>>> 0a880cc7
+    assertSDKQueryResultsConsistentWithBackend(colRef, orderedQuery, testDocs, expectedDocIds);
   }
 
   @Test
@@ -1831,33 +1749,7 @@
     List<String> expectedDocIds =
         Arrays.asList("b", "a", "h", "i", "c", "f", "e", "d", "g", "k", "j");
 
-<<<<<<< HEAD
-    assertSDKQueryResultsConsistentWithBackend(orderedQuery, testDocs, expectedDocIds);
-=======
-    QuerySnapshot getSnapshot = waitFor(orderedQuery.get());
-    List<String> getSnapshotDocIds =
-        getSnapshot.getDocuments().stream().map(ds -> ds.getId()).collect(Collectors.toList());
-
-    EventAccumulator<QuerySnapshot> eventAccumulator = new EventAccumulator<QuerySnapshot>();
-    ListenerRegistration registration =
-        orderedQuery.addSnapshotListener(eventAccumulator.listener());
-
-    List<String> watchSnapshotDocIds = new ArrayList<>();
-    try {
-      QuerySnapshot watchSnapshot = eventAccumulator.await();
-      watchSnapshotDocIds =
-          watchSnapshot.getDocuments().stream()
-              .map(documentSnapshot -> documentSnapshot.getId())
-              .collect(Collectors.toList());
-    } finally {
-      registration.remove();
-    }
-
-    assertTrue(getSnapshotDocIds.equals(expectedDocIds));
-    assertTrue(watchSnapshotDocIds.equals(expectedDocIds));
-
-    checkOnlineAndOfflineResultsMatch(colRef, orderedQuery, expectedDocIds.toArray(new String[0]));
->>>>>>> 0a880cc7
+    assertSDKQueryResultsConsistentWithBackend(colRef, orderedQuery, testDocs, expectedDocIds);
   }
 
   @Test
@@ -1894,33 +1786,7 @@
         Arrays.asList(
             "Sierpiński", "Łukasiewicz", "你好", "你顥", "岩澤", "︒", "Ｐ", "🄟", "🐵", "😀", "😁");
 
-<<<<<<< HEAD
-    assertSDKQueryResultsConsistentWithBackend(orderedQuery, testDocs, expectedDocIds);
-=======
-    QuerySnapshot getSnapshot = waitFor(orderedQuery.get());
-    List<String> getSnapshotDocIds =
-        getSnapshot.getDocuments().stream().map(ds -> ds.getId()).collect(Collectors.toList());
-
-    EventAccumulator<QuerySnapshot> eventAccumulator = new EventAccumulator<QuerySnapshot>();
-    ListenerRegistration registration =
-        orderedQuery.addSnapshotListener(eventAccumulator.listener());
-
-    List<String> watchSnapshotDocIds = new ArrayList<>();
-    try {
-      QuerySnapshot watchSnapshot = eventAccumulator.await();
-      watchSnapshotDocIds =
-          watchSnapshot.getDocuments().stream()
-              .map(documentSnapshot -> documentSnapshot.getId())
-              .collect(Collectors.toList());
-    } finally {
-      registration.remove();
-    }
-
-    assertTrue(getSnapshotDocIds.equals(expectedDocIds));
-    assertTrue(watchSnapshotDocIds.equals(expectedDocIds));
-
-    checkOnlineAndOfflineResultsMatch(colRef, orderedQuery, expectedDocIds.toArray(new String[0]));
->>>>>>> 0a880cc7
+    assertSDKQueryResultsConsistentWithBackend(colRef, orderedQuery, testDocs, expectedDocIds);
   }
 
   @Test
@@ -1965,10 +1831,6 @@
             "g",
             map("value", "ab??"));
 
-<<<<<<< HEAD
-    assertSDKQueryResultsConsistentWithBackend(orderedQuery, actualDocs, expectedDocIds);
-=======
-    checkOnlineAndOfflineResultsMatch(colRef, orderedQuery, expectedDocIds.toArray(new String[0]));
->>>>>>> 0a880cc7
+    assertSDKQueryResultsConsistentWithBackend(colRef, orderedQuery, actualDocs, expectedDocIds);
   }
 }