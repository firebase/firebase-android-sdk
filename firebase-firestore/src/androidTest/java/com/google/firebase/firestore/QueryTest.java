--- conflicted
+++ resolved
@@ -37,11 +37,7 @@
 import com.google.android.gms.tasks.Task;
 import com.google.common.collect.Lists;
 import com.google.firebase.firestore.Query.Direction;
-<<<<<<< HEAD
-import com.google.firebase.firestore.remote.WatchChangeAggregatorTestingHooksAccessor;
-=======
 import com.google.firebase.firestore.remote.ExistenceFilterMismatchListener;
->>>>>>> 3d4cfed7
 import com.google.firebase.firestore.testutil.EventAccumulator;
 import com.google.firebase.firestore.testutil.IntegrationTestUtil;
 import java.util.ArrayList;
@@ -1064,7 +1060,7 @@
           createdDocuments.add(documentSnapshot.getReference());
         }
       }
-<<<<<<< HEAD
+      assertWithMessage("createdDocuments").that(createdDocuments).hasSize(100);
 
       // Delete 50 of the 100 documents. Do this in a transaction, rather than
       // DocumentReference.delete(), to avoid affecting the local cache.
@@ -1081,6 +1077,7 @@
                     }
                     return null;
                   }));
+      assertWithMessage("deletedDocumentIds").that(deletedDocumentIds).hasSize(50);
 
       // Wait for 10 seconds, during which Watch will stop tracking the query and will send an
       // existence filter rather than "delete" events when the query is resumed.
@@ -1089,14 +1086,12 @@
       // Resume the query and save the resulting snapshot for verification. Use some internal
       // testing hooks to "capture" the existence filter mismatches to verify that Watch sent a
       // bloom filter, and it was used to avert a full requery.
+      ExistenceFilterMismatchListener existenceFilterMismatchListener =
+          new ExistenceFilterMismatchListener();
       QuerySnapshot snapshot2;
-      WatchChangeAggregatorTestingHooksAccessor.ExistenceFilterMismatchInfo
-          existenceFilterMismatchInfo;
-      WatchChangeAggregatorTestingHooksAccessor.ExistenceFilterMismatchAccumulator
-          existenceFilterMismatchAccumulator =
-              new WatchChangeAggregatorTestingHooksAccessor.ExistenceFilterMismatchAccumulator();
-      existenceFilterMismatchAccumulator.register();
+      ExistenceFilterMismatchListener.ExistenceFilterMismatchInfo existenceFilterMismatchInfo;
       try {
+        existenceFilterMismatchListener.startListening();
         snapshot2 = waitFor(collection.get());
         // TODO(b/270731363): Remove the "if" condition below once the Firestore Emulator is fixed
         //  to send an existence filter.
@@ -1104,69 +1099,11 @@
           existenceFilterMismatchInfo = null;
         } else {
           existenceFilterMismatchInfo =
-              existenceFilterMismatchAccumulator.waitForExistenceFilterMismatch(
+              existenceFilterMismatchListener.getOrWaitForExistenceFilterMismatch(
                   /*timeoutMillis=*/ 5000);
         }
       } finally {
-        existenceFilterMismatchAccumulator.unregister();
-=======
-    }
-    assertWithMessage("createdDocuments").that(createdDocuments).hasSize(100);
-
-    // Delete 50 of the 100 documents. Do this in a transaction, rather than
-    // DocumentReference.delete(), to avoid affecting the local cache.
-    HashSet<String> deletedDocumentIds = new HashSet<>();
-    waitFor(
-        collection
-            .getFirestore()
-            .runTransaction(
-                transaction -> {
-                  for (int i = 0; i < createdDocuments.size(); i += 2) {
-                    DocumentReference documentToDelete = createdDocuments.get(i);
-                    transaction.delete(documentToDelete);
-                    deletedDocumentIds.add(documentToDelete.getId());
-                  }
-                  return null;
-                }));
-    assertWithMessage("deletedDocumentIds").that(deletedDocumentIds).hasSize(50);
-
-    // Wait for 10 seconds, during which Watch will stop tracking the query and will send an
-    // existence filter rather than "delete" events when the query is resumed.
-    Thread.sleep(10000);
-
-    // Resume the query and save the resulting snapshot for verification. Use some internal testing
-    // hooks to "capture" the existence filter mismatches to verify them.
-    ExistenceFilterMismatchListener existenceFilterMismatchListener =
-        new ExistenceFilterMismatchListener();
-    QuerySnapshot snapshot2;
-    ExistenceFilterMismatchListener.ExistenceFilterMismatchInfo existenceFilterMismatchInfo;
-    try {
-      existenceFilterMismatchListener.startListening();
-      snapshot2 = waitFor(collection.get());
-      // TODO(b/270731363): Remove the "if" condition below once the Firestore Emulator is fixed
-      //  to send an existence filter.
-      if (isRunningAgainstEmulator()) {
-        existenceFilterMismatchInfo = null;
-      } else {
-        existenceFilterMismatchInfo =
-            existenceFilterMismatchListener.getOrWaitForExistenceFilterMismatch(
-                /*timeoutMillis=*/ 5000);
-      }
-    } finally {
-      existenceFilterMismatchListener.stopListening();
-    }
-
-    // Verify that the snapshot from the resumed query contains the expected documents; that is,
-    // that it contains the 50 documents that were _not_ deleted.
-    // TODO(b/270731363): Remove the "if" condition below once the Firestore Emulator is fixed to
-    // send an existence filter. At the time of writing, the Firestore emulator fails to send an
-    // existence filter, resulting in the client including the deleted documents in the snapshot
-    // of the resumed query.
-    if (!(isRunningAgainstEmulator() && snapshot2.size() == 100)) {
-      HashSet<String> actualDocumentIds = new HashSet<>();
-      for (DocumentSnapshot documentSnapshot : snapshot2.getDocuments()) {
-        actualDocumentIds.add(documentSnapshot.getId());
->>>>>>> 3d4cfed7
+        existenceFilterMismatchListener.stopListening();
       }
 
       // Verify that the snapshot from the resumed query contains the expected documents; that is,
@@ -1220,7 +1157,7 @@
       }
 
       // Verify that Watch sent a valid bloom filter.
-      WatchChangeAggregatorTestingHooksAccessor.ExistenceFilterBloomFilterInfo bloomFilter =
+      ExistenceFilterMismatchListener.ExistenceFilterBloomFilterInfo bloomFilter =
           existenceFilterMismatchInfo.bloomFilter();
       assertWithMessage("The bloom filter specified in the existence filter")
           .that(bloomFilter)
@@ -1242,27 +1179,10 @@
       assertWithMessage("bloom filter successfully applied with attemptNumber=" + attemptNumber)
           .that(bloomFilter.applied())
           .isTrue();
+
+      // Break out of the test loop now that the test passes.
+      break;
     }
-
-    // Skip the verification of the existence filter mismatch when testing against the Firestore
-    // emulator because the Firestore emulator fails to to send an existence filter at all.
-    // TODO(b/270731363): Enable the verification of the existence filter mismatch once the
-    // Firestore emulator is fixed to send an existence filter.
-    if (isRunningAgainstEmulator()) {
-      return;
-    }
-
-    // Verify that Watch sent an existence filter with the correct counts when the query was
-    // resumed.
-    assertWithMessage("Watch should have sent an existence filter")
-        .that(existenceFilterMismatchInfo)
-        .isNotNull();
-    assertWithMessage("localCacheCount")
-        .that(existenceFilterMismatchInfo.localCacheCount())
-        .isEqualTo(100);
-    assertWithMessage("existenceFilterCount")
-        .that(existenceFilterMismatchInfo.existenceFilterCount())
-        .isEqualTo(50);
   }
 
   @Test
