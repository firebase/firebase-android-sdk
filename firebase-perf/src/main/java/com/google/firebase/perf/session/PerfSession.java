// Copyright 2021 Google LLC
//
// Licensed under the Apache License, Version 2.0 (the "License");
// you may not use this file except in compliance with the License.
// You may obtain a copy of the License at
//
//      http://www.apache.org/licenses/LICENSE-2.0
//
// Unless required by applicable law or agreed to in writing, software
// distributed under the License is distributed on an "AS IS" BASIS,
// WITHOUT WARRANTIES OR CONDITIONS OF ANY KIND, either express or implied.
// See the License for the specific language governing permissions and
// limitations under the License.

package com.google.firebase.perf.session;

import android.os.Parcel;
import android.os.Parcelable;
import androidx.annotation.NonNull;
import androidx.annotation.Nullable;
import androidx.annotation.VisibleForTesting;
import com.google.firebase.perf.config.ConfigResolver;
import com.google.firebase.perf.util.Clock;
import com.google.firebase.perf.util.Constants;
import com.google.firebase.perf.util.Timer;
import com.google.firebase.perf.v1.SessionVerbosity;
import java.util.List;
import java.util.UUID;
import java.util.concurrent.TimeUnit;

/** Details of a session including a unique Id and related information. */
public class PerfSession implements Parcelable {
  private final Timer creationTime;
<<<<<<< HEAD
  // TODO(b/394127311): Remove this once this isn't needed.
  private String aqsSessionId = Constants.UNDEFINED_AQS_ID;

=======
  private final String sessionId;
>>>>>>> 1e8b6298
  private boolean isGaugeAndEventCollectionEnabled = false;
  public final boolean isAqsReady;

  /*
   * Creates a PerfSession object and decides what metrics to collect.
   */
  public static PerfSession createWithId(@Nullable String aqsSessionId) {
    String sessionId;
    Boolean isAqsReady;
    if (aqsSessionId != null) {
      sessionId = aqsSessionId;
      isAqsReady = true;
    } else {
      sessionId = UUID.randomUUID().toString().replace("-", "");
      isAqsReady = false;
    }
    PerfSession session = new PerfSession(sessionId, new Clock(), isAqsReady);
    session.setGaugeAndEventCollectionEnabled(shouldCollectGaugesAndEvents(sessionId));
    return session;
  }

  /** Creates a PerfSession with the provided {@code sessionId} and {@code clock}. */
  @VisibleForTesting(otherwise = VisibleForTesting.PACKAGE_PRIVATE)
  public PerfSession(String sessionId, Clock clock, boolean isAqsReady) {
    this.sessionId = sessionId;
    this.isAqsReady = isAqsReady;
    creationTime = clock.getTime();
  }

  private PerfSession(@NonNull Parcel in) {
    super();
    sessionId = in.readString();
    isGaugeAndEventCollectionEnabled = in.readByte() != 0;
    isAqsReady = in.readByte() != 0;
    creationTime = in.readParcelable(Timer.class.getClassLoader());
  }

  /** Returns the sessionId for the given session. */
  public String sessionId() {
    return sessionId;
  }

<<<<<<< HEAD
  /** Returns the AQS sessionId for the given session. */
  public String aqsSessionId() {
    // This is a fallback for if/when the AQS ID is undefined.
    if (aqsSessionId.equals(Constants.UNDEFINED_AQS_ID)) {
      // TODO(b/394127311): Explore returning a valid - but different ID.
      return Constants.UNDEFINED_AQS_ID;
    }
    return aqsSessionId;
  }

  /** Returns the AQS sessionId for the given session. */
  public void setAQSId(SessionSubscriber.SessionDetails aqs) {
    if (aqsSessionId.equals(Constants.UNDEFINED_AQS_ID)) {
      aqsSessionId = aqs.getSessionId();
    }
  }

=======
>>>>>>> 1e8b6298
  /**
   * Returns a timer object that has been seeded with the system time at which the session began.
   */
  public Timer getTimer() {
    return creationTime;
  }

  /*
   * Enables/Disables the gauge and event collection for the system.
   */
  public void setGaugeAndEventCollectionEnabled(boolean enabled) {
    isGaugeAndEventCollectionEnabled = enabled;
  }

  /*
   * Returns if gauge and event collection is enabled for the system.
   */
  public boolean isGaugeAndEventCollectionEnabled() {
    return isGaugeAndEventCollectionEnabled;
  }

  /** Returns if the current session is verbose or not. */
  public boolean isVerbose() {
    return isGaugeAndEventCollectionEnabled;
  }

  /**
   * Checks if it has been more than {@link ConfigResolver#getSessionsMaxDurationMinutes()} time
   * since the creation time of the current session.
   */
  public boolean isSessionRunningTooLong() {
    return TimeUnit.MICROSECONDS.toMinutes(creationTime.getDurationMicros())
        > ConfigResolver.getInstance().getSessionsMaxDurationMinutes();
  }

  /** Creates and returns the proto object for PerfSession object. */
  public com.google.firebase.perf.v1.PerfSession build() {
    com.google.firebase.perf.v1.PerfSession.Builder sessionMetric =
        com.google.firebase.perf.v1.PerfSession.newBuilder().setSessionId(aqsSessionId);

    // If gauge collection is enabled, enable gauge collection verbosity.
    if (isGaugeAndEventCollectionEnabled) {
      sessionMetric.addSessionVerbosity(SessionVerbosity.GAUGES_AND_SYSTEM_EVENTS);
    }
    return sessionMetric.build();
  }

  /**
   * Build an array of {@link com.google.firebase.perf.v1.PerfSession} from the provided list of
   * {@link PerfSession}. When packing the list of sessions - even if one of the sessions is more
   * verbose, that will go as the first element in the list. This is for the backend to reduce the
   * computation overhead of deciding if there is any verbose session directly by looking into the
   * very first session, that would otherwise require to visit each and every session.
   */
  @Nullable
  public static com.google.firebase.perf.v1.PerfSession[] buildAndSort(
      @NonNull List<PerfSession> sessions) {
    if (sessions.isEmpty()) {
      return null;
    }

    com.google.firebase.perf.v1.PerfSession[] perfSessions =
        new com.google.firebase.perf.v1.PerfSession[sessions.size()];
    com.google.firebase.perf.v1.PerfSession perfSessionAtIndexZero = sessions.get(0).build();

    boolean foundVerboseSession = false;

    for (int i = 1; i < sessions.size(); i++) {
      com.google.firebase.perf.v1.PerfSession perfSession = sessions.get(i).build();

      if (!foundVerboseSession && sessions.get(i).isVerbose()) {
        foundVerboseSession = true;
        perfSessions[0] = perfSession;
        perfSessions[i] = perfSessionAtIndexZero;
      } else {
        perfSessions[i] = perfSession;
      }
    }

    if (!foundVerboseSession) {
      perfSessions[0] = perfSessionAtIndexZero;
    }

    return perfSessions;
  }

  /** If true, Session Gauge collection is enabled. */
  public static boolean shouldCollectGaugesAndEvents(String sessionId) {
    ConfigResolver configResolver = ConfigResolver.getInstance();
    return configResolver.isPerformanceMonitoringEnabled()
        && (Math.abs(sessionId.hashCode() % 100) < configResolver.getSessionsSamplingRate() * 100);
  }

  /**
   * Describes the kinds of special objects contained in this Parcelable's marshalled
   * representation. Please refer to
   * https://developer.android.com/reference/android/os/Parcelable.html
   *
   * @return always returns 0.
   */
  public int describeContents() {
    return 0;
  }

  /**
   * Flatten this object into a Parcel. Please refer to
   * https://developer.android.com/reference/android/os/Parcelable.html
   *
   * @param out the Parcel in which the object should be written.
   * @param flags Additional flags about how the object should be written.
   */
  public void writeToParcel(@NonNull Parcel out, int flags) {
    out.writeString(sessionId);
    out.writeByte((byte) (isGaugeAndEventCollectionEnabled ? 1 : 0));
    out.writeByte((byte) (isAqsReady ? 1 : 0));
    out.writeParcelable(creationTime, 0);
  }

  /**
   * A public static CREATOR field that implements {@code Parcelable.Creator} and generates
   * instances of your Parcelable class from a Parcel.
   */
  public static final Parcelable.Creator<PerfSession> CREATOR =
      new Parcelable.Creator<PerfSession>() {
        public PerfSession createFromParcel(@NonNull Parcel in) {
          return new PerfSession(in);
        }

        public PerfSession[] newArray(int size) {
          return new PerfSession[size];
        }
      };

  /** Checks if the current {@link com.google.firebase.perf.v1.PerfSession} is verbose or not. */
  @VisibleForTesting
  static boolean isVerbose(@NonNull com.google.firebase.perf.v1.PerfSession perfSession) {
    for (SessionVerbosity sessionVerbosity : perfSession.getSessionVerbosityList()) {
      if (sessionVerbosity == SessionVerbosity.GAUGES_AND_SYSTEM_EVENTS) {
        return true;
      }
    }

    return false;
  }
}<|MERGE_RESOLUTION|>--- conflicted
+++ resolved
@@ -21,7 +21,6 @@
 import androidx.annotation.VisibleForTesting;
 import com.google.firebase.perf.config.ConfigResolver;
 import com.google.firebase.perf.util.Clock;
-import com.google.firebase.perf.util.Constants;
 import com.google.firebase.perf.util.Timer;
 import com.google.firebase.perf.v1.SessionVerbosity;
 import java.util.List;
@@ -31,13 +30,7 @@
 /** Details of a session including a unique Id and related information. */
 public class PerfSession implements Parcelable {
   private final Timer creationTime;
-<<<<<<< HEAD
-  // TODO(b/394127311): Remove this once this isn't needed.
-  private String aqsSessionId = Constants.UNDEFINED_AQS_ID;
-
-=======
   private final String sessionId;
->>>>>>> 1e8b6298
   private boolean isGaugeAndEventCollectionEnabled = false;
   public final boolean isAqsReady;
 
@@ -80,26 +73,6 @@
     return sessionId;
   }
 
-<<<<<<< HEAD
-  /** Returns the AQS sessionId for the given session. */
-  public String aqsSessionId() {
-    // This is a fallback for if/when the AQS ID is undefined.
-    if (aqsSessionId.equals(Constants.UNDEFINED_AQS_ID)) {
-      // TODO(b/394127311): Explore returning a valid - but different ID.
-      return Constants.UNDEFINED_AQS_ID;
-    }
-    return aqsSessionId;
-  }
-
-  /** Returns the AQS sessionId for the given session. */
-  public void setAQSId(SessionSubscriber.SessionDetails aqs) {
-    if (aqsSessionId.equals(Constants.UNDEFINED_AQS_ID)) {
-      aqsSessionId = aqs.getSessionId();
-    }
-  }
-
-=======
->>>>>>> 1e8b6298
   /**
    * Returns a timer object that has been seeded with the system time at which the session began.
    */
@@ -138,7 +111,7 @@
   /** Creates and returns the proto object for PerfSession object. */
   public com.google.firebase.perf.v1.PerfSession build() {
     com.google.firebase.perf.v1.PerfSession.Builder sessionMetric =
-        com.google.firebase.perf.v1.PerfSession.newBuilder().setSessionId(aqsSessionId);
+        com.google.firebase.perf.v1.PerfSession.newBuilder().setSessionId(sessionId);
 
     // If gauge collection is enabled, enable gauge collection verbosity.
     if (isGaugeAndEventCollectionEnabled) {
