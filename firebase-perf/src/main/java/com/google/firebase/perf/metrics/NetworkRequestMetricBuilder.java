// Copyright 2021 Google LLC
//
// Licensed under the Apache License, Version 2.0 (the "License");
// you may not use this file except in compliance with the License.
// You may obtain a copy of the License at
//
//      http://www.apache.org/licenses/LICENSE-2.0
//
// Unless required by applicable law or agreed to in writing, software
// distributed under the License is distributed on an "AS IS" BASIS,
// WITHOUT WARRANTIES OR CONDITIONS OF ANY KIND, either express or implied.
// See the License for the specific language governing permissions and
// limitations under the License.

package com.google.firebase.perf.metrics;

import static com.google.firebase.perf.network.NetworkRequestMetricBuilderUtil.isAllowedUserAgent;

import androidx.annotation.Nullable;
import androidx.annotation.VisibleForTesting;
import com.google.firebase.perf.application.AppStateMonitor;
import com.google.firebase.perf.application.AppStateUpdateHandler;
import com.google.firebase.perf.logging.AndroidLogger;
import com.google.firebase.perf.session.PerfSession;
import com.google.firebase.perf.session.SessionAwareObject;
import com.google.firebase.perf.session.SessionManager;
import com.google.firebase.perf.session.gauges.GaugeManager;
import com.google.firebase.perf.transport.TransportManager;
import com.google.firebase.perf.util.Constants;
import com.google.firebase.perf.util.Timer;
import com.google.firebase.perf.util.Utils;
import com.google.firebase.perf.v1.GaugeMetric;
import com.google.firebase.perf.v1.NetworkRequestMetric;
import com.google.firebase.perf.v1.NetworkRequestMetric.HttpMethod;
import com.google.firebase.perf.v1.NetworkRequestMetric.NetworkClientErrorReason;
import java.lang.ref.WeakReference;
import java.util.ArrayList;
import java.util.Arrays;
import java.util.Collections;
import java.util.List;
import java.util.Map;

/**
 * This class is responsible for creating and populating the Network Request used to describe
 * network calls.
 *
 * @hide
 */
public final class NetworkRequestMetricBuilder extends AppStateUpdateHandler
    implements SessionAwareObject {

  private static final AndroidLogger logger = AndroidLogger.getInstance();
  private static final char HIGHEST_CONTROL_CHAR = '\u001f';
  private static final char HIGHEST_ASCII_CHAR = '\u007f';

  // TODO(b/177317027): Consider using a Set to avoid adding same PerfSession object
  private final List<PerfSession> sessions;
  private final GaugeManager gaugeManager;
  private final TransportManager transportManager;

  private final NetworkRequestMetric.Builder builder = NetworkRequestMetric.newBuilder();
  private final WeakReference<SessionAwareObject> weakReference = new WeakReference<>(this);

  @Nullable private String userAgent;

  private boolean isReportSent;
  private boolean isManualNetworkRequestMetric;

<<<<<<< HEAD
  private final WeakReference<SessionAwareObject> weakReference = new WeakReference<>(this);

=======
  /** @hide */
>>>>>>> 39ce055b
  @Override
  public void updateSession(PerfSession session) {
    // Note(b/152218504): Being defensive to fix the NPE
    if (session == null) {
      logger.info("Unable to add new SessionId to the Network Trace. Continuing without it.");
      return;
    }

    if (hasStarted() && !isStopped()) {
      sessions.add(session);
    }
  }

  /** Creates and returns a {@link NetworkRequestMetricBuilder} object. */
  public static NetworkRequestMetricBuilder builder(TransportManager transportManager) {
    return new NetworkRequestMetricBuilder(transportManager);
  }

  /**
   * SDK facing constructor which calls constructor with AppStateMonitor and GaugeManager to
   * initialize them.
   */
  private NetworkRequestMetricBuilder(TransportManager transportManager) {
    this(transportManager, AppStateMonitor.getInstance(), GaugeManager.getInstance());
  }

  /**
   * Constructs and initializes AppState to allow sending {@link NetworkRequestMetric} on
   * completion.
   */
  public NetworkRequestMetricBuilder(
      TransportManager transportManager,
      AppStateMonitor appStateMonitor,
      GaugeManager gaugeManager) {
    super(appStateMonitor);

    this.transportManager = transportManager;
    this.gaugeManager = gaugeManager;
    sessions = Collections.synchronizedList(new ArrayList<>());

    registerForAppState();
  }

  /**
   * Sets the current {@link NetworkRequestMetric} to be manual which means the Trace has to be
   * manually start and stop.
   *
   * @see HttpMetric#start()
   * @see HttpMetric#stop()
   */
  public void setManualNetworkRequestMetric() {
    isManualNetworkRequestMetric = true;
  }

  /** Sets the url for the current {@link NetworkRequestMetric}. */
  public NetworkRequestMetricBuilder setUrl(@Nullable String url) {
    if (url != null) {
      // Strips query parameters/user info if any
      url = Utils.stripSensitiveInfo(url);

      // Limits the URL length to 2000 chars.
      builder.setUrl(Utils.truncateURL(url, Constants.MAX_URL_LENGTH));
    }

    return this;
  }

  /** Gets the url for the current {@link NetworkRequestMetric}. */
  public String getUrl() {
    return builder.getUrl();
  }

  /** Sets the user-agent for the current network request. */
  public NetworkRequestMetricBuilder setUserAgent(@Nullable String userAgent) {
    this.userAgent = userAgent;
    return this;
  }

  /** Sets the httpMethod for the current {@link NetworkRequestMetric}. */
  public NetworkRequestMetricBuilder setHttpMethod(@Nullable String method) {
    if (method != null) {
      HttpMethod httpMethod = HttpMethod.HTTP_METHOD_UNKNOWN;
      switch (method.toUpperCase()) {
        case "GET":
          httpMethod = HttpMethod.GET;
          break;

        case "PUT":
          httpMethod = HttpMethod.PUT;
          break;

        case "POST":
          httpMethod = HttpMethod.POST;
          break;

        case "DELETE":
          httpMethod = HttpMethod.DELETE;
          break;

        case "HEAD":
          httpMethod = HttpMethod.HEAD;
          break;

        case "PATCH":
          httpMethod = HttpMethod.PATCH;
          break;

        case "OPTIONS":
          httpMethod = HttpMethod.OPTIONS;
          break;

        case "TRACE":
          httpMethod = HttpMethod.TRACE;
          break;

        case "CONNECT":
          httpMethod = HttpMethod.CONNECT;
          break;

        default:
          httpMethod = HttpMethod.HTTP_METHOD_UNKNOWN;
          break;
      }
      builder.setHttpMethod(httpMethod);
    }
    return this;
  }

  /** Sets the httpResponseCode for the current {@link NetworkRequestMetric}. */
  public NetworkRequestMetricBuilder setHttpResponseCode(int code) {
    builder.setHttpResponseCode(code);
    return this;
  }

  /** Answers whether the builder has an HttpResponseCode. */
  public boolean hasHttpResponseCode() {
    return builder.hasHttpResponseCode();
  }

  /** Sets the requestPayloadBytes for the current {@link NetworkRequestMetric}. */
  public NetworkRequestMetricBuilder setRequestPayloadBytes(long bytes) {
    builder.setRequestPayloadBytes(bytes);
    return this;
  }

  /** Sets the customAttributes for the current {@link NetworkRequestMetric}. */
  public NetworkRequestMetricBuilder setCustomAttributes(Map<String, String> attributes) {
    builder.clearCustomAttributes().putAllCustomAttributes(attributes);
    return this;
  }

  /**
   * Sets the clientStartTimeUs for the current {@link NetworkRequestMetric}.
   *
   * <p>Note: The start of the request also trigger collection of a single {@link GaugeMetric} data
   * point depending upon the current {@link PerfSession} verbosity.
   *
   * @see GaugeManager#collectGaugeMetricOnce(Timer)
   * @see PerfSession#isGaugeAndEventCollectionEnabled()
   */
  public NetworkRequestMetricBuilder setRequestStartTimeMicros(long time) {
    SessionManager sessionManager = SessionManager.getInstance();
    PerfSession perfSession = sessionManager.perfSession();
    SessionManager.getInstance().registerForSessionUpdates(weakReference);

    builder.setClientStartTimeUs(time);
    updateSession(perfSession);

    if (perfSession.isGaugeAndEventCollectionEnabled()) {
      gaugeManager.collectGaugeMetricOnce(perfSession.getTimer());
    }

    return this;
  }

  /** Sets the timeToRequestCompletedUs for the current {@link NetworkRequestMetric}. */
  public NetworkRequestMetricBuilder setTimeToRequestCompletedMicros(long time) {
    builder.setTimeToRequestCompletedUs(time);
    return this;
  }

  /** Sets the timeToResponseInitiatedUs for the current {@link NetworkRequestMetric}. */
  public NetworkRequestMetricBuilder setTimeToResponseInitiatedMicros(long time) {
    builder.setTimeToResponseInitiatedUs(time);
    return this;
  }

  /** Gets the timeToResponseInitiatedUs for the current {@link NetworkRequestMetric}. */
  public long getTimeToResponseInitiatedMicros() {
    return builder.getTimeToResponseInitiatedUs();
  }

  /**
   * Sets the timeToResponseCompletedUs for the current {@link NetworkRequestMetric}.
   *
   * <p>Note: The end of the request also trigger collection of a single {@link GaugeMetric} data
   * point depending upon the current {@link PerfSession} Verbosity.
   *
   * @see GaugeManager#collectGaugeMetricOnce(Timer)
   * @see PerfSession#isGaugeAndEventCollectionEnabled()
   */
  public NetworkRequestMetricBuilder setTimeToResponseCompletedMicros(long time) {
    builder.setTimeToResponseCompletedUs(time);

    if (SessionManager.getInstance().perfSession().isGaugeAndEventCollectionEnabled()) {
      gaugeManager.collectGaugeMetricOnce(SessionManager.getInstance().perfSession().getTimer());
    }

    return this;
  }

  /** Sets the responsePayloadBytes for the current {@link NetworkRequestMetric}. */
  public NetworkRequestMetricBuilder setResponsePayloadBytes(long bytes) {
    builder.setResponsePayloadBytes(bytes);
    return this;
  }

  /** Sets the responseContentType for the current {@link NetworkRequestMetric}. */
  public NetworkRequestMetricBuilder setResponseContentType(@Nullable String contentType) {
    if (contentType == null) {
      builder.clearResponseContentType();
      return this;
    }

    if (isValidContentType(contentType)) {
      builder.setResponseContentType(contentType);
    } else {
      logger.info("The content type of the response is not a valid content-type:" + contentType);
    }
    return this;
  }

  /**
   * Sets the networkClientErrorReason to {@link NetworkClientErrorReason#GENERIC_CLIENT_ERROR} for
   * the current {@link NetworkRequestMetric}.
   */
  public NetworkRequestMetricBuilder setNetworkClientErrorReason() {
    builder.setNetworkClientErrorReason(NetworkClientErrorReason.GENERIC_CLIENT_ERROR);
    return this;
  }

  /** Builds the current {@link NetworkRequestMetric}. */
  public NetworkRequestMetric build() {
    SessionManager.getInstance().unregisterForSessionUpdates(weakReference);
    unregisterForAppState();

    com.google.firebase.perf.v1.PerfSession[] perfSessions =
        PerfSession.buildAndSort(getSessions());
    if (perfSessions != null) {
      builder.addAllPerfSessions(Arrays.asList(perfSessions));
    }

    NetworkRequestMetric metric = builder.build();

    if (!isAllowedUserAgent(userAgent)) {
      logger.debug("Dropping network request from a 'User-Agent' that is not allowed");
      return metric;
    }

    if (!isReportSent) {
      transportManager.log(metric, getAppState());
      isReportSent = true;
      return metric;
    }

    if (isManualNetworkRequestMetric) {
      logger.info(
          "This metric has already been queued for transmission.  "
              + "Please create a new HttpMetric for each request/response");
    }

    return metric;
  }

  /** Checks if the network request has stopped. */
  private boolean isStopped() {
    return builder.hasTimeToResponseCompletedUs();
  }

  /** Checks if the network request has started. */
  private boolean hasStarted() {
    return builder.hasClientStartTimeUs();
  }

  @VisibleForTesting
  List<PerfSession> getSessions() {
    synchronized (sessions) {
      ArrayList<PerfSession> sessionsListCopy = new ArrayList<>();
      // To be extra safe, filter out nulls before returning the list
      // (b/171730176)
      for (PerfSession session : sessions) {
        if (session != null) {
          sessionsListCopy.add(session);
        }
      }
      return Collections.unmodifiableList(sessionsListCopy);
    }
  }

  @VisibleForTesting
  boolean isReportSent() {
    return isReportSent;
  }

  @VisibleForTesting
  void setReportSent() {
    isReportSent = true;
  }

  @VisibleForTesting
  void clearBuilderFields() {
    builder.clear();
  }

  /**
   * Guava com.google.common.net.MediaType can validate content-type, but its license is not suited
   * to use in SDK. Here we only check content-type length and disallow control characters.
   */
  private static boolean isValidContentType(String str) {
    // Content-type should be no longer than 128 characters.
    if (str.length() > Constants.MAX_CONTENT_TYPE_LENGTH) {
      return false;
    }
    for (int i = 0; i < str.length(); ++i) {
      char c = str.charAt(i);
      if (c <= HIGHEST_CONTROL_CHAR || c > HIGHEST_ASCII_CHAR) {
        return false;
      }
    }
    return true;
  }
}<|MERGE_RESOLUTION|>--- conflicted
+++ resolved
@@ -66,12 +66,6 @@
   private boolean isReportSent;
   private boolean isManualNetworkRequestMetric;
 
-<<<<<<< HEAD
-  private final WeakReference<SessionAwareObject> weakReference = new WeakReference<>(this);
-
-=======
-  /** @hide */
->>>>>>> 39ce055b
   @Override
   public void updateSession(PerfSession session) {
     // Note(b/152218504): Being defensive to fix the NPE
