// Copyright 2021 Google LLC
//
// Licensed under the Apache License, Version 2.0 (the "License");
// you may not use this file except in compliance with the License.
// You may obtain a copy of the License at
//
//      http://www.apache.org/licenses/LICENSE-2.0
//
// Unless required by applicable law or agreed to in writing, software
// distributed under the License is distributed on an "AS IS" BASIS,
// WITHOUT WARRANTIES OR CONDITIONS OF ANY KIND, either express or implied.
// See the License for the specific language governing permissions and
// limitations under the License.

package com.google.firebase.perf.injection.components;

import androidx.annotation.NonNull;
import com.google.firebase.perf.FirebasePerformance;
import com.google.firebase.perf.gauges.GaugeModule;
import com.google.firebase.perf.injection.modules.FirebasePerformanceModule;
import dagger.Component;
import javax.inject.Singleton;

/**
 * Dagger component to create FirebasePerformanceComponent Objects.
 *
 * @hide
 */
<<<<<<< HEAD
@Singleton
=======
>>>>>>> 3abecb13
@Component(modules = {FirebasePerformanceModule.class, GaugeModule.class})
public interface FirebasePerformanceComponent {

  @NonNull
  FirebasePerformance getFirebasePerformance();
}<|MERGE_RESOLUTION|>--- conflicted
+++ resolved
@@ -26,10 +26,7 @@
  *
  * @hide
  */
-<<<<<<< HEAD
 @Singleton
-=======
->>>>>>> 3abecb13
 @Component(modules = {FirebasePerformanceModule.class, GaugeModule.class})
 public interface FirebasePerformanceComponent {
 
