// Copyright 2021 Google LLC
//
// Licensed under the Apache License, Version 2.0 (the "License");
// you may not use this file except in compliance with the License.
// You may obtain a copy of the License at
//
//      http://www.apache.org/licenses/LICENSE-2.0
//
// Unless required by applicable law or agreed to in writing, software
// distributed under the License is distributed on an "AS IS" BASIS,
// WITHOUT WARRANTIES OR CONDITIONS OF ANY KIND, either express or implied.
// See the License for the specific language governing permissions and
// limitations under the License.

package com.google.firebase.perf.application;

import android.app.Activity;
import android.app.Application;
import android.app.Application.ActivityLifecycleCallbacks;
import android.content.Context;
import android.os.Bundle;
import android.util.SparseIntArray;
import android.view.WindowManager;
import androidx.annotation.NonNull;
import androidx.core.app.FrameMetricsAggregator;
import com.google.android.gms.common.util.VisibleForTesting;
import com.google.firebase.perf.config.ConfigResolver;
import com.google.firebase.perf.logging.AndroidLogger;
import com.google.firebase.perf.metrics.Trace;
import com.google.firebase.perf.session.SessionManager;
import com.google.firebase.perf.transport.TransportManager;
import com.google.firebase.perf.util.Clock;
import com.google.firebase.perf.util.Constants;
import com.google.firebase.perf.util.Constants.CounterNames;
import com.google.firebase.perf.util.Timer;
import com.google.firebase.perf.util.Utils;
import com.google.firebase.perf.v1.ApplicationProcessState;
import com.google.firebase.perf.v1.TraceMetric;
import java.lang.ref.WeakReference;
import java.util.HashMap;
import java.util.HashSet;
import java.util.Iterator;
import java.util.Map;
import java.util.Set;
import java.util.WeakHashMap;
import java.util.concurrent.atomic.AtomicInteger;

/**
 * Trace timer implementation to send foreground and background session log.
 *
 * @hide
 */

/** @hide */
public class AppStateMonitor implements ActivityLifecycleCallbacks {

  private static final AndroidLogger logger = AndroidLogger.getInstance();
  private static final String FRAME_METRICS_AGGREGATOR_CLASSNAME =
      "androidx.core.app.FrameMetricsAggregator";

  private static volatile AppStateMonitor instance;

  private final WeakHashMap<Activity, Boolean> activityToResumedMap = new WeakHashMap<>();
  private final WeakHashMap<Activity, Trace> activityToScreenTraceMap = new WeakHashMap<>();
  private final Map<String, Long> metricToCountMap = new HashMap<>();
  private final Set<WeakReference<AppStateCallback>> appStateSubscribers = new HashSet<>();

  /* Count for TRACE_STARTED_NOT_STOPPED */
  private final AtomicInteger tsnsCount = new AtomicInteger(0);

  private final TransportManager transportManager;
  private final ConfigResolver configResolver;
  private final Clock clock;

  private FrameMetricsAggregator frameMetricsAggregator;

  private Timer resumeTime; // The time app comes to foreground
  private Timer stopTime; // The time app goes to background

<<<<<<< HEAD
  private ApplicationProcessState currentAppState = ApplicationProcessState.BACKGROUND;
=======
  private Set<WeakReference<AppStateCallback>> appStateSubscribers =
      new HashSet<WeakReference<AppStateCallback>>();
  private Set<AppColdStartCallback> appColdStartSubscribers = new HashSet<AppColdStartCallback>();
>>>>>>> ff551e59

  private boolean isRegisteredForLifecycleCallbacks = false;
  private boolean isColdStart = true;
  private boolean hasFrameMetricsAggregator = false;

  public static AppStateMonitor getInstance() {
    if (instance == null) {
      synchronized (AppStateMonitor.class) {
        if (instance == null) {
          instance = new AppStateMonitor(TransportManager.getInstance(), new Clock());
        }
      }
    }
    return instance;
  }

  AppStateMonitor(TransportManager transportManager, Clock clock) {
    this.transportManager = transportManager;
    this.clock = clock;
    configResolver = ConfigResolver.getInstance();
    hasFrameMetricsAggregator = hasFrameMetricsAggregatorClass();
    if (hasFrameMetricsAggregator) {
      frameMetricsAggregator = new FrameMetricsAggregator();
    }
  }

  public synchronized void registerActivityLifecycleCallbacks(Context context) {
    // Make sure the callback is registered only once.
    if (isRegisteredForLifecycleCallbacks) {
      return;
    }
    Context appContext = context.getApplicationContext();
    if (appContext instanceof Application) {
      ((Application) appContext).registerActivityLifecycleCallbacks(this);
      isRegisteredForLifecycleCallbacks = true;
    }
  }

  public synchronized void unregisterActivityLifecycleCallbacks(Context context) {
    if (!isRegisteredForLifecycleCallbacks) {
      return;
    }
    Context appContext = context.getApplicationContext();
    if (appContext instanceof Application) {
      ((Application) appContext).unregisterActivityLifecycleCallbacks(this);
      isRegisteredForLifecycleCallbacks = false;
    }
  }

  /** @hide */
  /** @hide */
  public void incrementCount(@NonNull String name, long value) {
    // This method is called by RateLimiter.java when a log exceeds rate limit and to be dropped
    // It can be on any thread. sendSessionLog() method is called in callback methods from main UI
    // thread, thus we need synchronized access on mMetrics.
    synchronized (metricToCountMap) {
      Long v = metricToCountMap.get(name);
      if (v == null) {
        metricToCountMap.put(name, value);
      } else {
        metricToCountMap.put(name, v + value);
      }
    }
  }

  /** @hide */
  /** @hide */
  public void incrementTsnsCount(int value) {
    tsnsCount.addAndGet(value);
  }

  /** @hide */
  /** @hide */
  @Override
  public void onActivityCreated(Activity activity, Bundle savedInstanceState) {}

  /** @hide */
  /** @hide */
  @Override
  public void onActivityDestroyed(Activity activity) {}

  /** @hide */
  /** @hide */
  @Override
  public synchronized void onActivityStarted(Activity activity) {
    if (isScreenTraceSupported(activity) && configResolver.isPerformanceMonitoringEnabled()) {
      // Starts recording frame metrics for this activity.
      frameMetricsAggregator.add(activity);
      // Start the Trace
      Trace screenTrace = new Trace(getScreenTraceName(activity), transportManager, clock, this);
      screenTrace.start();
      activityToScreenTraceMap.put(activity, screenTrace);
    }
  }

  /** @hide */
  /** @hide */
  @Override
  public synchronized void onActivityStopped(Activity activity) {
    if (isScreenTraceSupported(activity)) {
      sendScreenTrace(activity);
    }

    // Last activity has its onActivityStopped called, the app goes to background.
    if (activityToResumedMap.containsKey(activity)) {
      activityToResumedMap.remove(activity);
      if (activityToResumedMap.isEmpty()) {
        // no more activity in foreground, app goes to background.
        stopTime = clock.getTime();
        updateAppState(ApplicationProcessState.BACKGROUND);
        sendSessionLog(Constants.TraceNames.FOREGROUND_TRACE_NAME.toString(), resumeTime, stopTime);
      }
    }
  }

  /** @hide */
  /** @hide */
  @Override
  public synchronized void onActivityResumed(Activity activity) {
    // cases:
    // 1. At app startup, first activity comes to foreground.
    // 2. app switch from background to foreground.
    // 3. app already in foreground, current activity is replaced by another activity.
    if (activityToResumedMap.isEmpty()) {
      // The first resumed activity means app comes to foreground.
      resumeTime = clock.getTime();
      activityToResumedMap.put(activity, true);
      updateAppState(ApplicationProcessState.FOREGROUND);
      if (isColdStart) {
        // case 1: app startup.
<<<<<<< HEAD
        isColdStart = false;
=======
        sendAppColdStartUpdate();
        mIsColdStart = false;
>>>>>>> ff551e59
      } else {
        // case 2: app switch from background to foreground.
        sendSessionLog(Constants.TraceNames.BACKGROUND_TRACE_NAME.toString(), stopTime, resumeTime);
      }
    } else {
      // case 3: app already in foreground, current activity is replaced by another activity.
      activityToResumedMap.put(activity, true);
    }
  }

  /** Returns if this is the cold start of the app. */
  public boolean isColdStart() {
    return isColdStart;
  }

  /**
   * @return current app state.
   * @hide
   */
  /** @hide */
  public ApplicationProcessState getAppState() {
    return currentAppState;
  }

  /**
   * Register a subscriber to receive app state update.
   *
   * @param client an AppStateCallback instance.
   * @hide
   */
  /** @hide */
<<<<<<< HEAD
  public void registerForAppState(WeakReference<AppStateCallback> client) {
    synchronized (appStateSubscribers) {
      appStateSubscribers.add(client);
=======
  public void registerForAppState(WeakReference<AppStateCallback> subscriber) {
    synchronized (appStateSubscribers) {
      appStateSubscribers.add(subscriber);
>>>>>>> ff551e59
    }
  }

  /**
   * Unregister the subscriber to stop receiving app state update.
   *
   * @param subscriber an AppStateCallback instance.
   * @hide
   */
  /** @hide */
<<<<<<< HEAD
  public void unregisterForAppState(WeakReference<AppStateCallback> client) {
    synchronized (appStateSubscribers) {
      appStateSubscribers.remove(client);
=======
  public void unregisterForAppState(WeakReference<AppStateCallback> subscriber) {
    synchronized (appStateSubscribers) {
      appStateSubscribers.remove(subscriber);
>>>>>>> ff551e59
    }
  }

  /**
   * Register a subscriber to receive app cold start update.
   *
   * @param subscriber the {@link AppColdStartCallback} instance.
   * @hide
   */
  /** @hide */
  public void registerForAppColdStart(AppColdStartCallback subscriber) {
    synchronized (appStateSubscribers) {
      appColdStartSubscribers.add(subscriber);
    }
  }

  /** Send update state update to registered subscribers. */
  private void updateAppState(ApplicationProcessState newState) {
<<<<<<< HEAD
    currentAppState = newState;
=======
    mCurrentState = newState;
>>>>>>> ff551e59
    synchronized (appStateSubscribers) {
      for (Iterator<WeakReference<AppStateCallback>> i = appStateSubscribers.iterator();
          i.hasNext(); ) {
        AppStateCallback callback = i.next().get();
        if (callback != null) {
          callback.onUpdateAppState(currentAppState);
        } else {
          // The object pointing by WeakReference has already been garbage collected.
          // Remove it from the Set.
          i.remove();
        }
      }
    }
  }

  /** Send cold start update to registered subscribers. */
  private void sendAppColdStartUpdate() {
    synchronized (appStateSubscribers) {
      for (Iterator<AppColdStartCallback> i = appColdStartSubscribers.iterator(); i.hasNext(); ) {
        AppColdStartCallback callback = i.next();
        if (callback != null) {
          callback.onAppColdStart();
        }
      }
    }
  }

  /**
   * Return app is in foreground or not.
   *
   * @return true if app is in foreground, false if in background.
   */
  public boolean isForeground() {
    return currentAppState == ApplicationProcessState.FOREGROUND;
  }

  @Override
  public void onActivitySaveInstanceState(Activity activity, Bundle outState) {}

  @Override
  public void onActivityPaused(Activity activity) {}

  /**
   * Send screen trace.
   *
   * @param activity activity object.
   */
  private void sendScreenTrace(Activity activity) {
    if (!activityToScreenTraceMap.containsKey(activity)) {
      return;
    }
    Trace screenTrace = activityToScreenTraceMap.get(activity);
    if (screenTrace == null) {
      return;
    }
    activityToScreenTraceMap.remove(activity);

    int totalFrames = 0;
    int slowFrames = 0;
    int frozenFrames = 0;
    // Stops recording metrics for this Activity and returns the currently-collected metrics
    SparseIntArray[] arr = frameMetricsAggregator.remove(activity);
    if (arr != null) {
      SparseIntArray frameTimes = arr[FrameMetricsAggregator.TOTAL_INDEX];
      if (frameTimes != null) {
        for (int i = 0; i < frameTimes.size(); i++) {
          int frameTime = frameTimes.keyAt(i);
          int numFrames = frameTimes.valueAt(i);
          totalFrames += numFrames;
          if (frameTime > Constants.FROZEN_FRAME_TIME) {
            // Frozen frames mean the app appear frozen.  The recommended thresholds is 700ms
            frozenFrames += numFrames;
          }
          if (frameTime > Constants.SLOW_FRAME_TIME) {
            // Slow frames are anything above 16ms (i.e. 60 frames/second)
            slowFrames += numFrames;
          }
        }
      }
    }
    if (totalFrames == 0 && slowFrames == 0 && frozenFrames == 0) {
      // All metrics are zero, no need to send screen trace.
      // return;
    }
    // Only incrementMetric if corresponding metric is non-zero.
    if (totalFrames > 0) {
      screenTrace.putMetric(Constants.CounterNames.FRAMES_TOTAL.toString(), totalFrames);
    }
    if (slowFrames > 0) {
      screenTrace.putMetric(Constants.CounterNames.FRAMES_SLOW.toString(), slowFrames);
    }
    if (frozenFrames > 0) {
      screenTrace.putMetric(Constants.CounterNames.FRAMES_FROZEN.toString(), frozenFrames);
    }
    if (Utils.isDebugLoggingEnabled(activity.getApplicationContext())) {
      logger.debug(
          "sendScreenTrace name:"
              + getScreenTraceName(activity)
              + " _fr_tot:"
              + totalFrames
              + " _fr_slo:"
              + slowFrames
              + " _fr_fzn:"
              + frozenFrames);
    }
    // Stop and record trace
    screenTrace.stop();
  }

  /**
   * Send foreground/background session trace.
   *
   * @param name trace name.
   * @param startTime session trace start time.
   * @param endTime session trace end time.
   */
  private void sendSessionLog(String name, Timer startTime, Timer endTime) {
    if (!configResolver.isPerformanceMonitoringEnabled()) {
      return;
    }
    // TODO(b/117776450): We should also capture changes in the Session ID.
    TraceMetric.Builder metric =
        TraceMetric.newBuilder()
            .setName(name)
            .setClientStartTimeUs(startTime.getMicros())
            .setDurationUs(startTime.getDurationMicros(endTime))
            .addPerfSessions(SessionManager.getInstance().perfSession().build());
    // Atomically get mTsnsCount and set it to zero.
    int tsnsCount = this.tsnsCount.getAndSet(0);
    synchronized (metricToCountMap) {
      metric.putAllCounters(metricToCountMap);
      if (tsnsCount != 0) {
        metric.putCounters(CounterNames.TRACE_STARTED_NOT_STOPPED.toString(), tsnsCount);
      }

      // reset metrics.
      metricToCountMap.clear();
    }
    // The Foreground and Background trace marks the transition between the two states,
    // so we always specify the state to be ApplicationProcessState.FOREGROUND_BACKGROUND.
    transportManager.log(metric.build(), ApplicationProcessState.FOREGROUND_BACKGROUND);
  }

  /**
   * Only send screen trace if FrameMetricsAggregator exists and the activity is hardware
   * accelerated.
   *
   * @param activity The Activity for which we're monitoring the screen rendering performance.
   * @return true if supported, false if not.
   */
  private boolean isScreenTraceSupported(Activity activity) {
    return hasFrameMetricsAggregator
        // This check is needed because we can't observe frame rates for a non hardware accelerated
        // view.
        // See b/133827763.
        && activity.getWindow() != null
        && ((activity.getWindow().getAttributes().flags
                & WindowManager.LayoutParams.FLAG_HARDWARE_ACCELERATED)
            != 0);
  }

  /**
   * FrameMetricsAggregator first appears in Android Support Library 26.1.0. Before GMSCore SDK is
   * updated to 26.1.0 (b/69954793), there will be ClassNotFoundException. This method is to check
   * if FrameMetricsAggregator exists to avoid ClassNotFoundException.
   */
  private boolean hasFrameMetricsAggregatorClass() {
    try {
      Class<?> initializerClass = Class.forName(FRAME_METRICS_AGGREGATOR_CLASSNAME);
      return true;
    } catch (ClassNotFoundException e) {
      return false;
    }
  }

  /**
   * An interface to be implemented by subscribers which needs to receive app state update.
   *
   * @hide
   */
  /** @hide */
  public static interface AppStateCallback {
    /** @hide */
    /** @hide */
    public void onUpdateAppState(ApplicationProcessState newState);
  }

  /**
   * An interface to be implemented by subscribers which needs to receive app cold start update.
   *
   * @hide
   */
  public static interface AppColdStartCallback {
    public void onAppColdStart();
  }

  /**
   * Screen trace name is prefix "_st_" concatenates with Activity's class name.
   *
   * @param activity activity object.
   * @return screen trace name.
   * @hide
   */
  /** @hide */
  public static String getScreenTraceName(Activity activity) {
    return Constants.SCREEN_TRACE_PREFIX + activity.getClass().getSimpleName();
  }

  @VisibleForTesting
  WeakHashMap<Activity, Boolean> getResumed() {
    return activityToResumedMap;
  }

  @VisibleForTesting
  WeakHashMap<Activity, Trace> getActivity2ScreenTrace() {
    return activityToScreenTraceMap;
  }

  @VisibleForTesting
  Timer getPauseTime() {
    return stopTime;
  }

  @VisibleForTesting
  Timer getResumeTime() {
    return resumeTime;
  }

  @VisibleForTesting
  public void setIsColdStart(boolean isColdStart) {
    this.isColdStart = isColdStart;
  }
}<|MERGE_RESOLUTION|>--- conflicted
+++ resolved
@@ -64,6 +64,7 @@
   private final WeakHashMap<Activity, Trace> activityToScreenTraceMap = new WeakHashMap<>();
   private final Map<String, Long> metricToCountMap = new HashMap<>();
   private final Set<WeakReference<AppStateCallback>> appStateSubscribers = new HashSet<>();
+  private Set<AppColdStartCallback> appColdStartSubscribers = new HashSet<>();
 
   /* Count for TRACE_STARTED_NOT_STOPPED */
   private final AtomicInteger tsnsCount = new AtomicInteger(0);
@@ -77,13 +78,7 @@
   private Timer resumeTime; // The time app comes to foreground
   private Timer stopTime; // The time app goes to background
 
-<<<<<<< HEAD
   private ApplicationProcessState currentAppState = ApplicationProcessState.BACKGROUND;
-=======
-  private Set<WeakReference<AppStateCallback>> appStateSubscribers =
-      new HashSet<WeakReference<AppStateCallback>>();
-  private Set<AppColdStartCallback> appColdStartSubscribers = new HashSet<AppColdStartCallback>();
->>>>>>> ff551e59
 
   private boolean isRegisteredForLifecycleCallbacks = false;
   private boolean isColdStart = true;
@@ -214,12 +209,8 @@
       updateAppState(ApplicationProcessState.FOREGROUND);
       if (isColdStart) {
         // case 1: app startup.
-<<<<<<< HEAD
+        sendAppColdStartUpdate();
         isColdStart = false;
-=======
-        sendAppColdStartUpdate();
-        mIsColdStart = false;
->>>>>>> ff551e59
       } else {
         // case 2: app switch from background to foreground.
         sendSessionLog(Constants.TraceNames.BACKGROUND_TRACE_NAME.toString(), stopTime, resumeTime);
@@ -251,15 +242,9 @@
    * @hide
    */
   /** @hide */
-<<<<<<< HEAD
-  public void registerForAppState(WeakReference<AppStateCallback> client) {
-    synchronized (appStateSubscribers) {
-      appStateSubscribers.add(client);
-=======
   public void registerForAppState(WeakReference<AppStateCallback> subscriber) {
     synchronized (appStateSubscribers) {
       appStateSubscribers.add(subscriber);
->>>>>>> ff551e59
     }
   }
 
@@ -270,15 +255,9 @@
    * @hide
    */
   /** @hide */
-<<<<<<< HEAD
-  public void unregisterForAppState(WeakReference<AppStateCallback> client) {
-    synchronized (appStateSubscribers) {
-      appStateSubscribers.remove(client);
-=======
   public void unregisterForAppState(WeakReference<AppStateCallback> subscriber) {
     synchronized (appStateSubscribers) {
       appStateSubscribers.remove(subscriber);
->>>>>>> ff551e59
     }
   }
 
@@ -297,11 +276,7 @@
 
   /** Send update state update to registered subscribers. */
   private void updateAppState(ApplicationProcessState newState) {
-<<<<<<< HEAD
     currentAppState = newState;
-=======
-    mCurrentState = newState;
->>>>>>> ff551e59
     synchronized (appStateSubscribers) {
       for (Iterator<WeakReference<AppStateCallback>> i = appStateSubscribers.iterator();
           i.hasNext(); ) {
