// Copyright 2021 Google LLC
//
// Licensed under the Apache License, Version 2.0 (the "License");
// you may not use this file except in compliance with the License.
// You may obtain a copy of the License at
//
//      http://www.apache.org/licenses/LICENSE-2.0
//
// Unless required by applicable law or agreed to in writing, software
// distributed under the License is distributed on an "AS IS" BASIS,
// WITHOUT WARRANTIES OR CONDITIONS OF ANY KIND, either express or implied.
// See the License for the specific language governing permissions and
// limitations under the License.

package com.google.firebase.perf.application;

import android.app.Activity;
import android.app.Application;
import android.app.Application.ActivityLifecycleCallbacks;
import android.content.Context;
import android.os.Bundle;
import android.util.SparseIntArray;
import androidx.annotation.NonNull;
import androidx.core.app.FrameMetricsAggregator;
import androidx.fragment.app.FragmentActivity;
import com.google.android.gms.common.util.VisibleForTesting;
import com.google.firebase.perf.config.ConfigResolver;
import com.google.firebase.perf.logging.AndroidLogger;
import com.google.firebase.perf.metrics.Trace;
import com.google.firebase.perf.session.SessionManager;
import com.google.firebase.perf.transport.TransportManager;
import com.google.firebase.perf.util.Clock;
import com.google.firebase.perf.util.Constants;
import com.google.firebase.perf.util.Constants.CounterNames;
import com.google.firebase.perf.util.Timer;
import com.google.firebase.perf.util.Utils;
import com.google.firebase.perf.v1.ApplicationProcessState;
import com.google.firebase.perf.v1.TraceMetric;
import java.lang.ref.WeakReference;
import java.util.HashMap;
import java.util.HashSet;
import java.util.Iterator;
import java.util.Map;
import java.util.Set;
import java.util.WeakHashMap;
import java.util.concurrent.atomic.AtomicInteger;

/** Trace timer implementation to send foreground and background session log. */
public class AppStateMonitor implements ActivityLifecycleCallbacks {

  private static final AndroidLogger logger = AndroidLogger.getInstance();
  private static final String FRAME_METRICS_AGGREGATOR_CLASSNAME =
      "androidx.core.app.FrameMetricsAggregator";

  private static volatile AppStateMonitor instance;
  private static boolean hasFrameMetricsAggregator = false;

  private final WeakHashMap<Activity, Boolean> activityToResumedMap = new WeakHashMap<>();
  private final WeakHashMap<Activity, Trace> activityToScreenTraceMap = new WeakHashMap<>();
  private final Map<String, Long> metricToCountMap = new HashMap<>();
  private final Set<WeakReference<AppStateCallback>> appStateSubscribers = new HashSet<>();
  private Set<AppColdStartCallback> appColdStartSubscribers = new HashSet<>();

  /* Count for TRACE_STARTED_NOT_STOPPED */
  private final AtomicInteger tsnsCount = new AtomicInteger(0);

  private final TransportManager transportManager;
  private final ConfigResolver configResolver;
  private final Clock clock;

  private FrameMetricsAggregator frameMetricsAggregator;

  private Timer resumeTime; // The time app comes to foreground
  private Timer stopTime; // The time app goes to background

  private ApplicationProcessState currentAppState = ApplicationProcessState.BACKGROUND;

  private boolean isRegisteredForLifecycleCallbacks = false;
  private boolean isColdStart = true;

  public static AppStateMonitor getInstance() {
    if (instance == null) {
      synchronized (AppStateMonitor.class) {
        if (instance == null) {
          instance = new AppStateMonitor(TransportManager.getInstance(), new Clock());
        }
      }
    }
    return instance;
  }

  AppStateMonitor(TransportManager transportManager, Clock clock) {
    this(
        transportManager,
        clock,
        ConfigResolver.getInstance(),
        hasFrameMetricsAggregatorClass() ? new FrameMetricsAggregator() : null);
  }

  AppStateMonitor(
      TransportManager transportManager,
      Clock clock,
      ConfigResolver configResolver,
      FrameMetricsAggregator frameMetricsAggregator) {
    this.transportManager = transportManager;
    this.clock = clock;
    this.configResolver = configResolver;
    this.frameMetricsAggregator = frameMetricsAggregator;
  }

  public synchronized void registerActivityLifecycleCallbacks(Context context) {
    // Make sure the callback is registered only once.
    if (isRegisteredForLifecycleCallbacks) {
      return;
    }
    Context appContext = context.getApplicationContext();
    if (appContext instanceof Application) {
      ((Application) appContext).registerActivityLifecycleCallbacks(this);
      isRegisteredForLifecycleCallbacks = true;
    }
  }

  public synchronized void unregisterActivityLifecycleCallbacks(Context context) {
    if (!isRegisteredForLifecycleCallbacks) {
      return;
    }
    Context appContext = context.getApplicationContext();
    if (appContext instanceof Application) {
      ((Application) appContext).unregisterActivityLifecycleCallbacks(this);
      isRegisteredForLifecycleCallbacks = false;
    }
  }

  public void incrementCount(@NonNull String name, long value) {
    // This method is called by RateLimiter.java when a log exceeds rate limit and to be dropped
    // It can be on any thread. sendSessionLog() method is called in callback methods from main UI
    // thread, thus we need synchronized access on mMetrics.
    synchronized (metricToCountMap) {
      Long v = metricToCountMap.get(name);
      if (v == null) {
        metricToCountMap.put(name, value);
      } else {
        metricToCountMap.put(name, v + value);
      }
    }
  }

  public void incrementTsnsCount(int value) {
    tsnsCount.addAndGet(value);
  }

  @Override
  public void onActivityCreated(Activity activity, Bundle savedInstanceState) {
    if (isScreenTraceSupported() && configResolver.isPerformanceMonitoringEnabled()) {
      if (activity instanceof FragmentActivity) {
        FragmentActivity fragmentActivity = (FragmentActivity) activity;
        fragmentActivity
            .getSupportFragmentManager()
            .registerFragmentLifecycleCallbacks(
                new FragmentStateMonitor(clock, transportManager, this, frameMetricsAggregator),
                true);
      }
    }
  }

  @Override
  public void onActivityDestroyed(Activity activity) {}

  @Override
<<<<<<< HEAD
  public synchronized void onActivityStarted(Activity activity) {
    if (isScreenTraceSupported() && configResolver.isPerformanceMonitoringEnabled()) {
      // Starts recording frame metrics for this activity.
      /**
       * TODO: Only add activities that are hardware acceleration enabled so that calling {@link
       * FrameMetricsAggregator#remove(Activity)} will not throw exceptions.
       */
      frameMetricsAggregator.add(activity);
      // Start the Trace
      Trace screenTrace = new Trace(getScreenTraceName(activity), transportManager, clock, this);
      screenTrace.start();
      activityToScreenTraceMap.put(activity, screenTrace);
    }
  }
=======
  public synchronized void onActivityStarted(Activity activity) {}
>>>>>>> a0c54fd8

  @Override
  public synchronized void onActivityStopped(Activity activity) {
    // Last activity has its onActivityStopped called, the app goes to background.
    if (activityToResumedMap.containsKey(activity)) {
      activityToResumedMap.remove(activity);
      if (activityToResumedMap.isEmpty()) {
        // no more activity in foreground, app goes to background.
        stopTime = clock.getTime();
        sendSessionLog(Constants.TraceNames.FOREGROUND_TRACE_NAME.toString(), resumeTime, stopTime);
        // order is important to complete _fs before triggering a sessionId change b/204362742
        updateAppState(ApplicationProcessState.BACKGROUND);
      }
    }
  }

  @Override
  public synchronized void onActivityResumed(Activity activity) {
    // cases:
    // 1. At app startup, first activity comes to foreground.
    // 2. app switch from background to foreground.
    // 3. app already in foreground, current activity is replaced by another activity, or the
    // current activity was paused then resumed without onStop, for example by an AlertDialog
    if (activityToResumedMap.isEmpty()) {
      // The first resumed activity means app comes to foreground.
      resumeTime = clock.getTime();
      activityToResumedMap.put(activity, true);
      if (isColdStart) {
        // case 1: app startup.
        updateAppState(ApplicationProcessState.FOREGROUND);
        sendAppColdStartUpdate();
        isColdStart = false;
      } else {
        // case 2: app switch from background to foreground.
        sendSessionLog(Constants.TraceNames.BACKGROUND_TRACE_NAME.toString(), stopTime, resumeTime);
        // order is important to complete _bs before triggering a sessionId change b/204362742
        updateAppState(ApplicationProcessState.FOREGROUND);
      }
    } else {
      // case 3: app already in foreground, current activity is replaced by another activity, or the
      // current activity was paused then resumed without onStop, for example by an AlertDialog
      activityToResumedMap.put(activity, true);
    }

    // Screen trace is after session update so the sessionId is not added twice to the Trace
    if (isScreenTraceSupported(activity) && configResolver.isPerformanceMonitoringEnabled()) {
      // Starts recording frame metrics for this activity.
      /**
       * TODO: Only add activities that are hardware acceleration enabled so that calling {@link
       * FrameMetricsAggregator#remove(Activity)} will not throw exceptions.
       */
      frameMetricsAggregator.add(activity);
      // Start the Trace
      Trace screenTrace = new Trace(getScreenTraceName(activity), transportManager, clock, this);
      screenTrace.start();
      activityToScreenTraceMap.put(activity, screenTrace);
    }
  }

  /** Returns if this is the cold start of the app. */
  public boolean isColdStart() {
    return isColdStart;
  }

  /** @return current app state. */
  public ApplicationProcessState getAppState() {
    return currentAppState;
  }

  /**
   * Register a subscriber to receive app state update.
   *
   * @param subscriber an AppStateCallback instance.
   */
  public void registerForAppState(WeakReference<AppStateCallback> subscriber) {
    synchronized (appStateSubscribers) {
      appStateSubscribers.add(subscriber);
    }
  }

  /**
   * Unregister the subscriber to stop receiving app state update.
   *
   * @param subscriber an AppStateCallback instance.
   */
  public void unregisterForAppState(WeakReference<AppStateCallback> subscriber) {
    synchronized (appStateSubscribers) {
      appStateSubscribers.remove(subscriber);
    }
  }

  /**
   * Register a subscriber to receive app cold start update.
   *
   * @param subscriber the {@link AppColdStartCallback} instance.
   */
  public void registerForAppColdStart(AppColdStartCallback subscriber) {
    synchronized (appStateSubscribers) {
      appColdStartSubscribers.add(subscriber);
    }
  }

  /** Send update state update to registered subscribers. */
  private void updateAppState(ApplicationProcessState newState) {
    currentAppState = newState;
    synchronized (appStateSubscribers) {
      for (Iterator<WeakReference<AppStateCallback>> i = appStateSubscribers.iterator();
          i.hasNext(); ) {
        AppStateCallback callback = i.next().get();
        if (callback != null) {
          callback.onUpdateAppState(currentAppState);
        } else {
          // The object pointing by WeakReference has already been garbage collected.
          // Remove it from the Set.
          i.remove();
        }
      }
    }
  }

  /** Send cold start update to registered subscribers. */
  private void sendAppColdStartUpdate() {
    synchronized (appStateSubscribers) {
      for (Iterator<AppColdStartCallback> i = appColdStartSubscribers.iterator(); i.hasNext(); ) {
        AppColdStartCallback callback = i.next();
        if (callback != null) {
          callback.onAppColdStart();
        }
      }
    }
  }

  /**
   * Return app is in foreground or not.
   *
   * @return true if app is in foreground, false if in background.
   */
  public boolean isForeground() {
    return currentAppState == ApplicationProcessState.FOREGROUND;
  }

  @Override
  public void onActivitySaveInstanceState(Activity activity, Bundle outState) {}

  @Override
  public void onActivityPaused(Activity activity) {}

  /** Stops screen trace right after onPause because of b/210055697 */
  @Override
  public void onActivityPostPaused(@NonNull Activity activity) {
    if (isScreenTraceSupported()) {
      sendScreenTrace(activity);
    }
  }

  /**
   * Send screen trace. If hardware acceleration is not enabled, all frame metrics will be zero and
   * the trace will not be sent.
   *
   * @param activity activity object.
   */
  private void sendScreenTrace(Activity activity) {
    if (!activityToScreenTraceMap.containsKey(activity)) {
      return;
    }
    Trace screenTrace = activityToScreenTraceMap.get(activity);
    if (screenTrace == null) {
      return;
    }
    activityToScreenTraceMap.remove(activity);

    int totalFrames = 0;
    int slowFrames = 0;
    int frozenFrames = 0;
    /**
     * Resets the metrics data and returns the currently-collected metrics. Note that {@link
     * FrameMetricsAggregator#reset()} will not stop recording for the activity. The reason of using
     * {@link FrameMetricsAggregator#reset()} is that {@link
     * FrameMetricsAggregator#remove(Activity)} will throw exceptions for hardware acceleration
     * disabled activities.
     */
    try {
      frameMetricsAggregator.remove(activity);
    } catch (IllegalArgumentException ignored) {
      logger.debug("View not hardware accelerated. Unable to collect screen trace.");
    }
    SparseIntArray[] arr = frameMetricsAggregator.reset();
    if (arr != null) {
      SparseIntArray frameTimes = arr[FrameMetricsAggregator.TOTAL_INDEX];
      if (frameTimes != null) {
        for (int i = 0; i < frameTimes.size(); i++) {
          int frameTime = frameTimes.keyAt(i);
          int numFrames = frameTimes.valueAt(i);
          totalFrames += numFrames;
          if (frameTime > Constants.FROZEN_FRAME_TIME) {
            // Frozen frames mean the app appear frozen.  The recommended thresholds is 700ms
            frozenFrames += numFrames;
          }
          if (frameTime > Constants.SLOW_FRAME_TIME) {
            // Slow frames are anything above 16ms (i.e. 60 frames/second)
            slowFrames += numFrames;
          }
        }
      }
    }
    if (totalFrames == 0 && slowFrames == 0 && frozenFrames == 0) {
      // All metrics are zero, no need to send screen trace.
      // return;
    }
    // Only incrementMetric if corresponding metric is non-zero.
    if (totalFrames > 0) {
      screenTrace.putMetric(Constants.CounterNames.FRAMES_TOTAL.toString(), totalFrames);
    }
    if (slowFrames > 0) {
      screenTrace.putMetric(Constants.CounterNames.FRAMES_SLOW.toString(), slowFrames);
    }
    if (frozenFrames > 0) {
      screenTrace.putMetric(Constants.CounterNames.FRAMES_FROZEN.toString(), frozenFrames);
    }
    if (Utils.isDebugLoggingEnabled(activity.getApplicationContext())) {
      logger.debug(
          "sendScreenTrace name:"
              + getScreenTraceName(activity)
              + " _fr_tot:"
              + totalFrames
              + " _fr_slo:"
              + slowFrames
              + " _fr_fzn:"
              + frozenFrames);
    }
    // Stop and record trace
    screenTrace.stop();
  }

  /**
   * Send foreground/background session trace.
   *
   * @param name trace name.
   * @param startTime session trace start time.
   * @param endTime session trace end time.
   */
  private void sendSessionLog(String name, Timer startTime, Timer endTime) {
    if (!configResolver.isPerformanceMonitoringEnabled()) {
      return;
    }
    // TODO(b/117776450): We should also capture changes in the Session ID.
    TraceMetric.Builder metric =
        TraceMetric.newBuilder()
            .setName(name)
            .setClientStartTimeUs(startTime.getMicros())
            .setDurationUs(startTime.getDurationMicros(endTime))
            .addPerfSessions(SessionManager.getInstance().perfSession().build());
    // Atomically get mTsnsCount and set it to zero.
    int tsnsCount = this.tsnsCount.getAndSet(0);
    synchronized (metricToCountMap) {
      metric.putAllCounters(metricToCountMap);
      if (tsnsCount != 0) {
        metric.putCounters(CounterNames.TRACE_STARTED_NOT_STOPPED.toString(), tsnsCount);
      }

      // reset metrics.
      metricToCountMap.clear();
    }
    // The Foreground and Background trace marks the transition between the two states,
    // so we always specify the state to be ApplicationProcessState.FOREGROUND_BACKGROUND.
    transportManager.log(metric.build(), ApplicationProcessState.FOREGROUND_BACKGROUND);
  }

  /**
   * Only send screen trace if FrameMetricsAggregator exists.
   *
   * @return true if supported, false if not.
   */
  protected boolean isScreenTraceSupported() {
    return hasFrameMetricsAggregator;
  }

  /**
   * FrameMetricsAggregator first appears in Android Support Library 26.1.0. Before GMSCore SDK is
   * updated to 26.1.0 (b/69954793), there will be ClassNotFoundException. This method is to check
   * if FrameMetricsAggregator exists to avoid ClassNotFoundException.
   */
  private static boolean hasFrameMetricsAggregatorClass() {
    try {
      Class<?> initializerClass = Class.forName(FRAME_METRICS_AGGREGATOR_CLASSNAME);
      hasFrameMetricsAggregator = true;
      return true;
    } catch (ClassNotFoundException e) {
      hasFrameMetricsAggregator = false;
      return false;
    }
  }

  /** An interface to be implemented by subscribers which needs to receive app state update. */
  public static interface AppStateCallback {
    public void onUpdateAppState(ApplicationProcessState newState);
  }

  /** An interface to be implemented by subscribers which needs to receive app cold start update. */
  public static interface AppColdStartCallback {
    public void onAppColdStart();
  }

  /**
   * Screen trace name is prefix "_st_" concatenates with Activity's class name.
   *
   * @param activity activity object.
   * @return screen trace name.
   */
  public static String getScreenTraceName(Activity activity) {
    return Constants.SCREEN_TRACE_PREFIX + activity.getClass().getSimpleName();
  }

  @VisibleForTesting
  WeakHashMap<Activity, Boolean> getResumed() {
    return activityToResumedMap;
  }

  @VisibleForTesting
  WeakHashMap<Activity, Trace> getActivity2ScreenTrace() {
    return activityToScreenTraceMap;
  }

  @VisibleForTesting
  Timer getPauseTime() {
    return stopTime;
  }

  @VisibleForTesting
  void setStopTime(Timer timer) {
    stopTime = timer;
  }

  @VisibleForTesting
  Timer getResumeTime() {
    return resumeTime;
  }

  @VisibleForTesting
  public void setIsColdStart(boolean isColdStart) {
    this.isColdStart = isColdStart;
  }
}<|MERGE_RESOLUTION|>--- conflicted
+++ resolved
@@ -167,24 +167,8 @@
   public void onActivityDestroyed(Activity activity) {}
 
   @Override
-<<<<<<< HEAD
-  public synchronized void onActivityStarted(Activity activity) {
-    if (isScreenTraceSupported() && configResolver.isPerformanceMonitoringEnabled()) {
-      // Starts recording frame metrics for this activity.
-      /**
-       * TODO: Only add activities that are hardware acceleration enabled so that calling {@link
-       * FrameMetricsAggregator#remove(Activity)} will not throw exceptions.
-       */
-      frameMetricsAggregator.add(activity);
-      // Start the Trace
-      Trace screenTrace = new Trace(getScreenTraceName(activity), transportManager, clock, this);
-      screenTrace.start();
-      activityToScreenTraceMap.put(activity, screenTrace);
-    }
-  }
-=======
+
   public synchronized void onActivityStarted(Activity activity) {}
->>>>>>> a0c54fd8
 
   @Override
   public synchronized void onActivityStopped(Activity activity) {
