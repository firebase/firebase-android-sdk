// Copyright 2020 Google LLC
//
// Licensed under the Apache License, Version 2.0 (the "License");
// you may not use this file except in compliance with the License.
//
// You may obtain a copy of the License at
//      http://www.apache.org/licenses/LICENSE-2.0
//
// Unless required by applicable law or agreed to in writing, software
// distributed under the License is distributed on an "AS IS" BASIS,
// WITHOUT WARRANTIES OR CONDITIONS OF ANY KIND, either express or implied.
// See the License for the specific language governing permissions and
// limitations under the License.

apply plugin: 'com.android.application'
// Firebase performance plugin, the relevant dependency is specified in the "buildSrc/build-src.gradle"
apply plugin: 'com.google.firebase.firebase-perf'
apply plugin: com.google.firebase.gradle.plugins.ci.device.FirebaseTestLabPlugin
apply plugin: 'copy-google-services'

// Since Test Lab devices are wiped off immediately (for both Security and Privacy reasons) we have
// previously seen issues pertaining to the App not sending data to our backend when the
// instrumentation tests were run on the Test Lab. For now the below configuration of device seem to
// be working fine but in case we see similar issues in the future we should consider following the
// advice in b/168905187#comment6.
firebaseTestLab {
    device 'model=Pixel2,version=28,locale=en,orientation=portrait'
}

android {
<<<<<<< HEAD
    namespace "com.google.firebase.testing.fireperf"
    compileSdkVersion 31
=======
    compileSdkVersion project.compileSdkVersion
>>>>>>> 1654b314

    namespace "com.google.firebase.testing.fireperf"
    // Specifies the build type that the Android plugin should use to run the instrumentation tests.
    // TL;DR Configure what build types should Firebase Test Lab (FTL) runs your tests on.
    // https://bit.ly/3j1smXH
    //
    // Note: Currently we can only run tests against one build type (see https://stackoverflow.com/a/18064368)
    // and the current Infra setup only supports "release" builds (see https://bityl.co/3DUi and https://bityl.co/3DUl).
    testBuildType = "release"

    lintOptions {
        abortOnError true
    }

    compileOptions {
        sourceCompatibility JavaVersion.VERSION_1_8
        targetCompatibility JavaVersion.VERSION_1_8
    }

    defaultConfig {
        // NOTE: This can be different than the package name.
        // https://developer.android.com/studio/build/application-id.html
        applicationId "com.google.firebase.testing.fireperf"

        minSdkVersion project.minSdkVersion
        targetSdkVersion project.targetSdkVersion
        versionCode 3
        versionName "3.0"
        testInstrumentationRunner "androidx.test.runner.AndroidJUnitRunner"
        proguardFiles 'proguard-rules.pro'

        // Enabling multidex support.
        multiDexEnabled true
    }

    buildTypes {
        // This is so we can build the "release" variant for the "dev-app" (and the SDK) without
        // needing to have the app signed.
        release {
            initWith debug
        }
    }
}

dependencies {
    // Firebase Deps
    if (project.hasProperty("fireperfBuildForAutopush")) {
        println("Building with HEAD version ':firebase-perf' of SDK")
        implementation project(":firebase-perf")

    } else {
        println("Building with latest public version ':firebase-perf:$latestReleasedVersion' of SDK")
        implementation "com.google.firebase:firebase-perf:$latestReleasedVersion"
    }

    // Google Deps
    implementation "com.google.android.gms:play-services-tasks:18.0.1"
    implementation "com.google.guava:guava:30.1.1-android"
    implementation 'androidx.annotation:annotation:1.1.0'
    implementation 'androidx.multidex:multidex:2.0.1'
    implementation "androidx.recyclerview:recyclerview:1.1.0"
    implementation 'androidx.appcompat:appcompat:1.4.0'
    implementation 'com.google.android.material:material:1.4.0'
    implementation 'androidx.constraintlayout:constraintlayout:2.1.2'
    implementation 'androidx.lifecycle:lifecycle-livedata-ktx:2.4.0'
    implementation 'androidx.lifecycle:lifecycle-viewmodel-ktx:2.4.0'
    implementation 'androidx.navigation:navigation-fragment:2.3.5'
    implementation 'androidx.navigation:navigation-ui:2.3.5'
    implementation 'com.google.android.material:material:1.4.0'

    // 3rd party Deps
    implementation 'com.squareup.okhttp3:okhttp:4.9.0'

    // Integration Test Deps
    androidTestImplementation 'junit:junit:4.13.1'
    androidTestImplementation libs.androidx.test.junit
    androidTestImplementation libs.androidx.test.core
    androidTestImplementation 'androidx.test:rules:1.3.0'
    androidTestImplementation 'androidx.test:runner:1.3.0'
    androidTestImplementation 'androidx.test.espresso:espresso-core:3.3.0'
    androidTestImplementation "androidx.test.espresso:espresso-contrib:3.3.0"
    androidTestImplementation 'androidx.test.uiautomator:uiautomator:2.2.0'
    androidTestImplementation libs.truth
}<|MERGE_RESOLUTION|>--- conflicted
+++ resolved
@@ -28,12 +28,7 @@
 }
 
 android {
-<<<<<<< HEAD
-    namespace "com.google.firebase.testing.fireperf"
-    compileSdkVersion 31
-=======
     compileSdkVersion project.compileSdkVersion
->>>>>>> 1654b314
 
     namespace "com.google.firebase.testing.fireperf"
     // Specifies the build type that the Android plugin should use to run the instrumentation tests.
