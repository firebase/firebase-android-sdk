# Unreleased

<<<<<<< HEAD
# 20.2.0
* [unchanged] Updated to accommodate the release of the updated
  [perfmon] Kotlin extensions library.


## Kotlin
The Kotlin extensions library transitively includes the updated
  `firebase-performance` library. The Kotlin extensions library has the following
  additional updates:

* [feature] Firebase now supports Kotlin coroutines.
  With this release, we added
  [`kotlinx-coroutines-play-services`](https://kotlinlang.org/api/kotlinx.coroutines/kotlinx-coroutines-play-services/){: .external}
  to `firebase-performance-ktx` as a transitive dependency, which exposes the
  `Task<T>.await()` suspend function to convert a
  [`Task`](https://developers.google.com/android/guides/tasks) into a Kotlin
  coroutine.

# 20.1.1
* [changed] Updated dependency of `play-services-basement` to its latest
  version (v18.1.0).


## Kotlin
The Kotlin extensions library transitively includes the updated
`firebase-performance` library. The Kotlin extensions library has no additional
updates.

# 20.1.0
* [feature] Added support for out-of-the-box measurement of screen performance
  metrics for [Fragments](//developer.android.com/guide/fragments){: .external}.
  For more details, visit
  [Learn about screen rendering performance data](/docs/perf-mon/screen-traces?platform=android).

* [fixed] Fixed a bug where screen traces were not capturing frame metrics for
  multi-Activity apps.

* [fixed] Excluded custom attributes that have key/value lengths of 0.
=======
* 

## Kotlin
The Kotlin extensions library transitively includes the updated
`firebase-performance` library. The Kotlin extensions library has the following
additional updates:

* [feature] Added a [`trace(String, Trace.() -> T)`](https://firebase.google.com/docs/reference/kotlin/com/google/firebase/perf/ktx/package-summary#trace(kotlin.String,kotlin.Function1))
 extension function to create a custom trace with the given name.

# 20.2.0
* [unchanged] Updated to accommodate the release of the updated
  [perfmon] Kotlin extensions library.


## Kotlin
The Kotlin extensions library transitively includes the updated
  `firebase-performance` library. The Kotlin extensions library has the following
  additional updates:

* [feature] Firebase now supports Kotlin coroutines.
  With this release, we added
  [`kotlinx-coroutines-play-services`](https://kotlinlang.org/api/kotlinx.coroutines/kotlinx-coroutines-play-services/){: .external}
  to `firebase-performance-ktx` as a transitive dependency, which exposes the
  `Task<T>.await()` suspend function to convert a
  [`Task`](https://developers.google.com/android/guides/tasks) into a Kotlin
  coroutine.

# 20.1.1
* [changed] Updated dependency of `play-services-basement` to its latest
  version (v18.1.0).
>>>>>>> d939e634


## Kotlin
The Kotlin extensions library transitively includes the updated
`firebase-performance` library. The Kotlin extensions library has no additional
updates.

<<<<<<< HEAD
# 20.0.6
* [fixed] Fixed a null pointer exception (NPE) when instrumenting network
  requests.
  (#3406)

* [fixed] Fixed a bug where incorrect session IDs were associated with some
  foreground and background traces.

* [changed] Updated dependencies of `play-services-basement`,
  `play-services-base`, and `play-services-tasks` to their latest versions
  (v18.0.0, v18.0.1, and v18.0.1, respectively). For more information, see the
  [note](#basement18-0-0_base18-0-1_tasks18-0-1) at the top of this release
  entry.
=======
# 20.1.0
* [feature] Added support for out-of-the-box measurement of screen performance
  metrics for [Fragments](//developer.android.com/guide/fragments){: .external}.
  For more details, visit
  [Learn about screen rendering performance data](/docs/perf-mon/screen-traces?platform=android).

* [fixed] Fixed a bug where screen traces were not capturing frame metrics for
  multi-Activity apps.

* [fixed] Excluded custom attributes that have key/value lengths of 0.
>>>>>>> d939e634


## Kotlin
The Kotlin extensions library transitively includes the updated
`firebase-performance` library. The Kotlin extensions library has no additional
updates.

<<<<<<< HEAD
# 20.0.5
* [feature] Enabled global custom attributes for network request traces.
* [fixed] Updated log statement to differentiate an event being dropped due to
  rate limiting and sampling.

=======
# 20.0.6
* [fixed] Fixed a null pointer exception (NPE) when instrumenting network
  requests.
  (#3406)

* [fixed] Fixed a bug where incorrect session IDs were associated with some
  foreground and background traces.

* [changed] Updated dependencies of `play-services-basement`,
  `play-services-base`, and `play-services-tasks` to their latest versions
  (v18.0.0, v18.0.1, and v18.0.1, respectively). For more information, see the
  [note](#basement18-0-0_base18-0-1_tasks18-0-1) at the top of this release
  entry.

>>>>>>> d939e634

## Kotlin
The Kotlin extensions library transitively includes the updated
`firebase-performance` library. The Kotlin extensions library has no additional
updates.

<<<<<<< HEAD
# 20.0.4
* [changed] Improved [perfmon] start up time by 25%. This improvement was
  achieved by moving some component initialization to background threads.


## Kotlin
The Kotlin extensions library transitively includes the updated
`firebase-performance` library. The Kotlin extensions library has no additional
updates.

# 20.0.3
*   [changed] [perfmon] now has a random delay of 5 to 30 seconds before
    fetching [remote_config] upon app startup.
*   [fixed] Added a validation to stop screen traces with 0 total frames from
    being sent to the backend.
=======
# 20.0.5
* [feature] Enabled global custom attributes for network request traces.
* [fixed] Updated log statement to differentiate an event being dropped due to
  rate limiting and sampling.
>>>>>>> d939e634


## Kotlin
The Kotlin extensions library transitively includes the updated
`firebase-performance` library. The Kotlin extensions library has no additional
updates.

<<<<<<< HEAD
# 20.0.2
*   [fixed] Fixed inaccurate calculation of screen activity metrics for
    multi-activity apps.
    (#2672)

    Note: You may see some changes in data for frozen frames and slow rendering
    metrics.

*   [fixed] Fixed issue where screen traces were not being tracked for Android
    API levels 23 and below.


=======
# 20.0.4
* [changed] Improved [perfmon] start up time by 25%. This improvement was
  achieved by moving some component initialization to background threads.


## Kotlin
The Kotlin extensions library transitively includes the updated
`firebase-performance` library. The Kotlin extensions library has no additional
updates.

# 20.0.3
*   [changed] [perfmon] now has a random delay of 5 to 30 seconds before
    fetching [remote_config] upon app startup.
*   [fixed] Added a validation to stop screen traces with 0 total frames from
    being sent to the backend.


>>>>>>> d939e634
## Kotlin
The Kotlin extensions library transitively includes the updated
`firebase-performance` library. The Kotlin extensions library has no additional
updates.

<<<<<<< HEAD
# 20.0.1
*   [feature] Logs for [firebase_perfmon] now contain URLs to view
    performance data in the [name_appmanager].
*   [fixed] Fixed `RateLimiter` replenishment logic and unit alignment.


## Kotlin
The Kotlin extensions library transitively includes the updated
`firebase-performance` library. The Kotlin extensions library has no additional
updates.

# 20.0.0
*   [feature] Introduce Dagger as a dependency injection framework for some
    parts of the code.
*   [changed] Improved the code organization of the SDK (package restructure,
    code conventions, remove unncessary annotations).
*   [changed] Improve the launch time of the SDK.
=======
# 20.0.2
*   [fixed] Fixed inaccurate calculation of screen activity metrics for
    multi-activity apps.
    (#2672)

    Note: You may see some changes in data for frozen frames and slow rendering
    metrics.

*   [fixed] Fixed issue where screen traces were not being tracked for Android
    API levels 23 and below.
>>>>>>> d939e634


## Kotlin
The Kotlin extensions library transitively includes the updated
`firebase-performance` library. The Kotlin extensions library has no additional
updates.

<<<<<<< HEAD
# 19.1.1
*   [feature] The [firebase_perfmon] SDK is now
    [open sourced](//github.com/firebase/firebase-android-sdk/tree/master/firebase-perf){: .external}.
*   [fixed] Fixed issue on the console logger to avoid throwing
    `UnknownFormatConversionException`.


## Kotlin
The Kotlin extensions library transitively includes the updated
`firebase-performance` library. The Kotlin extensions library has no additional
updates.

# 19.1.0
*   [changed] Removed GMS dependency from [perfmon]. Google Play services
    installation is no longer required to use [perfmon].

*   [changed] Improved performance event dispatch wait time from 2 hours to
    30 seconds.
=======
# 20.0.1
*   [feature] Logs for [firebase_perfmon] now contain URLs to view
    performance data in the [name_appmanager].
*   [fixed] Fixed `RateLimiter` replenishment logic and unit alignment.


## Kotlin
The Kotlin extensions library transitively includes the updated
`firebase-performance` library. The Kotlin extensions library has no additional
updates.

# 20.0.0
*   [feature] Introduce Dagger as a dependency injection framework for some
    parts of the code.
*   [changed] Improved the code organization of the SDK (package restructure,
    code conventions, remove unncessary annotations).
*   [changed] Improve the launch time of the SDK.
>>>>>>> d939e634


## Kotlin
The Kotlin extensions library transitively includes the updated
`firebase-performance` library. The Kotlin extensions library has no additional
updates.

<<<<<<< HEAD
# 19.0.11
*   [fixed] Upgraded protobuf dependency to the latest released version
    (#2158)
=======
# 19.1.1
*   [feature] The [firebase_perfmon] SDK is now
    [open sourced](//github.com/firebase/firebase-android-sdk/tree/master/firebase-perf){: .external}.
*   [fixed] Fixed issue on the console logger to avoid throwing
    `UnknownFormatConversionException`.


## Kotlin
The Kotlin extensions library transitively includes the updated
`firebase-performance` library. The Kotlin extensions library has no additional
updates.

# 19.1.0
*   [changed] Removed GMS dependency from [perfmon]. Google Play services
    installation is no longer required to use [perfmon].

*   [changed] Improved performance event dispatch wait time from 2 hours to
    30 seconds.
>>>>>>> d939e634


## Kotlin
The Kotlin extensions library transitively includes the updated
`firebase-performance` library. The Kotlin extensions library has no additional
updates.

<<<<<<< HEAD
# 19.0.10
Note: We recommend using [perfmon] Gradle plugin v1.3.4+ with this version of
the [perfmon] SDK and above.

=======
# 19.0.11
*   [fixed] Upgraded protobuf dependency to the latest released version
    (#2158)


## Kotlin
The Kotlin extensions library transitively includes the updated
`firebase-performance` library. The Kotlin extensions library has no additional
updates.

# 19.0.10
Note: We recommend using [perfmon] Gradle plugin v1.3.4+ with this version of
the [perfmon] SDK and above.

>>>>>>> d939e634
*   [changed] Integrated with the `firebase-datatransport` library for
    performance log dispatch mechanism.

*   [fixed] Synchronized the access to fix a race condition that was causing a
    `NullPointerException` when making network requests.
    (#2096)


## Kotlin
The Kotlin extensions library transitively includes the updated
`firebase-performance` library. The Kotlin extensions library has no additional
updates.

# 19.0.9
*   [fixed] Created lazy dependency on [firebase_remote_config] to avoid
    main thread contention issue.
    (#1810)

*   [changed] Updated the protocol buffer dependency to the
    `protobuf-javalite` artifact to allow for backward compatibility.

*   [changed] Removed Guava dependency from the SDK to avoid symbol collision
    with any other SDKs.

*   [changed] Removed proguarding for SDK; logcat messages will show original
    class paths for debugging.

*   [changed] Improved build configurations and dependencies to reduce SDK
    size.


## Kotlin
* [feature] The [firebase_perfmon] Android library with Kotlin
  extensions is now available. The Kotlin extensions library transitively
  includes the base `firebase-performance` library. To learn more,  visit the
  [[perfmon] KTX documentation](/docs/reference/kotlin/com/google/firebase/perf/ktx/package-summary).

# 19.0.8
* [changed] Updated the
  [logging message](/docs/perf-mon/get-started-android#view-log-messages)
  for performance events.

* [fixed] Silenced [firebase_remote_config] logging triggered by
  [firebase_perfmon].
  (#403)

* [fixed] Removed unnecessary logging. [perfmon] now only logs debug
  information if the `firebase_performance_logcat_enabled` setting is `true` in
  `AndroidManifest.xml`. Visit the documentation for details about
  explicitly [enabling debug logging](/docs/perf-mon/get-started-android#view-log-messages).

* [changed] Migrated to use the [firebase_installations] service _directly_
  instead of using an indirect dependency via the Firebase Instance ID SDK.

  {% include "docs/reference/android/client/_includes/_iid-indirect-dependency-solutions.html" %}

# 19.0.7
* [changed] Updated dependency on the Firebase Instance ID library to v20.1.5,
  which is a step towards a direct dependency on the [firebase_installations]
  service in a future release.

  This update to `firebase-iid` v20.1.5 fixed the following GitHub issues:
  [#1454](//github.com/firebase/firebase-android-sdk/issues/1454),
  [#1397](//github.com/firebase/firebase-android-sdk/issues/1397), and
  [#1339](//github.com/firebase/firebase-android-sdk/issues/1339).

# 19.0.6
* [fixed] Fixed an NPE crash when calling `trace.stop()`.
  (#1383)

# 19.0.5
* [fixed] Muted logcat logging for [firebase_perfmon] when
`firebase_performance_logcat_enabled` is not set or set to false.
([#403](//github.com/firebase/firebase-android-sdk/issues/403))
* [fixed] Skipped automatic performance event creation when
`firebase_performance_collection_enabled` is set to false.
* [changed] Internal infrastructure improvements.

# 19.0.4
* [changed] Improved internal infrastructure to work better with
  [firebase_remote_config].

# 19.0.3
* [changed] Internal infrastructure improvements.

# 19.0.2
* [changed] Internal infrastructure improvements.

# 19.0.1
* [changed] Internal infrastructure improvements.

# 19.0.0
* [changed] Versioned to add nullability annotations to improve the Kotlin
  developer experience. No other changes.

# 18.0.1
* [fixed] Fixed an `IllegalStateException` that was thrown when an activity
  with hardware acceleration disabled was stopped.
<<<<<<< HEAD

# 17.0.2
* [fixed] Fixed a `Null Pointer Exception` that was being observed on certain Android 7.0 devices.
* [fixed] Updates to make [perfmon] work better with the latest version of
  [firebase_remote_config].

# 17.0.0
* [removed] Removed the deprecated counter API. Use metrics API going forward.

=======

# 17.0.2
* [fixed] Fixed a `Null Pointer Exception` that was being observed on certain Android 7.0 devices.
* [fixed] Updates to make [perfmon] work better with the latest version of
  [firebase_remote_config].

# 17.0.0
* [removed] Removed the deprecated counter API. Use metrics API going forward.

>>>>>>> d939e634
# 16.2.5
* [fixed] Fixed a bug that was causing apps using multiple processses to
  throw an `IllegalStateException` in the non-main processes.

# 16.2.4
* [fixed] Fixed a bug that was causing a `NoClassDefFoundError` to be thrown
  which resulted in intermittent app crashes.
* [fixed] Updates to make [perfmon] work better with the latest version of
  [firebase_remote_config].
* [changed] [firebase_perfmon] no longer depends on [firebase_analytics].

# 16.2.3
* [fixed] Bug fixes.

# 16.2.1
* [fixed] SDK size is now smaller.

# 16.2.0
* [feature] Introduces the Sessions feature, which gives developers access to actionable insights about data captured using [perfmon].

* [fixed] Minor bug fixes and improvements.

# 16.1.0
* [fixed] Fixed a `SecurityException` crash on certain devices that do not have Google Play Services on them.
<|MERGE_RESOLUTION|>--- conflicted
+++ resolved
@@ -1,6 +1,15 @@
 # Unreleased
 
-<<<<<<< HEAD
+* 
+
+## Kotlin
+The Kotlin extensions library transitively includes the updated
+`firebase-performance` library. The Kotlin extensions library has the following
+additional updates:
+
+* [feature] Added a [`trace(String, Trace.() -> T)`](https://firebase.google.com/docs/reference/kotlin/com/google/firebase/perf/ktx/package-summary#trace(kotlin.String,kotlin.Function1))
+ extension function to create a custom trace with the given name.
+
 # 20.2.0
 * [unchanged] Updated to accommodate the release of the updated
   [perfmon] Kotlin extensions library.
@@ -39,47 +48,13 @@
   multi-Activity apps.
 
 * [fixed] Excluded custom attributes that have key/value lengths of 0.
-=======
-* 
-
-## Kotlin
-The Kotlin extensions library transitively includes the updated
-`firebase-performance` library. The Kotlin extensions library has the following
-additional updates:
-
-* [feature] Added a [`trace(String, Trace.() -> T)`](https://firebase.google.com/docs/reference/kotlin/com/google/firebase/perf/ktx/package-summary#trace(kotlin.String,kotlin.Function1))
- extension function to create a custom trace with the given name.
-
-# 20.2.0
-* [unchanged] Updated to accommodate the release of the updated
-  [perfmon] Kotlin extensions library.
-
-
-## Kotlin
-The Kotlin extensions library transitively includes the updated
-  `firebase-performance` library. The Kotlin extensions library has the following
-  additional updates:
-
-* [feature] Firebase now supports Kotlin coroutines.
-  With this release, we added
-  [`kotlinx-coroutines-play-services`](https://kotlinlang.org/api/kotlinx.coroutines/kotlinx-coroutines-play-services/){: .external}
-  to `firebase-performance-ktx` as a transitive dependency, which exposes the
-  `Task<T>.await()` suspend function to convert a
-  [`Task`](https://developers.google.com/android/guides/tasks) into a Kotlin
-  coroutine.
-
-# 20.1.1
-* [changed] Updated dependency of `play-services-basement` to its latest
-  version (v18.1.0).
->>>>>>> d939e634
-
-
-## Kotlin
-The Kotlin extensions library transitively includes the updated
-`firebase-performance` library. The Kotlin extensions library has no additional
-updates.
-
-<<<<<<< HEAD
+
+
+## Kotlin
+The Kotlin extensions library transitively includes the updated
+`firebase-performance` library. The Kotlin extensions library has no additional
+updates.
+
 # 20.0.6
 * [fixed] Fixed a null pointer exception (NPE) when instrumenting network
   requests.
@@ -93,54 +68,24 @@
   (v18.0.0, v18.0.1, and v18.0.1, respectively). For more information, see the
   [note](#basement18-0-0_base18-0-1_tasks18-0-1) at the top of this release
   entry.
-=======
-# 20.1.0
-* [feature] Added support for out-of-the-box measurement of screen performance
-  metrics for [Fragments](//developer.android.com/guide/fragments){: .external}.
-  For more details, visit
-  [Learn about screen rendering performance data](/docs/perf-mon/screen-traces?platform=android).
-
-* [fixed] Fixed a bug where screen traces were not capturing frame metrics for
-  multi-Activity apps.
-
-* [fixed] Excluded custom attributes that have key/value lengths of 0.
->>>>>>> d939e634
-
-
-## Kotlin
-The Kotlin extensions library transitively includes the updated
-`firebase-performance` library. The Kotlin extensions library has no additional
-updates.
-
-<<<<<<< HEAD
+
+
+## Kotlin
+The Kotlin extensions library transitively includes the updated
+`firebase-performance` library. The Kotlin extensions library has no additional
+updates.
+
 # 20.0.5
 * [feature] Enabled global custom attributes for network request traces.
 * [fixed] Updated log statement to differentiate an event being dropped due to
   rate limiting and sampling.
 
-=======
-# 20.0.6
-* [fixed] Fixed a null pointer exception (NPE) when instrumenting network
-  requests.
-  (#3406)
-
-* [fixed] Fixed a bug where incorrect session IDs were associated with some
-  foreground and background traces.
-
-* [changed] Updated dependencies of `play-services-basement`,
-  `play-services-base`, and `play-services-tasks` to their latest versions
-  (v18.0.0, v18.0.1, and v18.0.1, respectively). For more information, see the
-  [note](#basement18-0-0_base18-0-1_tasks18-0-1) at the top of this release
-  entry.
-
->>>>>>> d939e634
-
-## Kotlin
-The Kotlin extensions library transitively includes the updated
-`firebase-performance` library. The Kotlin extensions library has no additional
-updates.
-
-<<<<<<< HEAD
+
+## Kotlin
+The Kotlin extensions library transitively includes the updated
+`firebase-performance` library. The Kotlin extensions library has no additional
+updates.
+
 # 20.0.4
 * [changed] Improved [perfmon] start up time by 25%. This improvement was
   achieved by moving some component initialization to background threads.
@@ -156,20 +101,13 @@
     fetching [remote_config] upon app startup.
 *   [fixed] Added a validation to stop screen traces with 0 total frames from
     being sent to the backend.
-=======
-# 20.0.5
-* [feature] Enabled global custom attributes for network request traces.
-* [fixed] Updated log statement to differentiate an event being dropped due to
-  rate limiting and sampling.
->>>>>>> d939e634
-
-
-## Kotlin
-The Kotlin extensions library transitively includes the updated
-`firebase-performance` library. The Kotlin extensions library has no additional
-updates.
-
-<<<<<<< HEAD
+
+
+## Kotlin
+The Kotlin extensions library transitively includes the updated
+`firebase-performance` library. The Kotlin extensions library has no additional
+updates.
+
 # 20.0.2
 *   [fixed] Fixed inaccurate calculation of screen activity metrics for
     multi-activity apps.
@@ -182,31 +120,11 @@
     API levels 23 and below.
 
 
-=======
-# 20.0.4
-* [changed] Improved [perfmon] start up time by 25%. This improvement was
-  achieved by moving some component initialization to background threads.
-
-
-## Kotlin
-The Kotlin extensions library transitively includes the updated
-`firebase-performance` library. The Kotlin extensions library has no additional
-updates.
-
-# 20.0.3
-*   [changed] [perfmon] now has a random delay of 5 to 30 seconds before
-    fetching [remote_config] upon app startup.
-*   [fixed] Added a validation to stop screen traces with 0 total frames from
-    being sent to the backend.
-
-
->>>>>>> d939e634
-## Kotlin
-The Kotlin extensions library transitively includes the updated
-`firebase-performance` library. The Kotlin extensions library has no additional
-updates.
-
-<<<<<<< HEAD
+## Kotlin
+The Kotlin extensions library transitively includes the updated
+`firebase-performance` library. The Kotlin extensions library has no additional
+updates.
+
 # 20.0.1
 *   [feature] Logs for [firebase_perfmon] now contain URLs to view
     performance data in the [name_appmanager].
@@ -224,26 +142,13 @@
 *   [changed] Improved the code organization of the SDK (package restructure,
     code conventions, remove unncessary annotations).
 *   [changed] Improve the launch time of the SDK.
-=======
-# 20.0.2
-*   [fixed] Fixed inaccurate calculation of screen activity metrics for
-    multi-activity apps.
-    (#2672)
-
-    Note: You may see some changes in data for frozen frames and slow rendering
-    metrics.
-
-*   [fixed] Fixed issue where screen traces were not being tracked for Android
-    API levels 23 and below.
->>>>>>> d939e634
-
-
-## Kotlin
-The Kotlin extensions library transitively includes the updated
-`firebase-performance` library. The Kotlin extensions library has no additional
-updates.
-
-<<<<<<< HEAD
+
+
+## Kotlin
+The Kotlin extensions library transitively includes the updated
+`firebase-performance` library. The Kotlin extensions library has no additional
+updates.
+
 # 19.1.1
 *   [feature] The [firebase_perfmon] SDK is now
     [open sourced](//github.com/firebase/firebase-android-sdk/tree/master/firebase-perf){: .external}.
@@ -262,84 +167,27 @@
 
 *   [changed] Improved performance event dispatch wait time from 2 hours to
     30 seconds.
-=======
-# 20.0.1
-*   [feature] Logs for [firebase_perfmon] now contain URLs to view
-    performance data in the [name_appmanager].
-*   [fixed] Fixed `RateLimiter` replenishment logic and unit alignment.
-
-
-## Kotlin
-The Kotlin extensions library transitively includes the updated
-`firebase-performance` library. The Kotlin extensions library has no additional
-updates.
-
-# 20.0.0
-*   [feature] Introduce Dagger as a dependency injection framework for some
-    parts of the code.
-*   [changed] Improved the code organization of the SDK (package restructure,
-    code conventions, remove unncessary annotations).
-*   [changed] Improve the launch time of the SDK.
->>>>>>> d939e634
-
-
-## Kotlin
-The Kotlin extensions library transitively includes the updated
-`firebase-performance` library. The Kotlin extensions library has no additional
-updates.
-
-<<<<<<< HEAD
+
+
+## Kotlin
+The Kotlin extensions library transitively includes the updated
+`firebase-performance` library. The Kotlin extensions library has no additional
+updates.
+
 # 19.0.11
 *   [fixed] Upgraded protobuf dependency to the latest released version
     (#2158)
-=======
-# 19.1.1
-*   [feature] The [firebase_perfmon] SDK is now
-    [open sourced](//github.com/firebase/firebase-android-sdk/tree/master/firebase-perf){: .external}.
-*   [fixed] Fixed issue on the console logger to avoid throwing
-    `UnknownFormatConversionException`.
-
-
-## Kotlin
-The Kotlin extensions library transitively includes the updated
-`firebase-performance` library. The Kotlin extensions library has no additional
-updates.
-
-# 19.1.0
-*   [changed] Removed GMS dependency from [perfmon]. Google Play services
-    installation is no longer required to use [perfmon].
-
-*   [changed] Improved performance event dispatch wait time from 2 hours to
-    30 seconds.
->>>>>>> d939e634
-
-
-## Kotlin
-The Kotlin extensions library transitively includes the updated
-`firebase-performance` library. The Kotlin extensions library has no additional
-updates.
-
-<<<<<<< HEAD
+
+
+## Kotlin
+The Kotlin extensions library transitively includes the updated
+`firebase-performance` library. The Kotlin extensions library has no additional
+updates.
+
 # 19.0.10
 Note: We recommend using [perfmon] Gradle plugin v1.3.4+ with this version of
 the [perfmon] SDK and above.
 
-=======
-# 19.0.11
-*   [fixed] Upgraded protobuf dependency to the latest released version
-    (#2158)
-
-
-## Kotlin
-The Kotlin extensions library transitively includes the updated
-`firebase-performance` library. The Kotlin extensions library has no additional
-updates.
-
-# 19.0.10
-Note: We recommend using [perfmon] Gradle plugin v1.3.4+ with this version of
-the [perfmon] SDK and above.
-
->>>>>>> d939e634
 *   [changed] Integrated with the `firebase-datatransport` library for
     performance log dispatch mechanism.
 
@@ -438,7 +286,6 @@
 # 18.0.1
 * [fixed] Fixed an `IllegalStateException` that was thrown when an activity
   with hardware acceleration disabled was stopped.
-<<<<<<< HEAD
 
 # 17.0.2
 * [fixed] Fixed a `Null Pointer Exception` that was being observed on certain Android 7.0 devices.
@@ -448,17 +295,6 @@
 # 17.0.0
 * [removed] Removed the deprecated counter API. Use metrics API going forward.
 
-=======
-
-# 17.0.2
-* [fixed] Fixed a `Null Pointer Exception` that was being observed on certain Android 7.0 devices.
-* [fixed] Updates to make [perfmon] work better with the latest version of
-  [firebase_remote_config].
-
-# 17.0.0
-* [removed] Removed the deprecated counter API. Use metrics API going forward.
-
->>>>>>> d939e634
 # 16.2.5
 * [fixed] Fixed a bug that was causing apps using multiple processses to
   throw an `IllegalStateException` in the non-main processes.
