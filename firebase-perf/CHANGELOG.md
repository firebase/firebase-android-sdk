--- conflicted
+++ resolved
@@ -1,12 +1,7 @@
 # Unreleased
-<<<<<<< HEAD
 * [fixed] Make fireperf data collection state is reliable for Firebase Sessions library.
 
-# 20.4.0 
-=======
-
 # 20.4.0
->>>>>>> da631d23
 * [feature] Integrated with Firebase sessions library to enable upcoming features related to
   session-based performance metrics.
 
