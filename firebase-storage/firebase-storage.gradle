--- conflicted
+++ resolved
@@ -87,11 +87,7 @@
     javadocClasspath libs.findbugs.jsr305
 
     api("com.google.firebase:firebase-annotations:17.0.0")
-<<<<<<< HEAD
     api(project(":appcheck:firebase-appcheck")) {
-=======
-    api("com.google.firebase:firebase-appcheck:17.1.0") {
->>>>>>> 2c834efb
         exclude group: "com.google.firebase", module: "firebase-common"
         exclude group: "com.google.firebase", module: "firebase-components"
         exclude group: "com.google.firebase", module: "firebase-annotations"
