--- conflicted
+++ resolved
@@ -60,24 +60,10 @@
   public void deleteBlob() throws Exception {
     MockConnectionFactory factory = NetworkLayerMock.ensureNetworkMock("deleteBlob", false);
     Task<StringBuilder> task = TestCommandHelper.deleteBlob();
-<<<<<<< HEAD
 
     TestUtil.await(task);
 
     factory.verifyOldMock();
     TestUtil.verifyTaskStateChanges("deleteBlob", task.getResult().toString());
-=======
-    for (int i = 0; i < 3000; i++) {
-      Robolectric.flushForegroundThreadScheduler();
-      if (task.isComplete()) {
-        // success!
-        factory.verifyOldMock();
-        TestUtil.verifyTaskStateChanges("deleteBlob", task.getResult().toString());
-        return;
-      }
-      Thread.sleep(1);
-    }
-    Assert.fail();
->>>>>>> 74905c8d
   }
 }