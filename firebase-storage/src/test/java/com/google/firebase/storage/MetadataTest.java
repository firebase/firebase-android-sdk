// Copyright 2018 Google LLC
//
// Licensed under the Apache License, Version 2.0 (the "License");
// you may not use this file except in compliance with the License.
// You may obtain a copy of the License at
//
//      http://www.apache.org/licenses/LICENSE-2.0
//
// Unless required by applicable law or agreed to in writing, software
// distributed under the License is distributed on an "AS IS" BASIS,
// WITHOUT WARRANTIES OR CONDITIONS OF ANY KIND, either express or implied.
// See the License for the specific language governing permissions and
// limitations under the License.

package com.google.firebase.storage;

import android.os.Build;
import com.google.android.gms.tasks.Task;
import com.google.firebase.FirebaseApp;
import com.google.firebase.storage.internal.MockClockHelper;
import com.google.firebase.storage.internal.RobolectricThreadFix;
import com.google.firebase.storage.network.MockConnectionFactory;
import com.google.firebase.storage.network.NetworkLayerMock;
import com.google.firebase.testing.FirebaseAppRule;
import org.junit.After;
import org.junit.Assert;
import org.junit.Before;
import org.junit.Rule;
import org.junit.Test;
import org.junit.runner.RunWith;
import org.robolectric.RobolectricTestRunner;
import org.robolectric.annotation.Config;

/** Tests for {@link FirebaseStorage}. */
@RunWith(RobolectricTestRunner.class)
@Config(sdk = Build.VERSION_CODES.LOLLIPOP_MR1)
public class MetadataTest {

  @Rule public RetryRule retryRule = new RetryRule(3);
  @Rule public FirebaseAppRule firebaseAppRule = new FirebaseAppRule();

  private FirebaseApp app;

  @Before
  public void setUp() throws Exception {
    RobolectricThreadFix.install();
    MockClockHelper.install();
    app = TestUtil.createApp();
  }

  @After
  public void tearDown() {
    FirebaseStorageComponent component = app.get(FirebaseStorageComponent.class);
    component.clearInstancesForTesting();
  }

  @SuppressWarnings("ConstantConditions")
  @Test
  public void updateMetadata() throws Exception {
    MockConnectionFactory factory = NetworkLayerMock.ensureNetworkMock("updateMetadata", true);
    Task<StringBuilder> task = TestCommandHelper.testUpdateMetadata();
<<<<<<< HEAD

    TestUtil.await(task);

    factory.verifyOldMock();
    TestUtil.verifyTaskStateChanges("updateMetadata", task.getResult().toString());
=======
    for (int i = 0; i < 3000; i++) {
      Robolectric.flushForegroundThreadScheduler();
      if (task.isComplete()) {
        // success!
        factory.verifyOldMock();
        TestUtil.verifyTaskStateChanges("updateMetadata", task.getResult().toString());
        return;
      }
      Thread.sleep(1);
    }
    Assert.fail();
>>>>>>> 74905c8d
  }

  @Test
  public void unicodeMetadata() throws Exception {
    MockConnectionFactory factory = NetworkLayerMock.ensureNetworkMock("unicodeMetadata", true);
    Task<StringBuilder> task = TestCommandHelper.testUnicodeMetadata();

    TestUtil.await(task);

    factory.verifyOldMock();
    TestUtil.verifyTaskStateChanges("unicodeMetadata", task.getResult().toString());
  }

  @Test
  public void clearMetadata() throws Exception {
    MockConnectionFactory factory = NetworkLayerMock.ensureNetworkMock("clearMetadata", true);
    Task<StringBuilder> task = TestCommandHelper.testClearMetadata();

    TestUtil.await(task);

    factory.verifyOldMock();
    TestUtil.verifyTaskStateChanges("clearMetadata", task.getResult().toString());
  }
}<|MERGE_RESOLUTION|>--- conflicted
+++ resolved
@@ -59,25 +59,11 @@
   public void updateMetadata() throws Exception {
     MockConnectionFactory factory = NetworkLayerMock.ensureNetworkMock("updateMetadata", true);
     Task<StringBuilder> task = TestCommandHelper.testUpdateMetadata();
-<<<<<<< HEAD
 
     TestUtil.await(task);
 
     factory.verifyOldMock();
     TestUtil.verifyTaskStateChanges("updateMetadata", task.getResult().toString());
-=======
-    for (int i = 0; i < 3000; i++) {
-      Robolectric.flushForegroundThreadScheduler();
-      if (task.isComplete()) {
-        // success!
-        factory.verifyOldMock();
-        TestUtil.verifyTaskStateChanges("updateMetadata", task.getResult().toString());
-        return;
-      }
-      Thread.sleep(1);
-    }
-    Assert.fail();
->>>>>>> 74905c8d
   }
 
   @Test
