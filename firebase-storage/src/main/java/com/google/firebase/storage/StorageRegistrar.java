// Copyright 2018 Google LLC
//
// Licensed under the Apache License, Version 2.0 (the "License");
// you may not use this file except in compliance with the License.
// You may obtain a copy of the License at
//
//      http://www.apache.org/licenses/LICENSE-2.0
//
// Unless required by applicable law or agreed to in writing, software
// distributed under the License is distributed on an "AS IS" BASIS,
// WITHOUT WARRANTIES OR CONDITIONS OF ANY KIND, either express or implied.
// See the License for the specific language governing permissions and
// limitations under the License.

package com.google.firebase.storage;

import androidx.annotation.Keep;
import androidx.annotation.RestrictTo;
import com.google.firebase.FirebaseApp;
<<<<<<< HEAD
import com.google.firebase.annotations.concurrent.Blocking;
import com.google.firebase.annotations.concurrent.UiThread;
import com.google.firebase.appcheck.interop.InternalAppCheckTokenProvider;
=======
import com.google.firebase.appcheck.interop.InteropAppCheckTokenProvider;
>>>>>>> c719f858
import com.google.firebase.auth.internal.InternalAuthProvider;
import com.google.firebase.components.Component;
import com.google.firebase.components.ComponentRegistrar;
import com.google.firebase.components.Dependency;
import com.google.firebase.components.Qualified;
import com.google.firebase.platforminfo.LibraryVersionComponent;
import java.util.Arrays;
import java.util.List;
import java.util.concurrent.Executor;

/** @hide */
@Keep
@RestrictTo(RestrictTo.Scope.LIBRARY_GROUP)
public class StorageRegistrar implements ComponentRegistrar {
  private static final String LIBRARY_NAME = "fire-gcs";
  Qualified<Executor> blockingExecutor = Qualified.qualified(Blocking.class, Executor.class);
  Qualified<Executor> uiExecutor = Qualified.qualified(UiThread.class, Executor.class);

  @Override
  public List<Component<?>> getComponents() {
    return Arrays.asList(
        Component.builder(FirebaseStorageComponent.class)
            .name(LIBRARY_NAME)
            .add(Dependency.required(FirebaseApp.class))
            .add(Dependency.required(blockingExecutor))
            .add(Dependency.required(uiExecutor))
            .add(Dependency.optionalProvider(InternalAuthProvider.class))
            .add(Dependency.optionalProvider(InteropAppCheckTokenProvider.class))
            .factory(
                c ->
                    new FirebaseStorageComponent(
                        c.get(FirebaseApp.class),
                        c.getProvider(InternalAuthProvider.class),
<<<<<<< HEAD
                        c.getProvider(InternalAppCheckTokenProvider.class),
                        c.get(blockingExecutor),
                        c.get(uiExecutor)))
=======
                        c.getProvider(InteropAppCheckTokenProvider.class)))
>>>>>>> c719f858
            .build(),
        LibraryVersionComponent.create(LIBRARY_NAME, BuildConfig.VERSION_NAME));
  }
}<|MERGE_RESOLUTION|>--- conflicted
+++ resolved
@@ -17,13 +17,9 @@
 import androidx.annotation.Keep;
 import androidx.annotation.RestrictTo;
 import com.google.firebase.FirebaseApp;
-<<<<<<< HEAD
 import com.google.firebase.annotations.concurrent.Blocking;
 import com.google.firebase.annotations.concurrent.UiThread;
-import com.google.firebase.appcheck.interop.InternalAppCheckTokenProvider;
-=======
 import com.google.firebase.appcheck.interop.InteropAppCheckTokenProvider;
->>>>>>> c719f858
 import com.google.firebase.auth.internal.InternalAuthProvider;
 import com.google.firebase.components.Component;
 import com.google.firebase.components.ComponentRegistrar;
@@ -57,13 +53,9 @@
                     new FirebaseStorageComponent(
                         c.get(FirebaseApp.class),
                         c.getProvider(InternalAuthProvider.class),
-<<<<<<< HEAD
-                        c.getProvider(InternalAppCheckTokenProvider.class),
+                        c.getProvider(InteropAppCheckTokenProvider.class),
                         c.get(blockingExecutor),
                         c.get(uiExecutor)))
-=======
-                        c.getProvider(InteropAppCheckTokenProvider.class)))
->>>>>>> c719f858
             .build(),
         LibraryVersionComponent.create(LIBRARY_NAME, BuildConfig.VERSION_NAME));
   }
