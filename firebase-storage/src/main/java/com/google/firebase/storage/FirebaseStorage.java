--- conflicted
+++ resolved
@@ -343,12 +343,12 @@
   }
 
   @Nullable
-<<<<<<< HEAD
   InternalAppCheckTokenProvider getAppCheckProvider() {
     return mAppCheckProvider != null ? mAppCheckProvider.get() : null;
-=======
+  }
+
+  @Nullable
   EmulatedServiceSettings getEmulatorSettings() {
     return emulatorSettings;
->>>>>>> 40df7c8c
   }
 }