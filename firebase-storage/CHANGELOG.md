--- conflicted
+++ resolved
@@ -1,5 +1,8 @@
-<<<<<<< HEAD
 # Unreleased
+
+# 20.0.3
+- [fixed] Fixed an issue that caused infinite number of retries with no exponential
+  backoff for `uploadChunk`
 
 # 20.2.0
 * [unchanged] Updated to accommodate the release of the updated
@@ -60,11 +63,6 @@
 The Kotlin extensions library transitively includes the updated
 `firebase-storage` library. The Kotlin extensions library has no additional
 updates.
-=======
-# 20.0.3
-- [fixed] Fixed an issue that caused infinite number of retries with no exponential
-  backoff for `uploadChunk`
->>>>>>> f05d34b1
 
 # 19.2.2
 - [fixed] Fixed an issue that caused the SDK to report incorrect values for
