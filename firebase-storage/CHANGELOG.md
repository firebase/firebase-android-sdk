# Unreleased
<<<<<<< HEAD
* [fixed] Fixed an issue where the wrong SDK version was being reported to the backend.
=======

# 20.2.1
* [changed] Migrated `firebase-storage` SDK to use standard Firebase executors.
  (GitHub [#4830](//github.com/firebase/firebase-android-sdk/pull/4830){: .external})

## Kotlin
The Kotlin extensions library transitively includes the updated
`firebase-storage` library. The Kotlin extensions library has no additional
updates.
>>>>>>> d08e208f

# 20.2.0
* [changed] Internal changes to ensure alignment with other SDK releases.


## Kotlin
The Kotlin extensions library transitively includes the updated
`firebase-storage` library. The Kotlin extensions library has no additional
updates.

# 20.1.0
* [fixed] Fixed an issue that caused an infinite number of retries with no
  exponential backoff for `uploadChunk()`.


## Kotlin
The Kotlin extensions library transitively includes the updated
`firebase-storage` library. The Kotlin extensions library has the following
additional updates:

* [feature] Firebase now supports Kotlin coroutines.
  With this release, we added
  [`kotlinx-coroutines-play-services`](https://kotlinlang.org/api/kotlinx.coroutines/kotlinx-coroutines-play-services/){: .external}
  to `firebase-storage-ktx` as a transitive dependency, which exposes the
  `Task<T>.await()` suspend function to convert a
  [`Task`](https://developers.google.com/android/guides/tasks) into a Kotlin
  coroutine.

* [feature] Added
  [`StorageTask.taskState`](/docs/reference/kotlin/com/google/firebase/storage/ktx/package-summary#taskState)
  Kotlin Flows to monitor the progress of an upload or download `Task`.

# 20.0.2
* [changed] Updated dependency of `play-services-basement` to its latest
  version (v18.1.0).


## Kotlin
The Kotlin extensions library transitively includes the updated
`firebase-storage` library. The Kotlin extensions library has no additional
updates.

# 20.0.1
* [changed] Updated dependencies of `play-services-basement`,
  `play-services-base`, and `play-services-tasks` to their latest versions
  (v18.0.0, v18.0.1, and v18.0.1, respectively). For more information, see the
  [note](#basement18-0-0_base18-0-1_tasks18-0-1) at the top of this release
  entry.


## Kotlin
The Kotlin extensions library transitively includes the updated
`firebase-storage` library. The Kotlin extensions library has no additional
updates.

# 20.0.0
* [feature] Added abuse reduction features.

* [feature] Added the ability to connect to the [firebase_storage] emulator.

* [changed] Internal changes to support dynamic feature modules.

* [changed] Internal infrastructure improvements.


## Kotlin
The Kotlin extensions library transitively includes the updated
`firebase-storage` library. The Kotlin extensions library has no additional
updates.

# 19.2.2
* [fixed] Fixed an issue that caused the SDK to report incorrect values for
[`getTotalByteCount()`](docs/reference/android/com/google/firebase/storage/FileDownloadTask.TaskSnapshot#getTotalByteCount())
after a download was paused and resumed.


## Kotlin
The Kotlin extensions library transitively includes the updated
`firebase-storage` library. The Kotlin extensions library has no additional
updates.

# 19.2.1
* [fixed] Fixed an issue that caused the SDK to crash if the download location
 was deleted before the download completed. Instead, the download now fails.


## Kotlin
The Kotlin extensions library transitively includes the updated
`firebase-storage` library. The Kotlin extensions library has no additional
updates.





# 19.2.0
* [changed] Updated to support improvements in the KTX library (see below).


## Kotlin
The Kotlin extensions library transitively includes the updated
`firebase-storage` library and has the following additional updates:

* [feature] Added API support for destructuring of
  [`TaskSnapshot`](/docs/reference/kotlin/com/google/firebase/storage/StreamDownloadTask.TaskSnapshot)
  and
  [`ListResult`](/docs/reference/kotlin/com/google/firebase/storage/ListResult).

# 19.1.1
* [changed] Internal changes to ensure functionality alignment with other SDK releases.



## Kotlin
The Kotlin extensions library transitively includes the updated
`firebase-storage` library. The Kotlin extensions library has no additional
updates.

# 19.1.0
* [feature] Added `getCacheControl()`, `getContentDisposition()`,
  `getContentEncoding()`, `getContentLanguage()`, and `getContentType()` to
  [`StorageMetadata.Builder`](/docs/reference/android/com/google/firebase/storage/StorageMetadata.Builder)
  to provide access to the current state of the metadata.

* [fixed] Fixed an encoding issue in
  [`StorageReference.list()`](/docs/reference/android/com/google/firebase/storage/StorageReference.html#list(int))
  that caused the API to miss entries for prefixes that contained special
  characters.


## Kotlin
* [feature] The beta release of a [firebase_storage_full] Android library
  with Kotlin extensions is now available. The Kotlin extensions library
  transitively includes the base `firebase-storage` library. To learn more,
  visit the
  [[firebase_storage_full] KTX documentation](/docs/reference/kotlin/com/google/firebase/storage/ktx/package-summary).

# 19.0.1
* [fixed] [`StorageReference.listAll()`](/docs/reference/android/com/google/firebase/storage/StorageReference.html#listAll())
  now propagates the error messages if the List operation was denied by a
  Security Rule.

# 19.0.0
* [changed] Versioned to add nullability annotations to improve the Kotlin
  developer experience. No other changes.

# 18.1.1
* [changed] Internal changes to ensure functionality alignment with other SDK
  releases.

# 18.1.0
* [feature] Added
  [`StorageReference.list()`](/docs/reference/android/com/google/firebase/storage/StorageReference.html#list(int))
  and [`StorageReference.listAll()`](/docs/reference/android/com/google/firebase/storage/StorageReference.html#listAll()),
  which allows developers to list the files and folders under the given
  StorageReference.
* [changed] Added validation to
  [`StorageReference.getDownloadUrl()`](/docs/reference/android/com/google/firebase/storage/StorageReference.html#getDownloadUrl())
  and [`StorageReference.getMetadata()`](/docs/reference/android/com/google/firebase/storage/StorageReference.html#getMetadata())
  to return an error if the reference is the root of the bucket.

# 17.0.0
* [changed] Internal changes that rely on an updated API to obtain
  authentication credentials. If you use [firebase_auth], update to
  `firebase-auth` v17.0.0 or later to ensure functionality alignment.



# 16.0.2
* [fixed] This release includes minor fixes and improvements.

# 16.0.1
* [feature] Added support for `onSuccessTask()` and `addOnCanceledListener()`
  to [`StorageTask`](/docs/reference/android/com/google/firebase/storage/StorageTask),
  [`UploadTask`](/docs/reference/android/com/google/firebase/storage/UploadTask),
  [`StreamDownloadTask`](/docs/reference/android/com/google/firebase/storage/StreamDownloadTask),
  and [`FileDownloadTask`](/docs/reference/android/com/google/firebase/storage/FileDownloadTask).

* [changed] Removed the deprecated `StorageMetadata.getDownloadUrl()` and
  `UploadTask.TaskSnapshot.getDownloadUrl()` methods. To get a current download
  URL, use
  [`StorageReference.getDownloadUr()`](/docs/reference/android/com/google/firebase/storage/StorageReference.html#getDownloadUrl()).
<|MERGE_RESOLUTION|>--- conflicted
+++ resolved
@@ -1,7 +1,5 @@
 # Unreleased
-<<<<<<< HEAD
 * [fixed] Fixed an issue where the wrong SDK version was being reported to the backend.
-=======
 
 # 20.2.1
 * [changed] Migrated `firebase-storage` SDK to use standard Firebase executors.
@@ -11,7 +9,6 @@
 The Kotlin extensions library transitively includes the updated
 `firebase-storage` library. The Kotlin extensions library has no additional
 updates.
->>>>>>> d08e208f
 
 # 20.2.0
 * [changed] Internal changes to ensure alignment with other SDK releases.
