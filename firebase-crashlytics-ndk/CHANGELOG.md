--- conflicted
+++ resolved
@@ -1,12 +1,7 @@
 # Unreleased
-<<<<<<< HEAD
+
+# 19.4.1
 * [changed] Updated `firebase-crashlytics` dependency to `19.4.2`
-=======
-
->>>>>>> d0fd4caa
-
-# 19.4.1
-* [changed] Updated `firebase-crashlytics` dependency to v19.4.1
 
 # 19.3.0
 * [changed] Updated `firebase-crashlytics` dependency to v19.3.0
