--- conflicted
+++ resolved
@@ -1,9 +1,6 @@
 # Unreleased
-<<<<<<< HEAD
-
-=======
+
 * [changed] Updated `firebase-crashlytics` dependency to v19.4.2
->>>>>>> 0554f0df
 
 # 19.4.1
 * [changed] Updated `firebase-crashlytics` dependency to v19.4.1
