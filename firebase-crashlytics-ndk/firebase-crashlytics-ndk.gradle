// Copyright 2018 Google LLC
//
// Licensed under the Apache License, Version 2.0 (the "License");
// you may not use this file except in compliance with the License.
// You may obtain a copy of the License at
//
//      http://www.apache.org/licenses/LICENSE-2.0
//
// Unless required by applicable law or agreed to in writing, software
// distributed under the License is distributed on an "AS IS" BASIS,
// WITHOUT WARRANTIES OR CONDITIONS OF ANY KIND, either express or implied.
// See the License for the specific language governing permissions and
// limitations under the License.

plugins {
    id 'firebase-library'
    id 'LicenseResolverPlugin'
}

firebaseLibrary {
<<<<<<< HEAD
    libraryGroup "crashlytics"
    testLab.enabled = true
=======
    testLab {
        enabled = true
        device 'model=panther,version=33' // Pixel7
    }
>>>>>>> 018969e8
    publishJavadoc = false
}

android {
    adbOptions {
        timeOutInMs 60 * 1000
    }

    ndkVersion "25.1.8937393"
    compileSdkVersion 33
    defaultConfig {
        minSdkVersion 16
        targetSdkVersion 33
        versionName version

        externalNativeBuild {
            ndkBuild {
                arguments '-j4'
                arguments '--output-sync=none'
            }
        }

        consumerProguardFiles 'firebase-crashlytics-ndk-proguard.txt'
        multiDexEnabled true
        testInstrumentationRunner "androidx.test.runner.AndroidJUnitRunner"
    }
    sourceSets {
        androidTest {
            java {
            }
        }
    }
    compileOptions {
        sourceCompatibility JavaVersion.VERSION_1_8
        targetCompatibility JavaVersion.VERSION_1_8
    }

    packagingOptions {
        exclude './src/third_party/**'
    }

    externalNativeBuild {
        ndkBuild {
            path "./src/main/jni/Android.mk"
        }
    }

    // There is not any normal way to package native executables in an Android APK.
    // It is normal to package native code as a loadable module but Android's APK
    // installer will ignore files not named like a shared object, so give the
    // handler executable an acceptable name
    libraryVariants.all { variant ->
        def fixTasks = ["x86", "x86_64", "armeabi-v7a", "arm64-v8a"].collect { arch ->
            tasks.register("fixTrampolineFilenames${variant.baseName}${arch}", com.google.firebase.gradle.NdkBinaryFixTask) {
                it.inputFile =
                        file("${buildDir}/intermediates/ndkBuild/${variant.baseName}/obj/local/${arch}/crashlytics-trampoline")
            }
        }

        tasks.withType(com.android.build.gradle.tasks.BundleAar) {
            if (it.variantName != variant.baseName) return
            fixTasks.each { fix ->
                it.dependsOn fix
                it.from(fix.map { it.outputFile }) {
                    into fix.map { it.into }
                }
            }
        }
        tasks.findAll {
            it.name.startsWith("externalNativeBuild") && !it.name.contains("Clean")
        }.each { task ->
            fixTasks.each { fix -> fix.configure { it.dependsOn task } }
        }
    }
}

thirdPartyLicenses {
    add 'Crashpad', "${rootDir}/third_party/licenses/apache-2.0.txt"
}

dependencies {
    implementation 'com.google.firebase:firebase-common:20.3.1'
    implementation 'com.google.firebase:firebase-components:17.1.0'
    implementation project(':firebase-crashlytics')
    implementation 'com.google.android.gms:play-services-basement:18.1.0'

    testImplementation 'androidx.test:runner:1.4.0'
    testImplementation "org.robolectric:robolectric:$robolectricVersion"
    testImplementation 'junit:junit:4.13.2'
    testImplementation 'org.mockito:mockito-core:3.4.3'

    androidTestImplementation 'androidx.test:runner:1.4.0'
    androidTestImplementation 'androidx.test:core:1.4.0'
    androidTestImplementation 'org.mockito:mockito-core:3.4.3'
    androidTestImplementation 'com.linkedin.dexmaker:dexmaker:2.28.1'
    androidTestImplementation 'com.linkedin.dexmaker:dexmaker-mockito:2.28.1'
    androidTestImplementation "com.google.protobuf:protobuf-javalite:$javaliteVersion"
}<|MERGE_RESOLUTION|>--- conflicted
+++ resolved
@@ -18,15 +18,12 @@
 }
 
 firebaseLibrary {
-<<<<<<< HEAD
     libraryGroup "crashlytics"
-    testLab.enabled = true
-=======
     testLab {
         enabled = true
         device 'model=panther,version=33' // Pixel7
     }
->>>>>>> 018969e8
+    testLab.enabled = true
     publishJavadoc = false
 }
 
