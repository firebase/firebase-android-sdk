// Copyright 2019 Google LLC
//
// Licensed under the Apache License, Version 2.0 (the "License");
// you may not use this file except in compliance with the License.
// You may obtain a copy of the License at
//
//      http://www.apache.org/licenses/LICENSE-2.0
//
// Unless required by applicable law or agreed to in writing, software
// distributed under the License is distributed on an "AS IS" BASIS,
// WITHOUT WARRANTIES OR CONDITIONS OF ANY KIND, either express or implied.
// See the License for the specific language governing permissions and
// limitations under the License.

package com.google.firebase.lint.checks

import com.android.tools.lint.client.api.IssueRegistry
import com.android.tools.lint.detector.api.CURRENT_API
import com.android.tools.lint.detector.api.Issue

class CheckRegistry : IssueRegistry() {
<<<<<<< HEAD
    override val issues: List<Issue>
        get() = listOf(
                ManifestElementHasNoExportedAttributeDetector.EXPORTED_MISSING_ISSUE,
                KotlinInteropDetector.KOTLIN_PROPERTY,
                KotlinInteropDetector.LAMBDA_LAST,
                KotlinInteropDetector.NO_HARD_KOTLIN_KEYWORDS,
                KotlinInteropDetector.PLATFORM_NULLNESS,
                NonAndroidxNullabilityDetector.NON_ANDROIDX_NULLABILITY,
                DeferredApiDetector.INVALID_DEFERRED_API_USE,
                ProviderAssignmentDetector.INVALID_PROVIDER_ASSIGNMENT,
                ThreadPoolDetector.THREAD_POOL_CREATION
        )
=======
  override val issues: List<Issue>
    get() =
      listOf(
        ManifestElementHasNoExportedAttributeDetector.EXPORTED_MISSING_ISSUE,
        KotlinInteropDetector.KOTLIN_PROPERTY,
        KotlinInteropDetector.LAMBDA_LAST,
        KotlinInteropDetector.NO_HARD_KOTLIN_KEYWORDS,
        KotlinInteropDetector.PLATFORM_NULLNESS,
        NonAndroidxNullabilityDetector.NON_ANDROIDX_NULLABILITY,
        DeferredApiDetector.INVALID_DEFERRED_API_USE,
        ProviderAssignmentDetector.INVALID_PROVIDER_ASSIGNMENT
      )
>>>>>>> c1adf5bb

  override val api: Int
    get() = CURRENT_API
  override val minApi: Int
    get() = 2
}<|MERGE_RESOLUTION|>--- conflicted
+++ resolved
@@ -19,20 +19,6 @@
 import com.android.tools.lint.detector.api.Issue
 
 class CheckRegistry : IssueRegistry() {
-<<<<<<< HEAD
-    override val issues: List<Issue>
-        get() = listOf(
-                ManifestElementHasNoExportedAttributeDetector.EXPORTED_MISSING_ISSUE,
-                KotlinInteropDetector.KOTLIN_PROPERTY,
-                KotlinInteropDetector.LAMBDA_LAST,
-                KotlinInteropDetector.NO_HARD_KOTLIN_KEYWORDS,
-                KotlinInteropDetector.PLATFORM_NULLNESS,
-                NonAndroidxNullabilityDetector.NON_ANDROIDX_NULLABILITY,
-                DeferredApiDetector.INVALID_DEFERRED_API_USE,
-                ProviderAssignmentDetector.INVALID_PROVIDER_ASSIGNMENT,
-                ThreadPoolDetector.THREAD_POOL_CREATION
-        )
-=======
   override val issues: List<Issue>
     get() =
       listOf(
@@ -43,9 +29,9 @@
         KotlinInteropDetector.PLATFORM_NULLNESS,
         NonAndroidxNullabilityDetector.NON_ANDROIDX_NULLABILITY,
         DeferredApiDetector.INVALID_DEFERRED_API_USE,
-        ProviderAssignmentDetector.INVALID_PROVIDER_ASSIGNMENT
+        ProviderAssignmentDetector.INVALID_PROVIDER_ASSIGNMENT,
+        ThreadPoolDetector.THREAD_POOL_CREATION
       )
->>>>>>> c1adf5bb
 
   override val api: Int
     get() = CURRENT_API
