--- conflicted
+++ resolved
@@ -16,7 +16,6 @@
 
 import androidx.test.core.app.ApplicationProvider
 import com.google.common.truth.Truth.assertThat
-import com.google.common.util.concurrent.MoreExecutors
 import com.google.firebase.FirebaseApp
 import com.google.firebase.FirebaseOptions
 import com.google.firebase.installations.FirebaseInstallationsApi
@@ -39,6 +38,7 @@
 import org.mockito.Mockito.mock
 import org.mockito.Mockito.`when`
 import org.robolectric.RobolectricTestRunner
+import java.util.concurrent.Executors
 
 const val APP_ID = "1:14368190084:android:09cb977358c6f241"
 const val API_KEY = "AIzaSyabcdefghijklmnopqrstuvwxyz1234567"
@@ -90,62 +90,6 @@
 @RunWith(RobolectricTestRunner::class)
 class ConfigTests : BaseTestCase() {
 
-<<<<<<< HEAD
-    @Test
-    fun `Firebase#remoteConfig should delegate to FirebaseRemoteConfig#getInstance()`() {
-        assertThat(Firebase.remoteConfig).isSameInstanceAs(FirebaseRemoteConfig.getInstance())
-    }
-
-    @Test
-    fun `Firebase#remoteConfig should delegate to FirebaseRemoteConfig#getInstance(FirebaseApp, region)`() {
-        val app = Firebase.app(EXISTING_APP)
-        assertThat(Firebase.remoteConfig(app)).isSameInstanceAs(FirebaseRemoteConfig.getInstance(app))
-    }
-
-    @Test
-    fun `Overloaded get() operator returns default value when key doesn't exist`() {
-        val remoteConfig = Firebase.remoteConfig
-        assertThat(remoteConfig["non_existing_key"].asString())
-                .isEqualTo(FirebaseRemoteConfig.DEFAULT_VALUE_FOR_STRING)
-        assertThat(remoteConfig["another_non_exisiting_key"].asDouble())
-                .isEqualTo(FirebaseRemoteConfig.DEFAULT_VALUE_FOR_DOUBLE)
-    }
-
-    @Test
-    fun `FirebaseRemoteConfigSettings builder works`() {
-        val minFetchInterval = 3600L
-        val fetchTimeout = 60L
-        val configSettings = remoteConfigSettings {
-            minimumFetchIntervalInSeconds = minFetchInterval
-            fetchTimeoutInSeconds = fetchTimeout
-        }
-        assertThat(configSettings.minimumFetchIntervalInSeconds).isEqualTo(minFetchInterval)
-        assertThat(configSettings.fetchTimeoutInSeconds).isEqualTo(fetchTimeout)
-    }
-
-    @Test
-    fun `Overloaded get() operator returns value when key exists`() {
-        val mockGetHandler = mock(ConfigGetParameterHandler::class.java)
-        val directExecutor = MoreExecutors.directExecutor()
-
-        val remoteConfig = createRemoteConfig(
-            context = null,
-            firebaseApp = Firebase.app(EXISTING_APP),
-            firebaseInstallations = mock(FirebaseInstallationsApi::class.java),
-            firebaseAbt = null,
-            executor = directExecutor,
-            fetchedConfigsCache = mock(ConfigCacheClient::class.java),
-            activatedConfigsCache = mock(ConfigCacheClient::class.java),
-            defaultConfigsCache = mock(ConfigCacheClient::class.java),
-            fetchHandler = mock(ConfigFetchHandler::class.java),
-            getHandler = mockGetHandler,
-            frcMetadata = mock(ConfigMetadataClient::class.java),
-            realtimeClient = mock(ConfigRealtimeHandler::class.java)
-        )
-
-        `when`(mockGetHandler.getValue("KEY")).thenReturn(StringRemoteConfigValue("non default value"))
-        assertThat(remoteConfig["KEY"].asString()).isEqualTo("non default value")
-=======
   @Test
   fun `Firebase#remoteConfig should delegate to FirebaseRemoteConfig#getInstance()`() {
     assertThat(Firebase.remoteConfig).isSameInstanceAs(FirebaseRemoteConfig.getInstance())
@@ -173,7 +117,6 @@
     val configSettings = remoteConfigSettings {
       minimumFetchIntervalInSeconds = minFetchInterval
       fetchTimeoutInSeconds = fetchTimeout
->>>>>>> aa923f7a
     }
     assertThat(configSettings.minimumFetchIntervalInSeconds).isEqualTo(minFetchInterval)
     assertThat(configSettings.fetchTimeoutInSeconds).isEqualTo(fetchTimeout)
@@ -182,7 +125,7 @@
   @Test
   fun `Overloaded get() operator returns value when key exists`() {
     val mockGetHandler = mock(ConfigGetParameterHandler::class.java)
-    val directExecutor = MoreExecutors.directExecutor()
+    val scheduledExecutorService = Executors.newSingleThreadScheduledExecutor()
 
     val remoteConfig =
       createRemoteConfig(
@@ -190,13 +133,14 @@
         firebaseApp = Firebase.app(EXISTING_APP),
         firebaseInstallations = mock(FirebaseInstallationsApi::class.java),
         firebaseAbt = null,
-        executor = directExecutor,
+        executor = scheduledExecutorService,
         fetchedConfigsCache = mock(ConfigCacheClient::class.java),
         activatedConfigsCache = mock(ConfigCacheClient::class.java),
         defaultConfigsCache = mock(ConfigCacheClient::class.java),
         fetchHandler = mock(ConfigFetchHandler::class.java),
         getHandler = mockGetHandler,
-        frcMetadata = mock(ConfigMetadataClient::class.java)
+        frcMetadata = mock(ConfigMetadataClient::class.java),
+        realtimeClient = mock(ConfigRealtimeHandler::class.java)
       )
 
     `when`(mockGetHandler.getValue("KEY")).thenReturn(StringRemoteConfigValue("non default value"))
