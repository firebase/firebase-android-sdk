// Copyright 2019 Google LLC
//
// Licensed under the Apache License, Version 2.0 (the "License");
// you may not use this file except in compliance with the License.
// You may obtain a copy of the License at
//
//      http://www.apache.org/licenses/LICENSE-2.0
//
// Unless required by applicable law or agreed to in writing, software
// distributed under the License is distributed on an "AS IS" BASIS,
// WITHOUT WARRANTIES OR CONDITIONS OF ANY KIND, either express or implied.
// See the License for the specific language governing permissions and
// limitations under the License.

package com.google.firebase.remoteconfig

import android.content.Context
import com.google.firebase.FirebaseApp
import com.google.firebase.abt.FirebaseABTesting
import com.google.firebase.installations.FirebaseInstallationsApi
import com.google.firebase.remoteconfig.internal.ConfigCacheClient
import com.google.firebase.remoteconfig.internal.ConfigFetchHandler
import com.google.firebase.remoteconfig.internal.ConfigGetParameterHandler
import com.google.firebase.remoteconfig.internal.ConfigMetadataClient
import com.google.firebase.remoteconfig.internal.ConfigRealtimeHandler
import java.util.concurrent.Executor

// This method is a workaround for testing. It enable us to create a FirebaseRemoteConfig object
// with mocks using the package-private constructor.
fun createRemoteConfig(
<<<<<<< HEAD
    context: Context?,
    firebaseApp: FirebaseApp,
    firebaseInstallations: FirebaseInstallationsApi,
    firebaseAbt: FirebaseABTesting?,
    executor: Executor,
    fetchedConfigsCache: ConfigCacheClient,
    activatedConfigsCache: ConfigCacheClient,
    defaultConfigsCache: ConfigCacheClient,
    fetchHandler: ConfigFetchHandler,
    getHandler: ConfigGetParameterHandler,
    frcMetadata: ConfigMetadataClient,
    realtimeClient: ConfigRealtimeHandler
): FirebaseRemoteConfig {
        return FirebaseRemoteConfig(
            context,
            firebaseApp,
            firebaseInstallations,
            firebaseAbt,
            executor,
            fetchedConfigsCache,
            activatedConfigsCache,
            defaultConfigsCache,
            fetchHandler,
            getHandler,
            frcMetadata,
            realtimeClient
    )
=======
  context: Context?,
  firebaseApp: FirebaseApp,
  firebaseInstallations: FirebaseInstallationsApi,
  firebaseAbt: FirebaseABTesting?,
  executor: Executor,
  fetchedConfigsCache: ConfigCacheClient,
  activatedConfigsCache: ConfigCacheClient,
  defaultConfigsCache: ConfigCacheClient,
  fetchHandler: ConfigFetchHandler,
  getHandler: ConfigGetParameterHandler,
  frcMetadata: ConfigMetadataClient
): FirebaseRemoteConfig {
  return FirebaseRemoteConfig(
    context,
    firebaseApp,
    firebaseInstallations,
    firebaseAbt,
    executor,
    fetchedConfigsCache,
    activatedConfigsCache,
    defaultConfigsCache,
    fetchHandler,
    getHandler,
    frcMetadata
  )
>>>>>>> aa923f7a
}<|MERGE_RESOLUTION|>--- conflicted
+++ resolved
@@ -23,17 +23,16 @@
 import com.google.firebase.remoteconfig.internal.ConfigGetParameterHandler
 import com.google.firebase.remoteconfig.internal.ConfigMetadataClient
 import com.google.firebase.remoteconfig.internal.ConfigRealtimeHandler
-import java.util.concurrent.Executor
+import java.util.concurrent.ScheduledExecutorService
 
 // This method is a workaround for testing. It enable us to create a FirebaseRemoteConfig object
 // with mocks using the package-private constructor.
 fun createRemoteConfig(
-<<<<<<< HEAD
     context: Context?,
     firebaseApp: FirebaseApp,
     firebaseInstallations: FirebaseInstallationsApi,
     firebaseAbt: FirebaseABTesting?,
-    executor: Executor,
+    executor: ScheduledExecutorService,
     fetchedConfigsCache: ConfigCacheClient,
     activatedConfigsCache: ConfigCacheClient,
     defaultConfigsCache: ConfigCacheClient,
@@ -56,31 +55,4 @@
             frcMetadata,
             realtimeClient
     )
-=======
-  context: Context?,
-  firebaseApp: FirebaseApp,
-  firebaseInstallations: FirebaseInstallationsApi,
-  firebaseAbt: FirebaseABTesting?,
-  executor: Executor,
-  fetchedConfigsCache: ConfigCacheClient,
-  activatedConfigsCache: ConfigCacheClient,
-  defaultConfigsCache: ConfigCacheClient,
-  fetchHandler: ConfigFetchHandler,
-  getHandler: ConfigGetParameterHandler,
-  frcMetadata: ConfigMetadataClient
-): FirebaseRemoteConfig {
-  return FirebaseRemoteConfig(
-    context,
-    firebaseApp,
-    firebaseInstallations,
-    firebaseAbt,
-    executor,
-    fetchedConfigsCache,
-    activatedConfigsCache,
-    defaultConfigsCache,
-    fetchHandler,
-    getHandler,
-    frcMetadata
-  )
->>>>>>> aa923f7a
 }