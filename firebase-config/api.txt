--- conflicted
+++ resolved
@@ -9,11 +9,7 @@
 
   public interface ConfigUpdateListener {
     method public void onError(@NonNull com.google.firebase.remoteconfig.FirebaseRemoteConfigException);
-<<<<<<< HEAD
-    method public void onUpdate(java.util.Set<java.lang.String>);
-=======
     method public void onUpdate(@NonNull com.google.firebase.remoteconfig.ConfigUpdate);
->>>>>>> d7b09490
   }
 
   public interface ConfigUpdateListenerRegistration {
