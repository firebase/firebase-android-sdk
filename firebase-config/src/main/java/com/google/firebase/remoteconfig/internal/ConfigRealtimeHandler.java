--- conflicted
+++ resolved
@@ -43,11 +43,8 @@
   private final ConfigCacheClient activatedCacheClient;
   private final Context context;
   private final String namespace;
-<<<<<<< HEAD
   private final ConfigMetadataClient metadataClient;
   private final ExecutorService executorService;
-=======
->>>>>>> d7b09490
   private final ScheduledExecutorService scheduledExecutorService;
 
   public ConfigRealtimeHandler(
@@ -57,11 +54,8 @@
       ConfigCacheClient activatedCacheClient,
       Context context,
       String namespace,
-<<<<<<< HEAD
       ConfigMetadataClient metadataClient,
       ExecutorService executorService,
-=======
->>>>>>> d7b09490
       ScheduledExecutorService scheduledExecutorService) {
 
     this.listeners = new LinkedHashSet<>();
@@ -73,11 +67,8 @@
     this.activatedCacheClient = activatedCacheClient;
     this.context = context;
     this.namespace = namespace;
-<<<<<<< HEAD
     this.metadataClient = metadataClient;
     this.executorService = executorService;
-=======
->>>>>>> d7b09490
     this.scheduledExecutorService = scheduledExecutorService;
   }
 
