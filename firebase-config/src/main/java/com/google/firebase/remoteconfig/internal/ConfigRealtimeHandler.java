// Copyright 2022 Google LLC
//
// Licensed under the Apache License, Version 2.0 (the "License");
// you may not use this file except in compliance with the License.
//
// You may obtain a copy of the License at
//      http://www.apache.org/licenses/LICENSE-2.0
//
// Unless required by applicable law or agreed to in writing, software
// distributed under the License is distributed on an "AS IS" BASIS,
// WITHOUT WARRANTIES OR CONDITIONS OF ANY KIND, either express or implied.
// See the License for the specific language governing permissions and
// limitations under the License.

package com.google.firebase.remoteconfig.internal;

import android.content.Context;
import androidx.annotation.GuardedBy;
import androidx.annotation.NonNull;
import com.google.firebase.FirebaseApp;
import com.google.firebase.installations.FirebaseInstallationsApi;
import com.google.firebase.remoteconfig.ConfigUpdateListener;
import com.google.firebase.remoteconfig.ConfigUpdateListenerRegistration;
import java.util.LinkedHashSet;
import java.util.Set;
import java.util.concurrent.ScheduledExecutorService;

public class ConfigRealtimeHandler {

  @GuardedBy("this")
  private final Set<ConfigUpdateListener> listeners;

  @GuardedBy("this")
  private final ConfigRealtimeHttpClient configRealtimeHttpClient;

  private final ConfigFetchHandler configFetchHandler;
  private final FirebaseApp firebaseApp;
  private final FirebaseInstallationsApi firebaseInstallations;
  private final ConfigCacheClient activatedCacheClient;
  private final Context context;
  private final String namespace;
  private final ConfigMetadataClient metadataClient;
  private final ScheduledExecutorService scheduledExecutorService;

  public ConfigRealtimeHandler(
      FirebaseApp firebaseApp,
      FirebaseInstallationsApi firebaseInstallations,
      ConfigFetchHandler configFetchHandler,
      ConfigCacheClient activatedCacheClient,
      Context context,
      String namespace,
      ConfigMetadataClient metadataClient,
      ScheduledExecutorService scheduledExecutorService) {

    this.listeners = new LinkedHashSet<>();
    this.configRealtimeHttpClient =
        new ConfigRealtimeHttpClient(
            firebaseApp,
            firebaseInstallations,
            configFetchHandler,
            activatedCacheClient,
            context,
            namespace,
            listeners,
            scheduledExecutorService);

    this.firebaseApp = firebaseApp;
    this.configFetchHandler = configFetchHandler;
    this.firebaseInstallations = firebaseInstallations;
    this.activatedCacheClient = activatedCacheClient;
    this.context = context;
    this.namespace = namespace;
    this.metadataClient = metadataClient;
    this.scheduledExecutorService = scheduledExecutorService;
  }

  // Kicks off Http stream listening and autofetch
  private synchronized void beginRealtime() {
<<<<<<< HEAD
    if (canCreateRealtimeHttpClientTask()) {
      ConfigRealtimeHttpClient realtimeHttpClient =
          new ConfigRealtimeHttpClient(
              firebaseApp,
              firebaseInstallations,
              configFetchHandler,
              activatedCacheClient,
              context,
              namespace,
              listeners,
              metadataClient,
              scheduledExecutorService);
      this.realtimeHttpClientTask =
          this.scheduledExecutorService.submit(
              new RealtimeHttpClientFutureTask(
                  createRealtimeHttpClientTask(realtimeHttpClient), realtimeHttpClient));
    }
  }

  // Pauses Http stream listening
  public synchronized void pauseRealtime() {
    if (realtimeHttpClientTask != null && !realtimeHttpClientTask.isCancelled()) {
      realtimeHttpClientTask.cancel(true);
      realtimeHttpClientTask = null;
=======
    if (!listeners.isEmpty()) {
      configRealtimeHttpClient.startHttpConnection();
>>>>>>> dbfe4c7d
    }
  }

  @NonNull
  public synchronized ConfigUpdateListenerRegistration addRealtimeConfigUpdateListener(
      @NonNull ConfigUpdateListener configUpdateListener) {
    listeners.add(configUpdateListener);
    beginRealtime();
    return new ConfigUpdateListenerRegistrationInternal(configUpdateListener);
  }

  public synchronized void setBackgroundState(boolean isInBackground) {
    configRealtimeHttpClient.setRealtimeBackgroundState(isInBackground);
    if (!isInBackground) {
      beginRealtime();
    }
  }

  private synchronized void removeRealtimeConfigUpdateListener(ConfigUpdateListener listener) {
    listeners.remove(listener);
  }

  public class ConfigUpdateListenerRegistrationInternal
      implements ConfigUpdateListenerRegistration {
    private final ConfigUpdateListener listener;

    public ConfigUpdateListenerRegistrationInternal(ConfigUpdateListener listener) {
      this.listener = listener;
    }

    public void remove() {
      removeRealtimeConfigUpdateListener(listener);
    }
  }
}<|MERGE_RESOLUTION|>--- conflicted
+++ resolved
@@ -62,6 +62,7 @@
             context,
             namespace,
             listeners,
+            metadataClient,
             scheduledExecutorService);
 
     this.firebaseApp = firebaseApp;
@@ -76,35 +77,8 @@
 
   // Kicks off Http stream listening and autofetch
   private synchronized void beginRealtime() {
-<<<<<<< HEAD
-    if (canCreateRealtimeHttpClientTask()) {
-      ConfigRealtimeHttpClient realtimeHttpClient =
-          new ConfigRealtimeHttpClient(
-              firebaseApp,
-              firebaseInstallations,
-              configFetchHandler,
-              activatedCacheClient,
-              context,
-              namespace,
-              listeners,
-              metadataClient,
-              scheduledExecutorService);
-      this.realtimeHttpClientTask =
-          this.scheduledExecutorService.submit(
-              new RealtimeHttpClientFutureTask(
-                  createRealtimeHttpClientTask(realtimeHttpClient), realtimeHttpClient));
-    }
-  }
-
-  // Pauses Http stream listening
-  public synchronized void pauseRealtime() {
-    if (realtimeHttpClientTask != null && !realtimeHttpClientTask.isCancelled()) {
-      realtimeHttpClientTask.cancel(true);
-      realtimeHttpClientTask = null;
-=======
     if (!listeners.isEmpty()) {
       configRealtimeHttpClient.startHttpConnection();
->>>>>>> dbfe4c7d
     }
   }
 
