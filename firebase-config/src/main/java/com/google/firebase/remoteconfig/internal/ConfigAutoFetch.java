// Copyright 2022 Google LLC
//
// Licensed under the Apache License, Version 2.0 (the "License");
// you may not use this file except in compliance with the License.
//
// You may obtain a copy of the License at
//      http://www.apache.org/licenses/LICENSE-2.0
//
// Unless required by applicable law or agreed to in writing, software
// distributed under the License is distributed on an "AS IS" BASIS,
// WITHOUT WARRANTIES OR CONDITIONS OF ANY KIND, either express or implied.
// See the License for the specific language governing permissions and
// limitations under the License.

package com.google.firebase.remoteconfig.internal;

import static com.google.firebase.remoteconfig.FirebaseRemoteConfig.TAG;

import android.util.Log;
import androidx.annotation.GuardedBy;
import androidx.annotation.VisibleForTesting;
import com.google.android.gms.tasks.Task;
import com.google.android.gms.tasks.Tasks;
import com.google.firebase.remoteconfig.ConfigUpdate;
import com.google.firebase.remoteconfig.ConfigUpdateListener;
import com.google.firebase.remoteconfig.FirebaseRemoteConfigClientException;
import com.google.firebase.remoteconfig.FirebaseRemoteConfigException;
import com.google.firebase.remoteconfig.FirebaseRemoteConfigServerException;
import java.io.BufferedReader;
import java.io.IOException;
import java.io.InputStream;
import java.io.InputStreamReader;
import java.net.HttpURLConnection;
import java.util.HashSet;
import java.util.Random;
import java.util.Set;
import java.util.concurrent.ScheduledExecutorService;
import java.util.concurrent.TimeUnit;
import org.json.JSONException;
import org.json.JSONObject;

public class ConfigAutoFetch {

  private static final int MAXIMUM_FETCH_ATTEMPTS = 3;
  private static final String TEMPLATE_VERSION_KEY = "latestTemplateVersionNumber";
  private static final String REALTIME_DISABLED_KEY = "featureDisabled";

  @GuardedBy("this")
  private final Set<ConfigUpdateListener> eventListeners;

  private final HttpURLConnection httpURLConnection;

  private final ConfigFetchHandler configFetchHandler;
  private final ConfigCacheClient activatedCache;
  private final ConfigUpdateListener retryCallback;
  private final ScheduledExecutorService executorService;
  private final Random random;

  public ConfigAutoFetch(
      HttpURLConnection httpURLConnection,
      ConfigFetchHandler configFetchHandler,
      ConfigCacheClient activatedCache,
      Set<ConfigUpdateListener> eventListeners,
      ConfigUpdateListener retryCallback,
<<<<<<< HEAD
      ScheduledExecutorService executorService) {
=======
      ScheduledExecutorService scheduledExecutorService) {
>>>>>>> 993673ed
    this.httpURLConnection = httpURLConnection;
    this.configFetchHandler = configFetchHandler;
    this.activatedCache = activatedCache;
    this.eventListeners = eventListeners;
    this.retryCallback = retryCallback;
<<<<<<< HEAD
    this.executorService = executorService;
=======
    this.scheduledExecutorService = scheduledExecutorService;
>>>>>>> 993673ed
    this.random = new Random();
  }

  private synchronized void propagateErrors(FirebaseRemoteConfigException exception) {
    for (ConfigUpdateListener listener : eventListeners) {
      listener.onError(exception);
    }
  }

  private synchronized void executeAllListenerCallbacks(ConfigUpdate configUpdate) {
    for (ConfigUpdateListener listener : eventListeners) {
      listener.onUpdate(configUpdate);
    }
  }

  private String parseAndValidateConfigUpdateMessage(String message) {
    int left = 0;
    while (left < message.length() && message.charAt(left) != '{') {
      left++;
    }
    int right = message.length() - 1;
    while (right >= 0 && message.charAt(right) != '}') {
      right--;
    }

    return left >= right ? "" : message.substring(left, right + 1);
  }

  // Check connection and establish InputStream
  @VisibleForTesting
  public void listenForNotifications() {
    if (httpURLConnection != null) {
      try {
        InputStream inputStream = httpURLConnection.getInputStream();
        handleNotifications(inputStream);
        inputStream.close();
      } catch (IOException ex) {
        propagateErrors(
            new FirebaseRemoteConfigClientException(
                "Unable to parse config update message.",
                ex.getCause(),
                FirebaseRemoteConfigException.Code.CONFIG_UPDATE_MESSAGE_INVALID));
      } finally {
        httpURLConnection.disconnect();
      }
    }

    // TODO: Factor ConfigUpdateListener out of internal retry logic.
    retryCallback.onUpdate(ConfigUpdate.create(new HashSet<>()));
    executorService.shutdownNow();
    try {
      executorService.awaitTermination(3L, TimeUnit.SECONDS);
    } catch (InterruptedException ex) {
      Log.d(TAG, "Thread Interrupted.");
    }
  }

  // Auto-fetch new config and execute callbacks on each new message
  private void handleNotifications(InputStream inputStream) throws IOException {
    BufferedReader reader = new BufferedReader((new InputStreamReader(inputStream, "utf-8")));
    String partialConfigUpdateMessage;
    String currentConfigUpdateMessage = "";

    // Multiple config update messages can be sent through this loop. Each message comes in line by
    // line as partialConfigUpdateMessage and are accumulated together into
    // currentConfigUpdateMessage.
    while ((partialConfigUpdateMessage = reader.readLine()) != null) {
      // Accumulate all the partial parts of the message until we have a full message.
      currentConfigUpdateMessage += partialConfigUpdateMessage;

      // Closing bracket indicates a full message has just finished.
      if (partialConfigUpdateMessage.contains("}")) {
        // Strip beginning and ending of message. If there is not an open and closing bracket,
        // parseMessage will return an empty message.
        Log.d(TAG, currentConfigUpdateMessage);
        currentConfigUpdateMessage =
            parseAndValidateConfigUpdateMessage(currentConfigUpdateMessage);
        if (!currentConfigUpdateMessage.isEmpty()) {
          try {
            JSONObject jsonObject = new JSONObject(currentConfigUpdateMessage);

            if (jsonObject.has(REALTIME_DISABLED_KEY)
                && jsonObject.getBoolean(REALTIME_DISABLED_KEY)) {
              retryCallback.onError(
                  new FirebaseRemoteConfigServerException(
                      "The server is temporarily unavailable. Try again in a few minutes.",
                      FirebaseRemoteConfigException.Code.CONFIG_UPDATE_UNAVAILABLE));
              break;
            }
            if (jsonObject.has(TEMPLATE_VERSION_KEY)) {
              long oldTemplateVersion = configFetchHandler.getTemplateVersionNumber();
              long targetTemplateVersion = jsonObject.getLong(TEMPLATE_VERSION_KEY);
              if (targetTemplateVersion > oldTemplateVersion) {
                autoFetch(MAXIMUM_FETCH_ATTEMPTS, targetTemplateVersion);
              }
            }
          } catch (JSONException ex) {
            Log.e(TAG, "Unable to parse latest config update message." + ex.toString());
          }

          currentConfigUpdateMessage = "";
        }
      }
    }

    reader.close();
    inputStream.close();
  }

  private void autoFetch(int remainingAttempts, long targetVersion) {
    if (remainingAttempts == 0) {
      propagateErrors(
          new FirebaseRemoteConfigServerException(
              "Unable to fetch the latest version of the template.",
              FirebaseRemoteConfigException.Code.CONFIG_UPDATE_NOT_FETCHED));
      return;
    }

    // Needs fetch to occur between 0 - 4 seconds. Randomize to not cause ddos alerts in backend
    int timeTillFetch = random.nextInt(4);
    executorService.schedule(
        new Runnable() {
          @Override
          public void run() {
            fetchLatestConfig(remainingAttempts, targetVersion);
          }
        },
        timeTillFetch,
        TimeUnit.SECONDS);
  }

  @VisibleForTesting
<<<<<<< HEAD
  public synchronized Task<Void> fetchLatestConfig(int remainingAttempts, long targetVersion) {
    Task<ConfigFetchHandler.FetchResponse> fetchTask = configFetchHandler.fetch(0L);
    Task<ConfigContainer> activatedConfigsTask = activatedCache.get();

    return Tasks.whenAllComplete(fetchTask, activatedConfigsTask)
        .continueWithTask(
            executorService,
            (listOfUnusedCompletedTasks) -> {
              if (!fetchTask.isSuccessful()) {
                return Tasks.forException(
                    new FirebaseRemoteConfigClientException(
                        "Failed to auto-fetch config update.", fetchTask.getException()));
              }

              if (!activatedConfigsTask.isSuccessful()) {
                return Tasks.forException(
                    new FirebaseRemoteConfigClientException(
                        "Failed to get activated config for auto-fetch",
                        activatedConfigsTask.getException()));
              }

              ConfigFetchHandler.FetchResponse fetchResponse = fetchTask.getResult();
              ConfigContainer activatedConfigs = activatedConfigsTask.getResult();

              if (!fetchResponseIsUpToDate(fetchResponse, targetVersion)) {
                Log.d(
                    TAG,
                    "Fetched template version is the same as SDK's current version."
                        + " Retrying fetch.");
                // Continue fetching until template version number is greater then current.
                autoFetch(remainingAttempts - 1, targetVersion);
                return Tasks.forResult(null);
              }

              if (fetchResponse.getFetchedConfigs() == null) {
                Log.d(TAG, "The fetch succeeded, but the backend had no updates.");
                return Tasks.forResult(null);
              }

              // Activate hasn't been called yet, so use an empty container for comparison.
              // See ConfigCacheClient#get() for details on the async operation.
              if (activatedConfigs == null) {
                activatedConfigs = ConfigContainer.newBuilder().build();
              }

              Set<String> updatedParams =
                  activatedConfigs.getChangedParams(fetchResponse.getFetchedConfigs());
              if (updatedParams.isEmpty()) {
                Log.d(TAG, "Config was fetched, but no params changed.");
                return Tasks.forResult(null);
              }

              ConfigUpdate configUpdate = ConfigUpdate.create(updatedParams);
              executeAllListenerCallbacks(configUpdate);
              return Tasks.forResult(null);
            });
  }

  private static Boolean fetchResponseIsUpToDate(
      ConfigFetchHandler.FetchResponse response, long lastKnownVersion) {
    // If there's a config, make sure its version is >= the last known version.
    if (response.getFetchedConfigs() != null) {
      return response.getFetchedConfigs().getTemplateVersionNumber() >= lastKnownVersion;
    }

    // If there isn't a config, return true if the backend had no update.
    // Else, it returned an out of date config.
    return response.getStatus() == ConfigFetchHandler.FetchResponse.Status.BACKEND_HAS_NO_UPDATES;
=======
  public synchronized void fetchLatestConfig(int remainingAttempts, long targetVersion) {
    int currentAttempts = remainingAttempts - 1;

    // fetchAttemptNumber is calculated by subtracting current attempts from the max number of
    // possible attempts.
    Task<ConfigFetchHandler.FetchResponse> fetchTask =
        configFetchHandler.fetchNowWithTypeAndAttemptNumber(
            ConfigFetchHandler.FetchType.REALTIME, MAXIMUM_FETCH_ATTEMPTS - currentAttempts);
    fetchTask.onSuccessTask(
        (fetchResponse) -> {
          long newTemplateVersion = 0;
          if (fetchResponse.getFetchedConfigs() != null) {
            newTemplateVersion = fetchResponse.getFetchedConfigs().getTemplateVersionNumber();
          } else if (fetchResponse.getStatus()
              == ConfigFetchHandler.FetchResponse.Status.BACKEND_HAS_NO_UPDATES) {
            newTemplateVersion = targetVersion;
          }

          if (newTemplateVersion >= targetVersion) {
            executeAllListenerCallbacks();
          } else {
            Log.d(
                TAG,
                "Fetched template version is the same as SDK's current version."
                    + " Retrying fetch.");
            // Continue fetching until template version number if greater then current.
            autoFetch(currentAttempts, targetVersion);
          }
          return Tasks.forResult(null);
        });
>>>>>>> 993673ed
  }
}<|MERGE_RESOLUTION|>--- conflicted
+++ resolved
@@ -53,7 +53,7 @@
   private final ConfigFetchHandler configFetchHandler;
   private final ConfigCacheClient activatedCache;
   private final ConfigUpdateListener retryCallback;
-  private final ScheduledExecutorService executorService;
+  private final ScheduledExecutorService scheduledExecutorService;
   private final Random random;
 
   public ConfigAutoFetch(
@@ -62,21 +62,13 @@
       ConfigCacheClient activatedCache,
       Set<ConfigUpdateListener> eventListeners,
       ConfigUpdateListener retryCallback,
-<<<<<<< HEAD
-      ScheduledExecutorService executorService) {
-=======
       ScheduledExecutorService scheduledExecutorService) {
->>>>>>> 993673ed
     this.httpURLConnection = httpURLConnection;
     this.configFetchHandler = configFetchHandler;
     this.activatedCache = activatedCache;
     this.eventListeners = eventListeners;
     this.retryCallback = retryCallback;
-<<<<<<< HEAD
-    this.executorService = executorService;
-=======
     this.scheduledExecutorService = scheduledExecutorService;
->>>>>>> 993673ed
     this.random = new Random();
   }
 
@@ -126,9 +118,9 @@
 
     // TODO: Factor ConfigUpdateListener out of internal retry logic.
     retryCallback.onUpdate(ConfigUpdate.create(new HashSet<>()));
-    executorService.shutdownNow();
+    scheduledExecutorService.shutdownNow();
     try {
-      executorService.awaitTermination(3L, TimeUnit.SECONDS);
+      scheduledExecutorService.awaitTermination(3L, TimeUnit.SECONDS);
     } catch (InterruptedException ex) {
       Log.d(TAG, "Thread Interrupted.");
     }
@@ -197,7 +189,7 @@
 
     // Needs fetch to occur between 0 - 4 seconds. Randomize to not cause ddos alerts in backend
     int timeTillFetch = random.nextInt(4);
-    executorService.schedule(
+    scheduledExecutorService.schedule(
         new Runnable() {
           @Override
           public void run() {
@@ -209,14 +201,18 @@
   }
 
   @VisibleForTesting
-<<<<<<< HEAD
   public synchronized Task<Void> fetchLatestConfig(int remainingAttempts, long targetVersion) {
-    Task<ConfigFetchHandler.FetchResponse> fetchTask = configFetchHandler.fetch(0L);
+    int remainingAttemptsAfterFetch = remainingAttempts - 1;
+    int currentAttemptNumber = MAXIMUM_FETCH_ATTEMPTS - remainingAttemptsAfterFetch;
+
+    Task<ConfigFetchHandler.FetchResponse> fetchTask =
+        configFetchHandler.fetchNowWithTypeAndAttemptNumber(
+            ConfigFetchHandler.FetchType.REALTIME, currentAttemptNumber);
     Task<ConfigContainer> activatedConfigsTask = activatedCache.get();
 
     return Tasks.whenAllComplete(fetchTask, activatedConfigsTask)
         .continueWithTask(
-            executorService,
+            scheduledExecutorService,
             (listOfUnusedCompletedTasks) -> {
               if (!fetchTask.isSuccessful()) {
                 return Tasks.forException(
@@ -240,7 +236,7 @@
                     "Fetched template version is the same as SDK's current version."
                         + " Retrying fetch.");
                 // Continue fetching until template version number is greater then current.
-                autoFetch(remainingAttempts - 1, targetVersion);
+                autoFetch(remainingAttemptsAfterFetch, targetVersion);
                 return Tasks.forResult(null);
               }
 
@@ -278,37 +274,5 @@
     // If there isn't a config, return true if the backend had no update.
     // Else, it returned an out of date config.
     return response.getStatus() == ConfigFetchHandler.FetchResponse.Status.BACKEND_HAS_NO_UPDATES;
-=======
-  public synchronized void fetchLatestConfig(int remainingAttempts, long targetVersion) {
-    int currentAttempts = remainingAttempts - 1;
-
-    // fetchAttemptNumber is calculated by subtracting current attempts from the max number of
-    // possible attempts.
-    Task<ConfigFetchHandler.FetchResponse> fetchTask =
-        configFetchHandler.fetchNowWithTypeAndAttemptNumber(
-            ConfigFetchHandler.FetchType.REALTIME, MAXIMUM_FETCH_ATTEMPTS - currentAttempts);
-    fetchTask.onSuccessTask(
-        (fetchResponse) -> {
-          long newTemplateVersion = 0;
-          if (fetchResponse.getFetchedConfigs() != null) {
-            newTemplateVersion = fetchResponse.getFetchedConfigs().getTemplateVersionNumber();
-          } else if (fetchResponse.getStatus()
-              == ConfigFetchHandler.FetchResponse.Status.BACKEND_HAS_NO_UPDATES) {
-            newTemplateVersion = targetVersion;
-          }
-
-          if (newTemplateVersion >= targetVersion) {
-            executeAllListenerCallbacks();
-          } else {
-            Log.d(
-                TAG,
-                "Fetched template version is the same as SDK's current version."
-                    + " Retrying fetch.");
-            // Continue fetching until template version number if greater then current.
-            autoFetch(currentAttempts, targetVersion);
-          }
-          return Tasks.forResult(null);
-        });
->>>>>>> 993673ed
   }
 }