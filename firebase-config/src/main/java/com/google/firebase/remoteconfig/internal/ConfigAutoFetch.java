// Copyright 2022 Google LLC
//
// Licensed under the Apache License, Version 2.0 (the "License");
// you may not use this file except in compliance with the License.
//
// You may obtain a copy of the License at
//      http://www.apache.org/licenses/LICENSE-2.0
//
// Unless required by applicable law or agreed to in writing, software
// distributed under the License is distributed on an "AS IS" BASIS,
// WITHOUT WARRANTIES OR CONDITIONS OF ANY KIND, either express or implied.
// See the License for the specific language governing permissions and
// limitations under the License.

package com.google.firebase.remoteconfig.internal;

import static com.google.firebase.remoteconfig.FirebaseRemoteConfig.TAG;

import android.util.Log;
import androidx.annotation.GuardedBy;
import androidx.annotation.VisibleForTesting;
import com.google.android.gms.tasks.Task;
import com.google.android.gms.tasks.Tasks;
import com.google.firebase.remoteconfig.ConfigUpdate;
import com.google.firebase.remoteconfig.ConfigUpdateListener;
import com.google.firebase.remoteconfig.FirebaseRemoteConfigClientException;
import com.google.firebase.remoteconfig.FirebaseRemoteConfigException;
import com.google.firebase.remoteconfig.FirebaseRemoteConfigServerException;
import java.io.BufferedReader;
import java.io.IOException;
import java.io.InputStream;
import java.io.InputStreamReader;
import java.net.HttpURLConnection;
import java.util.HashSet;
import java.util.Random;
import java.util.Set;
import java.util.concurrent.ScheduledExecutorService;
import java.util.concurrent.TimeUnit;
import org.json.JSONException;
import org.json.JSONObject;

public class ConfigAutoFetch {

  private static final int MAXIMUM_FETCH_ATTEMPTS = 3;
  private static final String TEMPLATE_VERSION_KEY = "latestTemplateVersionNumber";
  private static final String REALTIME_DISABLED_KEY = "featureDisabled";

  @GuardedBy("this")
  private final Set<ConfigUpdateListener> eventListeners;

  private final HttpURLConnection httpURLConnection;

  private final ConfigFetchHandler configFetchHandler;
  private final ConfigCacheClient activatedCache;
  private final ConfigUpdateListener retryCallback;
  private final ScheduledExecutorService scheduledExecutorService;
  private final Random random;

  public ConfigAutoFetch(
      HttpURLConnection httpURLConnection,
      ConfigFetchHandler configFetchHandler,
      ConfigCacheClient activatedCache,
      Set<ConfigUpdateListener> eventListeners,
      ConfigUpdateListener retryCallback,
      ScheduledExecutorService scheduledExecutorService) {
    this.httpURLConnection = httpURLConnection;
    this.configFetchHandler = configFetchHandler;
    this.activatedCache = activatedCache;
    this.eventListeners = eventListeners;
    this.retryCallback = retryCallback;
    this.scheduledExecutorService = scheduledExecutorService;
    this.random = new Random();
  }

  private synchronized void propagateErrors(FirebaseRemoteConfigException exception) {
    for (ConfigUpdateListener listener : eventListeners) {
      listener.onError(exception);
    }
  }

  private synchronized void executeAllListenerCallbacks(ConfigUpdate configUpdate) {
    for (ConfigUpdateListener listener : eventListeners) {
      listener.onUpdate(configUpdate);
    }
  }

  private String parseAndValidateConfigUpdateMessage(String message) {
    int left = 0;
    while (left < message.length() && message.charAt(left) != '{') {
      left++;
    }
    int right = message.length() - 1;
    while (right >= 0 && message.charAt(right) != '}') {
      right--;
    }

    return left >= right ? "" : message.substring(left, right + 1);
  }

  // Check connection and establish InputStream
  @VisibleForTesting
  public void listenForNotifications() {
    if (httpURLConnection != null) {
      try {
        InputStream inputStream = httpURLConnection.getInputStream();
        handleNotifications(inputStream);
        inputStream.close();
      } catch (IOException ex) {
        propagateErrors(
            new FirebaseRemoteConfigClientException(
                "Unable to parse config update message.",
                ex.getCause(),
                FirebaseRemoteConfigException.Code.CONFIG_UPDATE_MESSAGE_INVALID));
      } finally {
        httpURLConnection.disconnect();
      }
    }

<<<<<<< HEAD
=======
    // TODO: Factor ConfigUpdateListener out of internal retry logic.
    retryCallback.onUpdate(ConfigUpdate.create(new HashSet<>()));
>>>>>>> d7b09490
    scheduledExecutorService.shutdownNow();
    try {
      scheduledExecutorService.awaitTermination(3L, TimeUnit.SECONDS);
    } catch (InterruptedException ex) {
      Log.d(TAG, "Thread Interrupted.");
    }
  }

  // Auto-fetch new config and execute callbacks on each new message
  private void handleNotifications(InputStream inputStream) throws IOException {
    BufferedReader reader = new BufferedReader((new InputStreamReader(inputStream, "utf-8")));
    String partialConfigUpdateMessage;
    String currentConfigUpdateMessage = "";

    // Multiple config update messages can be sent through this loop. Each message comes in line by
    // line as partialConfigUpdateMessage and are accumulated together into
    // currentConfigUpdateMessage.
    while ((partialConfigUpdateMessage = reader.readLine()) != null) {
      // Accumulate all the partial parts of the message until we have a full message.
      currentConfigUpdateMessage += partialConfigUpdateMessage;

      // Closing bracket indicates a full message has just finished.
      if (partialConfigUpdateMessage.contains("}")) {
        // Strip beginning and ending of message. If there is not an open and closing bracket,
        // parseMessage will return an empty message.
        currentConfigUpdateMessage =
            parseAndValidateConfigUpdateMessage(currentConfigUpdateMessage);
        if (!currentConfigUpdateMessage.isEmpty()) {
          try {
            JSONObject jsonObject = new JSONObject(currentConfigUpdateMessage);

            if (jsonObject.has(REALTIME_DISABLED_KEY)
                && jsonObject.getBoolean(REALTIME_DISABLED_KEY)) {
              retryCallback.onError(
                  new FirebaseRemoteConfigServerException(
                      "The server is temporarily unavailable. Try again in a few minutes.",
                      FirebaseRemoteConfigException.Code.CONFIG_UPDATE_UNAVAILABLE));
              break;
            }
            if (jsonObject.has(TEMPLATE_VERSION_KEY)) {
              long oldTemplateVersion = configFetchHandler.getTemplateVersionNumber();
              long targetTemplateVersion = jsonObject.getLong(TEMPLATE_VERSION_KEY);
              if (targetTemplateVersion > oldTemplateVersion) {
                autoFetch(MAXIMUM_FETCH_ATTEMPTS, targetTemplateVersion);
              }
            }
          } catch (JSONException ex) {
            Log.e(TAG, "Unable to parse latest config update message." + ex.toString());
          }

          currentConfigUpdateMessage = "";
        }
      }
    }

    reader.close();
    inputStream.close();
  }

  private void autoFetch(int remainingAttempts, long targetVersion) {
    if (remainingAttempts == 0) {
      propagateErrors(
          new FirebaseRemoteConfigServerException(
              "Unable to fetch the latest version of the template.",
              FirebaseRemoteConfigException.Code.CONFIG_UPDATE_NOT_FETCHED));
      return;
    }

    // Needs fetch to occur between 0 - 4 seconds. Randomize to not cause ddos alerts in backend
    int timeTillFetch = random.nextInt(4);
    scheduledExecutorService.schedule(
        new Runnable() {
          @Override
          public void run() {
            fetchLatestConfig(remainingAttempts, targetVersion);
          }
        },
        timeTillFetch,
        TimeUnit.SECONDS);
  }

  @VisibleForTesting
  public synchronized Task<Void> fetchLatestConfig(int remainingAttempts, long targetVersion) {
    int remainingAttemptsAfterFetch = remainingAttempts - 1;
    int currentAttemptNumber = MAXIMUM_FETCH_ATTEMPTS - remainingAttemptsAfterFetch;

    Task<ConfigFetchHandler.FetchResponse> fetchTask =
        configFetchHandler.fetchNowWithTypeAndAttemptNumber(
            ConfigFetchHandler.FetchType.REALTIME, currentAttemptNumber);
    Task<ConfigContainer> activatedConfigsTask = activatedCache.get();

    return Tasks.whenAllComplete(fetchTask, activatedConfigsTask)
        .continueWithTask(
            scheduledExecutorService,
            (listOfUnusedCompletedTasks) -> {
              if (!fetchTask.isSuccessful()) {
                return Tasks.forException(
                    new FirebaseRemoteConfigClientException(
                        "Failed to auto-fetch config update.", fetchTask.getException()));
              }

              if (!activatedConfigsTask.isSuccessful()) {
                return Tasks.forException(
                    new FirebaseRemoteConfigClientException(
                        "Failed to get activated config for auto-fetch",
                        activatedConfigsTask.getException()));
              }

              ConfigFetchHandler.FetchResponse fetchResponse = fetchTask.getResult();
              ConfigContainer activatedConfigs = activatedConfigsTask.getResult();

              if (!fetchResponseIsUpToDate(fetchResponse, targetVersion)) {
                Log.d(
                    TAG,
                    "Fetched template version is the same as SDK's current version."
                        + " Retrying fetch.");
                // Continue fetching until template version number is greater then current.
                autoFetch(remainingAttemptsAfterFetch, targetVersion);
                return Tasks.forResult(null);
              }

              if (fetchResponse.getFetchedConfigs() == null) {
                Log.d(TAG, "The fetch succeeded, but the backend had no updates.");
                return Tasks.forResult(null);
              }

              // Activate hasn't been called yet, so use an empty container for comparison.
              // See ConfigCacheClient#get() for details on the async operation.
              if (activatedConfigs == null) {
                activatedConfigs = ConfigContainer.newBuilder().build();
              }

              Set<String> updatedParams =
                  activatedConfigs.getChangedParams(fetchResponse.getFetchedConfigs());
              if (updatedParams.isEmpty()) {
                Log.d(TAG, "Config was fetched, but no params changed.");
                return Tasks.forResult(null);
              }

              ConfigUpdate configUpdate = ConfigUpdate.create(updatedParams);
              executeAllListenerCallbacks(configUpdate);
              return Tasks.forResult(null);
            });
  }

  private static Boolean fetchResponseIsUpToDate(
      ConfigFetchHandler.FetchResponse response, long lastKnownVersion) {
    // If there's a config, make sure its version is >= the last known version.
    if (response.getFetchedConfigs() != null) {
      return response.getFetchedConfigs().getTemplateVersionNumber() >= lastKnownVersion;
    }

    // If there isn't a config, return true if the backend had no update.
    // Else, it returned an out of date config.
    return response.getStatus() == ConfigFetchHandler.FetchResponse.Status.BACKEND_HAS_NO_UPDATES;
  }
}<|MERGE_RESOLUTION|>--- conflicted
+++ resolved
@@ -116,11 +116,6 @@
       }
     }
 
-<<<<<<< HEAD
-=======
-    // TODO: Factor ConfigUpdateListener out of internal retry logic.
-    retryCallback.onUpdate(ConfigUpdate.create(new HashSet<>()));
->>>>>>> d7b09490
     scheduledExecutorService.shutdownNow();
     try {
       scheduledExecutorService.awaitTermination(3L, TimeUnit.SECONDS);
