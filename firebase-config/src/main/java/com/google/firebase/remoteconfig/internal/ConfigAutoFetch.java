--- conflicted
+++ resolved
@@ -34,10 +34,6 @@
 import java.util.HashSet;
 import java.util.Random;
 import java.util.Set;
-<<<<<<< HEAD
-import java.util.concurrent.ExecutorService;
-=======
->>>>>>> d7b09490
 import java.util.concurrent.ScheduledExecutorService;
 import java.util.concurrent.TimeUnit;
 import org.json.JSONException;
@@ -57,7 +53,7 @@
   private final ConfigFetchHandler configFetchHandler;
   private final ConfigCacheClient activatedCache;
   private final ConfigUpdateListener retryCallback;
-  private final ScheduledExecutorService executorService;
+  private final ScheduledExecutorService scheduledExecutorService;
   private final Random random;
 
   public ConfigAutoFetch(
@@ -66,21 +62,13 @@
       ConfigCacheClient activatedCache,
       Set<ConfigUpdateListener> eventListeners,
       ConfigUpdateListener retryCallback,
-<<<<<<< HEAD
-      ScheduledExecutorService executorService) {
-=======
       ScheduledExecutorService scheduledExecutorService) {
->>>>>>> d7b09490
     this.httpURLConnection = httpURLConnection;
     this.configFetchHandler = configFetchHandler;
     this.activatedCache = activatedCache;
     this.eventListeners = eventListeners;
     this.retryCallback = retryCallback;
-<<<<<<< HEAD
-    this.executorService = executorService;
-=======
     this.scheduledExecutorService = scheduledExecutorService;
->>>>>>> d7b09490
     this.random = new Random();
   }
 
@@ -90,15 +78,9 @@
     }
   }
 
-<<<<<<< HEAD
-  private synchronized void executeAllListenerCallbacks(Set<String> updatedParams) {
-    for (ConfigUpdateListener listener : eventListeners) {
-      listener.onUpdate(updatedParams);
-=======
   private synchronized void executeAllListenerCallbacks(ConfigUpdate configUpdate) {
     for (ConfigUpdateListener listener : eventListeners) {
       listener.onUpdate(configUpdate);
->>>>>>> d7b09490
     }
   }
 
@@ -135,15 +117,10 @@
     }
 
     // TODO: Factor ConfigUpdateListener out of internal retry logic.
-<<<<<<< HEAD
-    retryCallback.onUpdate(new HashSet<>());
-    executorService.shutdownNow();
-=======
     retryCallback.onUpdate(ConfigUpdate.create(new HashSet<>()));
     scheduledExecutorService.shutdownNow();
->>>>>>> d7b09490
     try {
-      executorService.awaitTermination(3L, TimeUnit.SECONDS);
+      scheduledExecutorService.awaitTermination(3L, TimeUnit.SECONDS);
     } catch (InterruptedException ex) {
       Log.d(TAG, "Thread Interrupted.");
     }
@@ -212,7 +189,7 @@
 
     // Needs fetch to occur between 0 - 4 seconds. Randomize to not cause ddos alerts in backend
     int timeTillFetch = random.nextInt(4);
-    executorService.schedule(
+    scheduledExecutorService.schedule(
         new Runnable() {
           @Override
           public void run() {
@@ -225,14 +202,6 @@
 
   @VisibleForTesting
   public synchronized Task<Void> fetchLatestConfig(int remainingAttempts, long targetVersion) {
-<<<<<<< HEAD
-    Task<ConfigFetchHandler.FetchResponse> fetchTask = configFetchHandler.fetch(0L);
-    Task<ConfigContainer> activatedConfigsTask = activatedCache.get();
-
-    return Tasks.whenAllComplete(fetchTask, activatedConfigsTask)
-        .continueWithTask(
-                executorService,
-=======
     int remainingAttemptsAfterFetch = remainingAttempts - 1;
     int currentAttemptNumber = MAXIMUM_FETCH_ATTEMPTS - remainingAttemptsAfterFetch;
 
@@ -244,7 +213,6 @@
     return Tasks.whenAllComplete(fetchTask, activatedConfigsTask)
         .continueWithTask(
             scheduledExecutorService,
->>>>>>> d7b09490
             (listOfUnusedCompletedTasks) -> {
               if (!fetchTask.isSuccessful()) {
                 return Tasks.forException(
@@ -268,11 +236,7 @@
                     "Fetched template version is the same as SDK's current version."
                         + " Retrying fetch.");
                 // Continue fetching until template version number is greater then current.
-<<<<<<< HEAD
-                autoFetch(remainingAttempts - 1, targetVersion);
-=======
                 autoFetch(remainingAttemptsAfterFetch, targetVersion);
->>>>>>> d7b09490
                 return Tasks.forResult(null);
               }
 
@@ -294,12 +258,8 @@
                 return Tasks.forResult(null);
               }
 
-<<<<<<< HEAD
-              executeAllListenerCallbacks(updatedParams);
-=======
               ConfigUpdate configUpdate = ConfigUpdate.create(updatedParams);
               executeAllListenerCallbacks(configUpdate);
->>>>>>> d7b09490
               return Tasks.forResult(null);
             });
   }
