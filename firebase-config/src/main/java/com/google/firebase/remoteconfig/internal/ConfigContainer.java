// Copyright 2018 Google LLC
//
// Licensed under the Apache License, Version 2.0 (the "License");
// you may not use this file except in compliance with the License.
//
// You may obtain a copy of the License at
//      http://www.apache.org/licenses/LICENSE-2.0
//
// Unless required by applicable law or agreed to in writing, software
// distributed under the License is distributed on an "AS IS" BASIS,
// WITHOUT WARRANTIES OR CONDITIONS OF ANY KIND, either express or implied.
// See the License for the specific language governing permissions and
// limitations under the License.

package com.google.firebase.remoteconfig.internal;

import java.util.Date;
import java.util.HashSet;
import java.util.Iterator;
import java.util.Map;
import java.util.Set;
import org.json.JSONArray;
import org.json.JSONException;
import org.json.JSONObject;

/**
 * The wrapper class for a JSON object that contains Firebase Remote Config (FRC) configs as well as
 * their metadata.
 *
 * @author Miraziz Yusupov
 */
public class ConfigContainer {
  static final String CONFIGS_KEY = "configs_key";
  static final String FETCH_TIME_KEY = "fetch_time_key";
  static final String ABT_EXPERIMENTS_KEY = "abt_experiments_key";
  static final String PERSONALIZATION_METADATA_KEY = "personalization_metadata_key";
  static final String TEMPLATE_VERSION_NUMBER_KEY = "template_version_number_key";

  private static final Date DEFAULTS_FETCH_TIME = new Date(0L);

  /**
   * The object stored in disk and wrapped by this class; contains a set of configs and any relevant
   * metadata.
   *
   * <p>Used by the storage client to write this container to file.
   */
  private JSONObject containerJson;

  /**
   * Cached value of the container's config key-value pairs.
   *
   * <p>Used by the FRC client to retrieve config values.
   */
  private JSONObject configsJson;
  /** Cached value of the time when this container's values were fetched. */
  private Date fetchTime;

  private JSONArray abtExperiments;

  private JSONObject personalizationMetadata;

  private long templateVersionNumber;

  /**
   * Creates a new container with the specified configs and fetch time.
   *
   * <p>The {@code configsJson} must not be modified.
   */
  private ConfigContainer(
      JSONObject configsJson,
      Date fetchTime,
      JSONArray abtExperiments,
      JSONObject personalizationMetadata,
      long templateVersionNumber)
      throws JSONException {
    JSONObject containerJson = new JSONObject();
    containerJson.put(CONFIGS_KEY, configsJson);
    containerJson.put(FETCH_TIME_KEY, fetchTime.getTime());
    containerJson.put(ABT_EXPERIMENTS_KEY, abtExperiments);
    containerJson.put(PERSONALIZATION_METADATA_KEY, personalizationMetadata);
    containerJson.put(TEMPLATE_VERSION_NUMBER_KEY, templateVersionNumber);

    this.configsJson = configsJson;
    this.fetchTime = fetchTime;
    this.abtExperiments = abtExperiments;
    this.personalizationMetadata = personalizationMetadata;
    this.templateVersionNumber = templateVersionNumber;

    this.containerJson = containerJson;
  }

  /**
   * Returns a {@link ConfigContainer} that wraps the {@code containerJson}.
   *
   * <p>The {@code containerJson} must not be modified.
   */
  static ConfigContainer copyOf(JSONObject containerJson) throws JSONException {
    // Personalization metadata may not have been written yet.
    JSONObject personalizationMetadataJSON =
        containerJson.optJSONObject(PERSONALIZATION_METADATA_KEY);
    if (personalizationMetadataJSON == null) {
      personalizationMetadataJSON = new JSONObject();
    }

    return new ConfigContainer(
        containerJson.getJSONObject(CONFIGS_KEY),
        new Date(containerJson.getLong(FETCH_TIME_KEY)),
        containerJson.getJSONArray(ABT_EXPERIMENTS_KEY),
        personalizationMetadataJSON,
        containerJson.getLong(TEMPLATE_VERSION_NUMBER_KEY));
  }

  /**
   * Returns the FRC configs.
   *
   * <p>The returned {@link JSONObject} must not be modified.
   */
  public JSONObject getConfigs() {
    return configsJson;
  }

  /**
   * Returns the time the configs of this instance were fetched. The fetch time is epoch for
   * defaults containers.
   */
  public Date getFetchTime() {
    return fetchTime;
  }

  public JSONArray getAbtExperiments() {
    return abtExperiments;
  }

  public JSONObject getPersonalizationMetadata() {
    return personalizationMetadata;
  }

  public long getTemplateVersionNumber() {
    return templateVersionNumber;
  }

  public ConfigContainer getCopy() throws JSONException {
    return ConfigContainer.copyOf(containerJson);
  }

  @Override
  public String toString() {
    return containerJson.toString();
  }

  @Override
  public boolean equals(Object o) {
    if (this == o) {
      return true;
    }
    if (!(o instanceof ConfigContainer)) {
      return false;
    }
    ConfigContainer that = (ConfigContainer) o;
    // TODO(issues/285): Use an equality comparison that is guaranteed to be deterministic.
    return containerJson.toString().equals(that.toString());
  }

  /**
   * @param other The other {@link ConfigContainer} against which to compute the diff
   * @return The set of config keys that have changed between the this config and {@code other}
   * @throws JSONException
   */
  public Set<String> getChangedParams(ConfigContainer other) throws JSONException {
    // Make a copy of the other config before modifying it
<<<<<<< HEAD
    JSONObject otherConfig = other.getCopy().getConfigs();
=======
    JSONObject otherConfig = ConfigContainer.copyOf(other.containerJson).getConfigs();
>>>>>>> d7b09490

    // Experiments aren't associated with params, so we can just compare arrays once
    Boolean experimentsChanged = !this.getAbtExperiments().equals(other.getAbtExperiments());

    Set<String> changed = new HashSet<>();
    Iterator<String> keys = this.getConfigs().keys();
    while (keys.hasNext()) {
      String key = keys.next();

      // If the ABT Experiments have changed, add all keys since we don't know which keys the ABT
      // experiments apply to
      if (experimentsChanged) {
        changed.add(key);
        continue;
      }

      // If the other config doesn't have the key
      if (!other.getConfigs().has(key)) {
        changed.add(key);
        continue;
      }

      // If the other config has a different value for the key
      if (!this.getConfigs().get(key).equals(other.getConfigs().get(key))) {
        changed.add(key);
        continue;
      }

      // If only one of the configs has PersonalizationMetadata for the key
      if (this.getPersonalizationMetadata().has(key) && !other.getPersonalizationMetadata().has(key)
          || !this.getPersonalizationMetadata().has(key)
              && other.getPersonalizationMetadata().has(key)) {
        changed.add(key);
        continue;
      }

      // If the both configs have PersonalizationMetadata for the key, but the metadata has changed
      if (this.getPersonalizationMetadata().has(key)
          && other.getPersonalizationMetadata().has(key)
          && !this.getPersonalizationMetadata()
              .get(key)
              .equals(other.getPersonalizationMetadata().get(key))) {
        changed.add(key);
        continue;
      }

      // Since the key is the same in both configs, remove it from otherConfig
      otherConfig.remove(key);
    }

    // Add all the keys from other that are different
    Iterator<String> remainingOtherKeys = otherConfig.keys();
    while (remainingOtherKeys.hasNext()) {
      changed.add(remainingOtherKeys.next());
    }

    return changed;
  }

  @Override
  public int hashCode() {
    return containerJson.hashCode();
  }

  /** Builder for creating an instance of {@link ConfigContainer}. */
  public static class Builder {
    private JSONObject builderConfigsJson;
    private Date builderFetchTime;
    private JSONArray builderAbtExperiments;
    private JSONObject builderPersonalizationMetadata;
    private long builderTemplateVersionNumber;

    private Builder() {
      builderConfigsJson = new JSONObject();
      builderFetchTime = DEFAULTS_FETCH_TIME;
      builderAbtExperiments = new JSONArray();
      builderPersonalizationMetadata = new JSONObject();
      builderTemplateVersionNumber = 0L;
    }

    public Builder(ConfigContainer otherContainer) {
      this.builderConfigsJson = otherContainer.getConfigs();
      this.builderFetchTime = otherContainer.getFetchTime();
      this.builderAbtExperiments = otherContainer.getAbtExperiments();
      this.builderPersonalizationMetadata = otherContainer.getPersonalizationMetadata();
      this.builderTemplateVersionNumber = otherContainer.getTemplateVersionNumber();
    }

    public Builder replaceConfigsWith(Map<String, String> configsMap) {
      this.builderConfigsJson = new JSONObject(configsMap);
      return this;
    }

    public Builder replaceConfigsWith(JSONObject configsJson) {
      try {
        this.builderConfigsJson = new JSONObject(configsJson.toString());
      } catch (JSONException e) {
        // We serialize and deserialize the JSONObject to guarantee that it cannot be mutated after
        // being set in the builder.
        // A JSONException should never occur because the JSON that is being deserialized is
        // guaranteed to be valid.
      }
      return this;
    }

    public Builder withFetchTime(Date fetchTime) {
      this.builderFetchTime = fetchTime;
      return this;
    }

    public Builder withAbtExperiments(JSONArray abtExperiments) {
      try {
        this.builderAbtExperiments = new JSONArray(abtExperiments.toString());
      } catch (JSONException e) {
        // We serialize and deserialize the JSONArray to guarantee that it cannot be mutated after
        // being set in the builder.
        // A JSONException should never occur because the JSON that is being deserialized is
        // guaranteed to be valid.
      }
      return this;
    }

    public Builder withPersonalizationMetadata(JSONObject personalizationMetadata) {
      try {
        this.builderPersonalizationMetadata = new JSONObject(personalizationMetadata.toString());
      } catch (JSONException e) {
        // We serialize and deserialize the JSONObject to guarantee that it cannot be mutated after
        // being set in the builder.
        // A JSONException should never occur because the JSON that is being deserialized is
        // guaranteed to be valid.
      }
      return this;
    }

    public Builder withTemplateVersionNumber(long templateVersionNumber) {
      this.builderTemplateVersionNumber = templateVersionNumber;
      return this;
    }

    /** If a fetch time is not provided, the defaults container fetch time is used. */
    public ConfigContainer build() throws JSONException {
      return new ConfigContainer(
          builderConfigsJson,
          builderFetchTime,
          builderAbtExperiments,
          builderPersonalizationMetadata,
          builderTemplateVersionNumber);
    }
  }

  public static Builder newBuilder() {
    return new Builder();
  }

  public static Builder newBuilder(ConfigContainer otherContainer) {
    return new Builder(otherContainer);
  }
}<|MERGE_RESOLUTION|>--- conflicted
+++ resolved
@@ -168,11 +168,7 @@
    */
   public Set<String> getChangedParams(ConfigContainer other) throws JSONException {
     // Make a copy of the other config before modifying it
-<<<<<<< HEAD
-    JSONObject otherConfig = other.getCopy().getConfigs();
-=======
     JSONObject otherConfig = ConfigContainer.copyOf(other.containerJson).getConfigs();
->>>>>>> d7b09490
 
     // Experiments aren't associated with params, so we can just compare arrays once
     Boolean experimentsChanged = !this.getAbtExperiments().equals(other.getAbtExperiments());
