// Copyright 2022 Google LLC
//
// Licensed under the Apache License, Version 2.0 (the "License");
// you may not use this file except in compliance with the License.
//
// You may obtain a copy of the License at
//      http://www.apache.org/licenses/LICENSE-2.0
//
// Unless required by applicable law or agreed to in writing, software
// distributed under the License is distributed on an "AS IS" BASIS,
// WITHOUT WARRANTIES OR CONDITIONS OF ANY KIND, either express or implied.
// See the License for the specific language governing permissions and
// limitations under the License.

package com.google.firebase.remoteconfig.internal;

import static com.google.firebase.remoteconfig.FirebaseRemoteConfig.TAG;
import static com.google.firebase.remoteconfig.RemoteConfigConstants.REALTIME_REGEX_URL;
import static com.google.firebase.remoteconfig.internal.ConfigFetchHandler.HTTP_TOO_MANY_REQUESTS;
import static java.util.concurrent.TimeUnit.MINUTES;

import android.annotation.SuppressLint;
import android.content.Context;
import android.content.pm.PackageManager;
import android.util.Log;
import androidx.annotation.GuardedBy;
import androidx.annotation.NonNull;
import androidx.annotation.VisibleForTesting;
import com.google.android.gms.common.util.AndroidUtilsLight;
import com.google.android.gms.common.util.Clock;
import com.google.android.gms.common.util.DefaultClock;
import com.google.android.gms.common.util.Hex;
import com.google.android.gms.tasks.Task;
import com.google.android.gms.tasks.Tasks;
import com.google.firebase.FirebaseApp;
import com.google.firebase.installations.FirebaseInstallationsApi;
import com.google.firebase.installations.InstallationTokenResult;
import com.google.firebase.remoteconfig.BuildConfig;
import com.google.firebase.remoteconfig.ConfigUpdate;
import com.google.firebase.remoteconfig.ConfigUpdateListener;
import com.google.firebase.remoteconfig.FirebaseRemoteConfigClientException;
import com.google.firebase.remoteconfig.FirebaseRemoteConfigException;
import com.google.firebase.remoteconfig.FirebaseRemoteConfigServerException;
import java.io.BufferedOutputStream;
import java.io.IOException;
import java.io.OutputStream;
import java.net.HttpURLConnection;
import java.net.MalformedURLException;
import java.net.URL;
import java.util.Date;
import java.util.HashMap;
import java.util.Map;
import java.util.Random;
import java.util.Set;
import java.util.concurrent.ScheduledExecutorService;
import java.util.concurrent.TimeUnit;
import java.util.regex.Matcher;
import java.util.regex.Pattern;
import org.json.JSONObject;

public class ConfigRealtimeHttpClient {
  /**
   * The exponential backoff intervals, up to ~4 hours.
   *
   * <p>Every value must be even.
   */
  @VisibleForTesting
  static final int[] BACKOFF_TIME_DURATIONS_IN_MINUTES = {2, 4, 8, 16, 32, 64, 128, 256};

  private static final String API_KEY_HEADER = "X-Goog-Api-Key";
  private static final String X_ANDROID_PACKAGE_HEADER = "X-Android-Package";
  private static final String X_ANDROID_CERT_HEADER = "X-Android-Cert";
  private static final String X_GOOGLE_GFE_CAN_RETRY = "X-Google-GFE-Can-Retry";
  private static final String INSTALLATIONS_AUTH_TOKEN_HEADER =
      "X-Goog-Firebase-Installations-Auth";
  private static final String X_ACCEPT_RESPONSE_STREAMING = "X-Accept-Response-Streaming";

  @GuardedBy("this")
  private final Set<ConfigUpdateListener> listeners;

  @GuardedBy("this")
  private boolean isHttpConnectionRunning;

  @GuardedBy("this")
  private int httpRetriesRemaining;

  @GuardedBy("this")
  private boolean isRealtimeDisabled;

  /** Flag to indicate whether or not the app is in the background or not. */
  private boolean isInBackground;

  private final int ORIGINAL_RETRIES = 8;
  private final ScheduledExecutorService scheduledExecutorService;
  private final ConfigFetchHandler configFetchHandler;
  private final FirebaseApp firebaseApp;
  private final FirebaseInstallationsApi firebaseInstallations;
  ConfigCacheClient activatedCache;
  private final Context context;
  private final String namespace;
  private final Random random;
  private final Clock clock;
  private final ConfigMetadataClient metadataClient;

  public ConfigRealtimeHttpClient(
      FirebaseApp firebaseApp,
      FirebaseInstallationsApi firebaseInstallations,
      ConfigFetchHandler configFetchHandler,
      ConfigCacheClient activatedCache,
      Context context,
      String namespace,
      Set<ConfigUpdateListener> listeners,
      ConfigMetadataClient metadataClient,
      ScheduledExecutorService scheduledExecutorService) {

    this.listeners = listeners;
    this.isHttpConnectionRunning = false;
    this.scheduledExecutorService = scheduledExecutorService;

    // Retry parameters
    this.random = new Random();
    httpRetriesRemaining =
        Math.max(
            ORIGINAL_RETRIES - metadataClient.getRealtimeBackoffMetadata().getNumFailedStreams(),
            1);
    clock = DefaultClock.getInstance();

    this.firebaseApp = firebaseApp;
    this.configFetchHandler = configFetchHandler;
    this.firebaseInstallations = firebaseInstallations;
    this.activatedCache = activatedCache;
    this.context = context;
    this.namespace = namespace;
    this.metadataClient = metadataClient;
    this.isRealtimeDisabled = false;
    this.isInBackground = false;
  }

  /**
   * A regular expression for the GMP App Id format. The first group (index 1) is the project
   * number.
   */
  private static final Pattern GMP_APP_ID_PATTERN =
      Pattern.compile("^[^:]+:([0-9]+):(android|ios|web):([0-9a-f]+)");

  private static String extractProjectNumberFromAppId(String gmpAppId) {
    Matcher matcher = GMP_APP_ID_PATTERN.matcher(gmpAppId);
    return matcher.matches() ? matcher.group(1) : null;
  }

  private void getInstallationAuthToken(HttpURLConnection httpURLConnection) {
    Task<InstallationTokenResult> installationAuthTokenTask = firebaseInstallations.getToken(false);
    installationAuthTokenTask.onSuccessTask(
        scheduledExecutorService,
        unusedToken -> {
          httpURLConnection.setRequestProperty(
              INSTALLATIONS_AUTH_TOKEN_HEADER, unusedToken.getToken());
          return Tasks.forResult(null);
        });
  }

  /** Gets the Android package's SHA-1 fingerprint. */
  private String getFingerprintHashForPackage() {
    byte[] hash;

    try {
      hash =
          AndroidUtilsLight.getPackageCertificateHashBytes(
              this.context, this.context.getPackageName());
      if (hash == null) {
        Log.e(TAG, "Could not get fingerprint hash for package: " + this.context.getPackageName());
        return null;
      } else {
        return Hex.bytesToStringUppercase(hash, /* zeroTerminated= */ false);
      }
    } catch (PackageManager.NameNotFoundException e) {
      Log.i(TAG, "No such package: " + this.context.getPackageName());
      return null;
    }
  }

  private void setCommonRequestHeaders(HttpURLConnection httpURLConnection) {
    // Get Installation Token
    getInstallationAuthToken(httpURLConnection);

    // API Key
    httpURLConnection.setRequestProperty(API_KEY_HEADER, this.firebaseApp.getOptions().getApiKey());

    // Headers required for Android API Key Restrictions.
    httpURLConnection.setRequestProperty(X_ANDROID_PACKAGE_HEADER, context.getPackageName());
    httpURLConnection.setRequestProperty(X_ANDROID_CERT_HEADER, getFingerprintHashForPackage());

    // Header to denote request is retryable on the server.
    httpURLConnection.setRequestProperty(X_GOOGLE_GFE_CAN_RETRY, "yes");

    // Header to tell server that client expects stream response
    httpURLConnection.setRequestProperty(X_ACCEPT_RESPONSE_STREAMING, "true");

    // Headers to denote that the request body is a JSONObject.
    httpURLConnection.setRequestProperty("Content-Type", "application/json");
    httpURLConnection.setRequestProperty("Accept", "application/json");
  }

  private JSONObject createRequestBody() {
    Map<String, String> body = new HashMap<>();
    body.put(
        "project", extractProjectNumberFromAppId(this.firebaseApp.getOptions().getApplicationId()));
    body.put("namespace", this.namespace);
    body.put(
        "lastKnownVersionNumber", Long.toString(configFetchHandler.getTemplateVersionNumber()));
    body.put("appId", firebaseApp.getOptions().getApplicationId());
    body.put("sdkVersion", BuildConfig.VERSION_NAME);

    return new JSONObject(body);
  }

  private void setRequestParams(HttpURLConnection httpURLConnection) throws IOException {
    httpURLConnection.setRequestMethod("POST");
    byte[] body = createRequestBody().toString().getBytes("utf-8");
    OutputStream outputStream = new BufferedOutputStream(httpURLConnection.getOutputStream());
    outputStream.write(body);
    outputStream.flush();
    outputStream.close();
  }

  private synchronized void propagateErrors(FirebaseRemoteConfigException exception) {
    for (ConfigUpdateListener listener : listeners) {
      listener.onError(exception);
    }
  }

  @SuppressLint("VisibleForTests")
  public int getNumberOfFailedStream() {
    return metadataClient.getRealtimeBackoffMetadata().getNumFailedStreams();
  }

  @SuppressLint("VisibleForTests")
  public Date getBackoffDate() {
    return metadataClient.getRealtimeBackoffMetadata().getBackoffEndTime();
  }

  // TODO(issues/265): Make this an atomic operation within the Metadata class to avoid possible
  // concurrency issues.
  /**
   * Increment the number of failed stream attempts, increase the backoff duration, set the backoff
   * end time to "backoff duration" after {@code lastFailedRealtimeStreamTime} and persist the new
   * values to disk-backed metadata.
   */
  private void updateBackoffMetadataWithLastFailedStreamConnectionTime(
      Date lastFailedRealtimeStreamTime) {
    int numFailedStreams = metadataClient.getRealtimeBackoffMetadata().getNumFailedStreams();

    numFailedStreams++;

    long backoffDurationInMillis = getRandomizedBackoffDurationInMillis(numFailedStreams);
    Date backoffEndTime =
        new Date(lastFailedRealtimeStreamTime.getTime() + backoffDurationInMillis);

    metadataClient.setRealtimeBackoffMetadata(numFailedStreams, backoffEndTime);
  }

  /**
   * Returns a random backoff duration from the range {@code timeoutDuration} +/- 50% of {@code
   * timeoutDuration}, where {@code timeoutDuration = }{@link
   * #BACKOFF_TIME_DURATIONS_IN_MINUTES}{@code [numFailedStreams-1]}.
   */
  private long getRandomizedBackoffDurationInMillis(int numFailedStreams) {
    // Index of backoff duration. Use the minimum of numFailedFetch or the max length of backoff
    // duration array.
    int idx = Math.min(numFailedStreams, BACKOFF_TIME_DURATIONS_IN_MINUTES.length);
    // The backoff duration length after numFailedStreams.
    long timeOutDurationInMillis = MINUTES.toMillis(BACKOFF_TIME_DURATIONS_IN_MINUTES[idx - 1]);

    // A random duration that is in the range: timeOutDuration +/- 50% of timeOutDuration.
    return timeOutDurationInMillis / 2 + random.nextInt((int) timeOutDurationInMillis);
  }

  private synchronized void enableBackoff() {
    this.isRealtimeDisabled = true;
  }

  private synchronized boolean canMakeHttpStreamConnection() {
    return !listeners.isEmpty()
        && !isHttpConnectionRunning
        && !isRealtimeDisabled
        && !isInBackground;
  }

  private String getRealtimeURL(String namespace) {
    return String.format(
        REALTIME_REGEX_URL,
        extractProjectNumberFromAppId(firebaseApp.getOptions().getApplicationId()),
        namespace);
  }

  private URL getUrl() {
    URL realtimeURL = null;
    try {
      realtimeURL = new URL(getRealtimeURL(namespace));
    } catch (MalformedURLException ex) {
      Log.e(TAG, "URL is malformed");
    }

    return realtimeURL;
  }

  /** Create HTTP connection and set headers. */
  @SuppressLint("VisibleForTests")
  public HttpURLConnection createRealtimeConnection() throws IOException {
    URL realtimeUrl = getUrl();
    HttpURLConnection httpURLConnection = (HttpURLConnection) realtimeUrl.openConnection();
    setCommonRequestHeaders(httpURLConnection);
    setRequestParams(httpURLConnection);

    return httpURLConnection;
  }

  /** Initial Http stream attempt that makes call without waiting. */
  public void startHttpConnection() {
    makeRealtimeHttpConnection(/*retrySeconds*/ 0);
  }

  /** Retries HTTP stream connection asyncly in random time intervals. */
  @SuppressLint("VisibleForTests")
  public synchronized void retryHttpConnection() {
    Date currentTime = new Date(clock.currentTimeMillis());
    long retrySeconds =
        Math.max(
            0,
            metadataClient.getRealtimeBackoffMetadata().getBackoffEndTime().getTime()
                - currentTime.getTime());
    makeRealtimeHttpConnection(retrySeconds);
  }

<<<<<<< HEAD
  private synchronized void makeRealtimeHttpConnection(long retryMilliseconds) {
    if (canMakeHttpStreamConnection() && httpRetriesRemaining > 0) {
=======
  private synchronized void makeRealtimeHttpConnection(long retrySeconds) {
    if (!canMakeHttpStreamConnection()) {
      return;
    }

    if (httpRetriesRemaining > 0) {
>>>>>>> c01caf34
      httpRetriesRemaining--;
      scheduledExecutorService.schedule(
          new Runnable() {
            @Override
            public void run() {
              beginRealtimeHttpStream();
            }
          },
          retryMilliseconds,
          TimeUnit.MILLISECONDS);
    } else if (!isInBackground) {
      propagateErrors(
          new FirebaseRemoteConfigClientException(
              "Unable to connect to the server. Check your connection and try again.",
              FirebaseRemoteConfigException.Code.CONFIG_UPDATE_STREAM_ERROR));
    }
  }

  void setRealtimeBackgroundState(boolean backgroundState) {
    isInBackground = backgroundState;
  }

  private synchronized void setIsHttpConnectionRunning(boolean connectionRunning) {
    isHttpConnectionRunning = connectionRunning;
  }

  /**
   * Create Autofetch class that listens on HTTP stream for ConfigUpdate messages and calls Fetch
   * accordingly.
   */
  @SuppressLint("VisibleForTests")
  public synchronized ConfigAutoFetch startAutoFetch(HttpURLConnection httpURLConnection) {
    ConfigUpdateListener retryCallback =
        new ConfigUpdateListener() {
          @Override
          public void onUpdate(@NonNull ConfigUpdate configUpdate) {}

          // This method will only be called when a realtimeDisabled message is sent down the
          // stream.
          @Override
          public void onError(@NonNull FirebaseRemoteConfigException error) {
            enableBackoff();
            propagateErrors(error);
          }
        };

    return new ConfigAutoFetch(
        httpURLConnection,
        configFetchHandler,
        activatedCache,
        listeners,
        retryCallback,
        scheduledExecutorService);
  }

  // HTTP status code that the Realtime client should retry on.
  private boolean isStatusCodeRetryable(int statusCode) {
    return statusCode == HttpURLConnection.HTTP_CLIENT_TIMEOUT
        || statusCode == HTTP_TOO_MANY_REQUESTS
        || statusCode == HttpURLConnection.HTTP_BAD_GATEWAY
        || statusCode == HttpURLConnection.HTTP_UNAVAILABLE
        || statusCode == HttpURLConnection.HTTP_GATEWAY_TIMEOUT;
  }

  /**
   * Open the realtime connection, begin listening for updates, and auto-fetch when an update is
   * received.
   *
   * <p>If the connection is successful, this method will block on its thread while it reads the
   * chunk-encoded HTTP body. When the connection closes, it attempts to reestablish the stream.
   */
  @SuppressLint({"VisibleForTests", "DefaultLocale"})
  public void beginRealtimeHttpStream() {
    if (!canMakeHttpStreamConnection()) {
      return;
    }

    ConfigMetadataClient.RealtimeBackoffMetadata backoffMetadata =
        metadataClient.getRealtimeBackoffMetadata();
    Date currentTime = new Date(clock.currentTimeMillis());
    if (currentTime.before(backoffMetadata.getBackoffEndTime())) {
      retryHttpConnection();
      return;
    }

    Integer responseCode = null;
    HttpURLConnection httpURLConnection = null;
    setIsHttpConnectionRunning(true);
    try {
      // Create the open the connection.
      httpURLConnection = createRealtimeConnection();
      responseCode = httpURLConnection.getResponseCode();

      // If the connection returned a 200 response code, start listening for messages.
      if (responseCode == HttpURLConnection.HTTP_OK) {
        // Reset the retries remaining if we opened the connection without an exception.
        httpRetriesRemaining = ORIGINAL_RETRIES;
        metadataClient.resetRealtimeBackoff();

        // Start listening for realtime notifications.
        ConfigAutoFetch configAutoFetch = startAutoFetch(httpURLConnection);
        configAutoFetch.listenForNotifications();
      }
    } catch (IOException e) {
      Log.d(TAG, "Exception connecting to realtime stream. Retrying the connection...");
      propagateErrors(
          new FirebaseRemoteConfigServerException(
              "Unable to connect to the server. Try again in a few minutes.",
              e.getCause(),
              FirebaseRemoteConfigException.Code.CONFIG_UPDATE_STREAM_ERROR));
    } finally {
      closeRealtimeHttpStream(httpURLConnection);
      setIsHttpConnectionRunning(false);

      boolean connectionFailed = responseCode == null || isStatusCodeRetryable(responseCode);
      if (connectionFailed) {
        updateBackoffMetadataWithLastFailedStreamConnectionTime(
            new Date(clock.currentTimeMillis()));
      }

      // If responseCode is null then no connection was made to server and the SDK should still
      // retry.
      if (connectionFailed || responseCode == HttpURLConnection.HTTP_OK) {
        retryHttpConnection();
      } else {
        propagateErrors(
            new FirebaseRemoteConfigServerException(
                responseCode,
                String.format(
                    "Unable to connect to the server. Try again in a few minutes. Http Status code: %d",
                    responseCode),
                FirebaseRemoteConfigException.Code.CONFIG_UPDATE_STREAM_ERROR));
      }
    }
  }

  // Pauses Http stream listening
  public void closeRealtimeHttpStream(HttpURLConnection httpURLConnection) {
    if (httpURLConnection != null) {
      httpURLConnection.disconnect();

      // Explicitly close the input stream due to a bug in the Android okhttp implementation.
      // See github.com/firebase/firebase-android-sdk/pull/808.
      try {
        httpURLConnection.getInputStream().close();
        if (httpURLConnection.getErrorStream() != null) {
          httpURLConnection.getErrorStream().close();
        }
      } catch (IOException e) {
      }
    }
  }
}<|MERGE_RESOLUTION|>--- conflicted
+++ resolved
@@ -332,17 +332,12 @@
     makeRealtimeHttpConnection(retrySeconds);
   }
 
-<<<<<<< HEAD
   private synchronized void makeRealtimeHttpConnection(long retryMilliseconds) {
-    if (canMakeHttpStreamConnection() && httpRetriesRemaining > 0) {
-=======
-  private synchronized void makeRealtimeHttpConnection(long retrySeconds) {
     if (!canMakeHttpStreamConnection()) {
       return;
     }
 
     if (httpRetriesRemaining > 0) {
->>>>>>> c01caf34
       httpRetriesRemaining--;
       scheduledExecutorService.schedule(
           new Runnable() {
