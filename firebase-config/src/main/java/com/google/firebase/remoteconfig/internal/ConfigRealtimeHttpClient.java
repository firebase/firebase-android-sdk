// Copyright 2022 Google LLC
//
// Licensed under the Apache License, Version 2.0 (the "License");
// you may not use this file except in compliance with the License.
//
// You may obtain a copy of the License at
//      http://www.apache.org/licenses/LICENSE-2.0
//
// Unless required by applicable law or agreed to in writing, software
// distributed under the License is distributed on an "AS IS" BASIS,
// WITHOUT WARRANTIES OR CONDITIONS OF ANY KIND, either express or implied.
// See the License for the specific language governing permissions and
// limitations under the License.

package com.google.firebase.remoteconfig.internal;

import static com.google.firebase.remoteconfig.FirebaseRemoteConfig.TAG;
import static com.google.firebase.remoteconfig.RemoteConfigConstants.REALTIME_REGEX_URL;
import static com.google.firebase.remoteconfig.internal.ConfigFetchHandler.HTTP_TOO_MANY_REQUESTS;
import static java.util.concurrent.TimeUnit.MINUTES;

import android.annotation.SuppressLint;
import android.content.Context;
import android.content.pm.PackageManager;
import android.util.Log;
import androidx.annotation.GuardedBy;
import androidx.annotation.NonNull;
import androidx.annotation.VisibleForTesting;
import com.google.android.gms.common.util.AndroidUtilsLight;
import com.google.android.gms.common.util.Clock;
import com.google.android.gms.common.util.DefaultClock;
import com.google.android.gms.common.util.Hex;
import com.google.android.gms.tasks.Task;
import com.google.android.gms.tasks.Tasks;
import com.google.firebase.FirebaseApp;
import com.google.firebase.installations.FirebaseInstallationsApi;
import com.google.firebase.installations.InstallationTokenResult;
import com.google.firebase.remoteconfig.BuildConfig;
import com.google.firebase.remoteconfig.ConfigUpdate;
import com.google.firebase.remoteconfig.ConfigUpdateListener;
import com.google.firebase.remoteconfig.FirebaseRemoteConfigClientException;
import com.google.firebase.remoteconfig.FirebaseRemoteConfigException;
import com.google.firebase.remoteconfig.FirebaseRemoteConfigServerException;
import java.io.BufferedOutputStream;
import java.io.IOException;
import java.io.OutputStream;
import java.net.HttpURLConnection;
import java.net.MalformedURLException;
import java.net.URL;
import java.util.Date;
import java.util.HashMap;
import java.util.Map;
import java.util.Random;
import java.util.Set;
import java.util.concurrent.ScheduledExecutorService;
import java.util.concurrent.TimeUnit;
import java.util.regex.Matcher;
import java.util.regex.Pattern;
import org.json.JSONObject;

public class ConfigRealtimeHttpClient {
  /**
   * The exponential backoff intervals, up to ~4 hours.
   *
   * <p>Every value must be even.
   */
  @VisibleForTesting
  static final int[] BACKOFF_TIME_DURATIONS_IN_MINUTES = {2, 4, 8, 16, 32, 64, 128, 256};

  private static final String API_KEY_HEADER = "X-Goog-Api-Key";
  private static final String X_ANDROID_PACKAGE_HEADER = "X-Android-Package";
  private static final String X_ANDROID_CERT_HEADER = "X-Android-Cert";
  private static final String X_GOOGLE_GFE_CAN_RETRY = "X-Google-GFE-Can-Retry";
  private static final String INSTALLATIONS_AUTH_TOKEN_HEADER =
      "X-Goog-Firebase-Installations-Auth";
  private static final String X_ACCEPT_RESPONSE_STREAMING = "X-Accept-Response-Streaming";

  @GuardedBy("this")
  private final Set<ConfigUpdateListener> listeners;

  @GuardedBy("this")
  private HttpURLConnection httpURLConnection;

  @GuardedBy("this")
  private int httpRetriesRemaining;

  @GuardedBy("this")
  private boolean isRealtimeDisabled;

  /** Flag to indicate whether or not the app is in the background or not. */
  private boolean isInBackground;

  private final int ORIGINAL_RETRIES = 7;
  private final ScheduledExecutorService scheduledExecutorService;
  private final ConfigFetchHandler configFetchHandler;
  private final FirebaseApp firebaseApp;
  private final FirebaseInstallationsApi firebaseInstallations;
  ConfigCacheClient activatedCache;
  private final Context context;
  private final String namespace;
  private final Random random;
  private final Clock clock;
  private final ConfigMetadataClient metadataClient;

  public ConfigRealtimeHttpClient(
      FirebaseApp firebaseApp,
      FirebaseInstallationsApi firebaseInstallations,
      ConfigFetchHandler configFetchHandler,
      ConfigCacheClient activatedCache,
      Context context,
      String namespace,
      Set<ConfigUpdateListener> listeners,
      ConfigMetadataClient metadataClient,
      ScheduledExecutorService scheduledExecutorService) {

    this.listeners = listeners;
    this.httpURLConnection = null;
    this.scheduledExecutorService = scheduledExecutorService;

    // Retry parameters
    this.random = new Random();
    httpRetriesRemaining =
        Math.max(
            ORIGINAL_RETRIES - metadataClient.getRealtimeBackoffMetadata().getNumFailedStreams(),
            1);
    clock = DefaultClock.getInstance();

    this.firebaseApp = firebaseApp;
    this.configFetchHandler = configFetchHandler;
    this.firebaseInstallations = firebaseInstallations;
    this.activatedCache = activatedCache;
    this.context = context;
    this.namespace = namespace;
    this.metadataClient = metadataClient;
    this.isRealtimeDisabled = false;
    this.isInBackground = false;
  }

  /**
   * A regular expression for the GMP App Id format. The first group (index 1) is the project
   * number.
   */
  private static final Pattern GMP_APP_ID_PATTERN =
      Pattern.compile("^[^:]+:([0-9]+):(android|ios|web):([0-9a-f]+)");

  private static String extractProjectNumberFromAppId(String gmpAppId) {
    Matcher matcher = GMP_APP_ID_PATTERN.matcher(gmpAppId);
    return matcher.matches() ? matcher.group(1) : null;
  }

  private void getInstallationAuthToken(HttpURLConnection httpURLConnection) {
    Task<InstallationTokenResult> installationAuthTokenTask = firebaseInstallations.getToken(false);
    installationAuthTokenTask.onSuccessTask(
        scheduledExecutorService,
        unusedToken -> {
          httpURLConnection.setRequestProperty(
              INSTALLATIONS_AUTH_TOKEN_HEADER, unusedToken.getToken());
          return Tasks.forResult(null);
        });
  }

  /** Gets the Android package's SHA-1 fingerprint. */
  private String getFingerprintHashForPackage() {
    byte[] hash;

    try {
      hash =
          AndroidUtilsLight.getPackageCertificateHashBytes(
              this.context, this.context.getPackageName());
      if (hash == null) {
        Log.e(TAG, "Could not get fingerprint hash for package: " + this.context.getPackageName());
        return null;
      } else {
        return Hex.bytesToStringUppercase(hash, /* zeroTerminated= */ false);
      }
    } catch (PackageManager.NameNotFoundException e) {
      Log.i(TAG, "No such package: " + this.context.getPackageName());
      return null;
    }
  }

  private void setCommonRequestHeaders(HttpURLConnection httpURLConnection) {
    // Get Installation Token
    getInstallationAuthToken(httpURLConnection);

    // API Key
    httpURLConnection.setRequestProperty(API_KEY_HEADER, this.firebaseApp.getOptions().getApiKey());

    // Headers required for Android API Key Restrictions.
    httpURLConnection.setRequestProperty(X_ANDROID_PACKAGE_HEADER, context.getPackageName());
    httpURLConnection.setRequestProperty(X_ANDROID_CERT_HEADER, getFingerprintHashForPackage());

    // Header to denote request is retryable on the server.
    httpURLConnection.setRequestProperty(X_GOOGLE_GFE_CAN_RETRY, "yes");

    // Header to tell server that client expects stream response
    httpURLConnection.setRequestProperty(X_ACCEPT_RESPONSE_STREAMING, "true");

    // Headers to denote that the request body is a JSONObject.
    httpURLConnection.setRequestProperty("Content-Type", "application/json");
    httpURLConnection.setRequestProperty("Accept", "application/json");
  }

  private JSONObject createRequestBody() {
    Map<String, String> body = new HashMap<>();
    body.put(
        "project", extractProjectNumberFromAppId(this.firebaseApp.getOptions().getApplicationId()));
    body.put("namespace", this.namespace);
    body.put(
        "lastKnownVersionNumber", Long.toString(configFetchHandler.getTemplateVersionNumber()));
    body.put("appId", firebaseApp.getOptions().getApplicationId());
    body.put("sdkVersion", BuildConfig.VERSION_NAME);

    return new JSONObject(body);
  }

  private void setRequestParams(HttpURLConnection httpURLConnection) throws IOException {
    httpURLConnection.setRequestMethod("POST");
    byte[] body = createRequestBody().toString().getBytes("utf-8");
    OutputStream outputStream = new BufferedOutputStream(httpURLConnection.getOutputStream());
    outputStream.write(body);
    outputStream.flush();
    outputStream.close();
  }

  private synchronized void propagateErrors(FirebaseRemoteConfigException exception) {
    for (ConfigUpdateListener listener : listeners) {
      listener.onError(exception);
    }
  }

  // TODO(issues/265): Make this an atomic operation within the Metadata class to avoid possible
  // concurrency issues.
  /**
   * Increment the number of failed stream attempts, increase the backoff duration, set the backoff
   * end time to "backoff duration" after {@code lastFailedRealtimeStreamTime} and persist the new
   * values to disk-backed metadata.
   */
  private void updateBackoffMetadataWithLastFailedStreamConnectionTime(
      Date lastFailedRealtimeStreamTime) {
    int numFailedStreams = metadataClient.getRealtimeBackoffMetadata().getNumFailedStreams();

    numFailedStreams++;

    long backoffDurationInMillis = getRandomizedBackoffDurationInMillis(numFailedStreams);
    Date backoffEndTime =
        new Date(lastFailedRealtimeStreamTime.getTime() + backoffDurationInMillis);

    metadataClient.setRealtimeBackoffMetadata(numFailedStreams, backoffEndTime);
  }

  /**
   * Returns a random backoff duration from the range {@code timeoutDuration} +/- 50% of {@code
   * timeoutDuration}, where {@code timeoutDuration = }{@link
   * #BACKOFF_TIME_DURATIONS_IN_MINUTES}{@code [numFailedStreams-1]}.
   */
  private long getRandomizedBackoffDurationInMillis(int numFailedStreams) {
    // The backoff duration length after numFailedFetches.
    long timeOutDurationInMillis =
        MINUTES.toMillis(
            BACKOFF_TIME_DURATIONS_IN_MINUTES[
                Math.min(numFailedStreams, BACKOFF_TIME_DURATIONS_IN_MINUTES.length) - 1]);

    // A random duration that is in the range: timeOutDuration +/- 50% of timeOutDuration.
    return timeOutDurationInMillis / 2 + random.nextInt((int) timeOutDurationInMillis);
<<<<<<< HEAD
  }

  private synchronized void enableBackoff() {
    this.isRealtimeDisabled = true;
=======
>>>>>>> 0ab228c0
  }

  private synchronized void enableBackoff() {
    this.isRealtimeDisabled = true;
  }
  
  private synchronized boolean canMakeHttpStreamConnection() {
    return !listeners.isEmpty()
        && httpURLConnection == null
        && !isRealtimeDisabled
        && !isInBackground;
  }

  private String getRealtimeURL(String namespace) {
    return String.format(
        REALTIME_REGEX_URL,
        extractProjectNumberFromAppId(firebaseApp.getOptions().getApplicationId()),
        namespace);
  }

  private URL getUrl() {
    URL realtimeURL = null;
    try {
      realtimeURL = new URL(getRealtimeURL(namespace));
    } catch (MalformedURLException ex) {
      Log.e(TAG, "URL is malformed");
    }

    return realtimeURL;
  }

  /** Create HTTP connection and set headers. */
  @SuppressLint("VisibleForTests")
  public HttpURLConnection createRealtimeConnection() throws IOException {
    URL realtimeUrl = getUrl();
    HttpURLConnection httpURLConnection = (HttpURLConnection) realtimeUrl.openConnection();
    setCommonRequestHeaders(httpURLConnection);
    setRequestParams(httpURLConnection);

    return httpURLConnection;
  }

  /** Initial Http stream attempt that makes call without waiting. */
  public void startHttpConnection() {
    makeRealtimeHttpConnection(/*retrySeconds*/ 0);
  }

  /** Retries HTTP stream connection asyncly in random time intervals. */
  @SuppressLint("VisibleForTests")
  public synchronized void retryHttpConnection() {
<<<<<<< HEAD
    Date currentTime = new Date(clock.currentTimeMillis());
    long retrySeconds =
        Math.max(
            0,
            metadataClient.getRealtimeBackoffMetadata().getBackoffEndTime().getTime()
                - currentTime.getTime());
    Log.i(TAG, "re" + retrySeconds);
    makeRealtimeHttpConnection(retrySeconds);
=======
     Date currentTime = new Date(clock.currentTimeMillis());
     long retrySeconds =
          Math.max(
              0,
              metadataClient.getRealtimeBackoffMetadata().getBackoffEndTime().getTime()
                  - currentTime.getTime());

    makeRealtimeHttpConnection(httpRetrySeconds);
>>>>>>> 0ab228c0
  }

  private synchronized void makeRealtimeHttpConnection(long retrySeconds) {
    if (canMakeHttpStreamConnection() && httpRetriesRemaining > 0) {
      httpRetriesRemaining--;
      scheduledExecutorService.schedule(
          new Runnable() {
            @Override
            public void run() {
              beginRealtimeHttpStream();
            }
          },
          retrySeconds,
          TimeUnit.MILLISECONDS);
    } else if (!isInBackground) {
      propagateErrors(
          new FirebaseRemoteConfigClientException(
              "Unable to connect to the server. Check your connection and try again.",
              FirebaseRemoteConfigException.Code.CONFIG_UPDATE_STREAM_ERROR));
    }
  }

  void setRealtimeBackgroundState(boolean backgroundState) {
    isInBackground = backgroundState;
  }

  /**
   * Create Autofetch class that listens on HTTP stream for ConfigUpdate messages and calls Fetch
   * accordingly.
   */
  @SuppressLint("VisibleForTests")
  public synchronized ConfigAutoFetch startAutoFetch(HttpURLConnection httpURLConnection) {
    ConfigUpdateListener retryCallback =
        new ConfigUpdateListener() {
          @Override
          public void onUpdate(@NonNull ConfigUpdate configUpdate) {}

          // This method will only be called when a realtimeDisabled message is sent down the
          // stream.
          @Override
          public void onError(@NonNull FirebaseRemoteConfigException error) {
            enableBackoff();
            propagateErrors(error);
          }
        };

    return new ConfigAutoFetch(
        httpURLConnection,
        configFetchHandler,
        activatedCache,
        listeners,
        retryCallback,
        scheduledExecutorService);
  }

  // HTTP status code that the Realtime client should retry on.
  private boolean isStatusCodeRetryable(int statusCode) {
    return statusCode == HttpURLConnection.HTTP_CLIENT_TIMEOUT
        || statusCode == HTTP_TOO_MANY_REQUESTS
        || statusCode == HttpURLConnection.HTTP_BAD_GATEWAY
        || statusCode == HttpURLConnection.HTTP_UNAVAILABLE
        || statusCode == HttpURLConnection.HTTP_GATEWAY_TIMEOUT;
  }

  /**
   * Open the realtime connection, begin listening for updates, and auto-fetch when an update is
   * received.
   *
   * <p>If the connection is successful, this method will block on its thread while it reads the
   * chunk-encoded HTTP body. When the connection closes, it attempts to reestablish the stream.
   */
  @SuppressLint({"VisibleForTests", "DefaultLocale"})
  public synchronized void beginRealtimeHttpStream() {
    if (!canMakeHttpStreamConnection()) {
      return;
    }

    ConfigMetadataClient.RealtimeBackoffMetadata backoffMetadata =
        metadataClient.getRealtimeBackoffMetadata();
    Date currentTime = new Date(clock.currentTimeMillis());
    if (currentTime.before(backoffMetadata.getBackoffEndTime())) {
<<<<<<< HEAD
      retryHttpConnection();
=======
      retryHTTPConnection();
>>>>>>> 0ab228c0
      return;
    }

    Integer responseCode = null;
    try {
      // Create the open the connection.
      httpURLConnection = createRealtimeConnection();
      responseCode = httpURLConnection.getResponseCode();

      // If the connection returned a 200 response code, start listening for messages.
      if (responseCode == HttpURLConnection.HTTP_OK) {
        // Reset the retries remaining if we opened the connection without an exception.
        httpRetriesRemaining = ORIGINAL_RETRIES;
        metadataClient.resetRealtimeBackoff();

        // Start listening for realtime notifications.
        ConfigAutoFetch configAutoFetch = startAutoFetch(httpURLConnection);
        configAutoFetch.listenForNotifications();
      }
    } catch (IOException e) {
      Log.d(TAG, "Exception connecting to realtime stream. Retrying the connection...");
      propagateErrors(
          new FirebaseRemoteConfigServerException(
              "Unable to connect to the server. Try again in a few minutes.",
              e.getCause(),
              FirebaseRemoteConfigException.Code.CONFIG_UPDATE_STREAM_ERROR));
    } finally {
      closeRealtimeHttpStream();

      // If responseCode is null then no connection was made to server and the SDK should still
      // retry.
      if (responseCode == null
          || responseCode == HttpURLConnection.HTTP_OK
          || isStatusCodeRetryable(responseCode)) {
<<<<<<< HEAD
        if (responseCode == null || isStatusCodeRetryable(responseCode)) {
          updateBackoffMetadataWithLastFailedStreamConnectionTime(
                  new Date(clock.currentTimeMillis()));
=======
        if responseCode == null || isStatusCodeRetryable(responseCode) {
          updateBackoffMetadataWithLastFailedStreamConnectionTime(
              new Date(clock.currentTimeMillis()));
>>>>>>> 0ab228c0
        }
        retryHttpConnection();
      } else {
        propagateErrors(
            new FirebaseRemoteConfigServerException(
                responseCode,
                String.format(
                    "Unable to connect to the server. Try again in a few minutes. Http Status code: %d",
                    responseCode),
                FirebaseRemoteConfigException.Code.CONFIG_UPDATE_STREAM_ERROR));
      }
    }
  }

  // Pauses Http stream listening
  public synchronized void closeRealtimeHttpStream() {
    if (httpURLConnection != null) {
      this.httpURLConnection.disconnect();

      // Explicitly close the input stream due to a bug in the Android okhttp implementation.
      // See github.com/firebase/firebase-android-sdk/pull/808.
      try {
        this.httpURLConnection.getInputStream().close();
        if (this.httpURLConnection.getErrorStream() != null) {
          this.httpURLConnection.getErrorStream().close();
        }
      } catch (IOException e) {
      }
      this.httpURLConnection = null;
    }
  }
}<|MERGE_RESOLUTION|>--- conflicted
+++ resolved
@@ -263,19 +263,12 @@
 
     // A random duration that is in the range: timeOutDuration +/- 50% of timeOutDuration.
     return timeOutDurationInMillis / 2 + random.nextInt((int) timeOutDurationInMillis);
-<<<<<<< HEAD
   }
 
   private synchronized void enableBackoff() {
     this.isRealtimeDisabled = true;
-=======
->>>>>>> 0ab228c0
-  }
-
-  private synchronized void enableBackoff() {
-    this.isRealtimeDisabled = true;
-  }
-  
+  }
+
   private synchronized boolean canMakeHttpStreamConnection() {
     return !listeners.isEmpty()
         && httpURLConnection == null
@@ -320,25 +313,13 @@
   /** Retries HTTP stream connection asyncly in random time intervals. */
   @SuppressLint("VisibleForTests")
   public synchronized void retryHttpConnection() {
-<<<<<<< HEAD
     Date currentTime = new Date(clock.currentTimeMillis());
     long retrySeconds =
         Math.max(
             0,
             metadataClient.getRealtimeBackoffMetadata().getBackoffEndTime().getTime()
                 - currentTime.getTime());
-    Log.i(TAG, "re" + retrySeconds);
     makeRealtimeHttpConnection(retrySeconds);
-=======
-     Date currentTime = new Date(clock.currentTimeMillis());
-     long retrySeconds =
-          Math.max(
-              0,
-              metadataClient.getRealtimeBackoffMetadata().getBackoffEndTime().getTime()
-                  - currentTime.getTime());
-
-    makeRealtimeHttpConnection(httpRetrySeconds);
->>>>>>> 0ab228c0
   }
 
   private synchronized void makeRealtimeHttpConnection(long retrySeconds) {
@@ -420,11 +401,7 @@
         metadataClient.getRealtimeBackoffMetadata();
     Date currentTime = new Date(clock.currentTimeMillis());
     if (currentTime.before(backoffMetadata.getBackoffEndTime())) {
-<<<<<<< HEAD
       retryHttpConnection();
-=======
-      retryHTTPConnection();
->>>>>>> 0ab228c0
       return;
     }
 
@@ -459,15 +436,9 @@
       if (responseCode == null
           || responseCode == HttpURLConnection.HTTP_OK
           || isStatusCodeRetryable(responseCode)) {
-<<<<<<< HEAD
-        if (responseCode == null || isStatusCodeRetryable(responseCode)) {
-          updateBackoffMetadataWithLastFailedStreamConnectionTime(
-                  new Date(clock.currentTimeMillis()));
-=======
-        if responseCode == null || isStatusCodeRetryable(responseCode) {
+        if (responseCode == null || isStatusCodeRetryable(responseCode) {
           updateBackoffMetadataWithLastFailedStreamConnectionTime(
               new Date(clock.currentTimeMillis()));
->>>>>>> 0ab228c0
         }
         retryHttpConnection();
       } else {
