// Copyright 2018 Google LLC
//
// Licensed under the Apache License, Version 2.0 (the "License");
// you may not use this file except in compliance with the License.
//
// You may obtain a copy of the License at
//      http://www.apache.org/licenses/LICENSE-2.0
//
// Unless required by applicable law or agreed to in writing, software
// distributed under the License is distributed on an "AS IS" BASIS,
// WITHOUT WARRANTIES OR CONDITIONS OF ANY KIND, either express or implied.
// See the License for the specific language governing permissions and
// limitations under the License.

package com.google.firebase.remoteconfig;

import android.app.Application;
import android.content.Context;
import android.content.SharedPreferences;
import androidx.annotation.GuardedBy;
import androidx.annotation.Nullable;
import androidx.annotation.VisibleForTesting;
import com.google.android.gms.common.annotation.KeepForSdk;
import com.google.android.gms.common.api.internal.BackgroundDetector;
import com.google.android.gms.common.util.Clock;
import com.google.android.gms.common.util.DefaultClock;
import com.google.android.gms.tasks.Tasks;
import com.google.firebase.FirebaseApp;
import com.google.firebase.abt.FirebaseABTesting;
import com.google.firebase.analytics.connector.AnalyticsConnector;
import com.google.firebase.annotations.concurrent.Blocking;
import com.google.firebase.inject.Provider;
import com.google.firebase.installations.FirebaseInstallationsApi;
import com.google.firebase.remoteconfig.internal.ConfigCacheClient;
import com.google.firebase.remoteconfig.internal.ConfigFetchHandler;
import com.google.firebase.remoteconfig.internal.ConfigFetchHttpClient;
import com.google.firebase.remoteconfig.internal.ConfigGetParameterHandler;
import com.google.firebase.remoteconfig.internal.ConfigMetadataClient;
import com.google.firebase.remoteconfig.internal.ConfigRealtimeHandler;
import com.google.firebase.remoteconfig.internal.ConfigStorageClient;
import com.google.firebase.remoteconfig.internal.Personalization;
import java.util.HashMap;
import java.util.Map;
import java.util.Random;
import java.util.concurrent.Executor;
<<<<<<< HEAD
import java.util.concurrent.ExecutorService;
import java.util.concurrent.Executors;
=======
>>>>>>> d7b09490
import java.util.concurrent.ScheduledExecutorService;
import java.util.concurrent.atomic.AtomicReference;

/**
 * Component for providing multiple Firebase Remote Config (FRC) instances. Firebase Android
 * Components uses this class to retrieve instances of FRC for dependency injection.
 *
 * <p>A unique FRC instance is returned for each {{@link FirebaseApp}, {@code namespace}}
 * combination.
 *
 * @author Miraziz Yusupov
 * @hide
 */
@KeepForSdk
public class RemoteConfigComponent {
  /** Name of the file where activated configs are stored. */
  public static final String ACTIVATE_FILE_NAME = "activate";
  /** Name of the file where fetched configs are stored. */
  public static final String FETCH_FILE_NAME = "fetch";
  /** Name of the file where defaults configs are stored. */
  public static final String DEFAULTS_FILE_NAME = "defaults";
  /** Timeout for the call to the Firebase Remote Config servers in second. */
  public static final long CONNECTION_TIMEOUT_IN_SECONDS = 60;

  private static final String FIREBASE_REMOTE_CONFIG_FILE_NAME_PREFIX = "frc";
  private static final String PREFERENCES_FILE_NAME = "settings";

  @VisibleForTesting public static final String DEFAULT_NAMESPACE = "firebase";

  private static final Clock DEFAULT_CLOCK = DefaultClock.getInstance();
  private static final Random DEFAULT_RANDOM = new Random();

  private static final ConfigUpdateListener EMPTY_CONFIG_LISTENER = createEmptyConfigListener();

  @GuardedBy("this")
  private final Map<String, FirebaseRemoteConfig> frcNamespaceInstances = new HashMap<>();

  private static final Map<String, FirebaseRemoteConfig> frcNamespaceInstancesStatic =
      new HashMap<>();

  private final Context context;
<<<<<<< HEAD
  private final ExecutorService executorService;
  private final ScheduledExecutorService scheduledExecutorService;
=======
  private final ScheduledExecutorService executor;
>>>>>>> d7b09490
  private final FirebaseApp firebaseApp;
  private final FirebaseInstallationsApi firebaseInstallations;
  private final FirebaseABTesting firebaseAbt;
  @Nullable private final Provider<AnalyticsConnector> analyticsConnector;

  private final String appId;

  @GuardedBy("this")
  private Map<String, String> customHeaders = new HashMap<>();

  /** Firebase Remote Config Component constructor. */
  RemoteConfigComponent(
      Context context,
      @Blocking ScheduledExecutorService executor,
      FirebaseApp firebaseApp,
      FirebaseInstallationsApi firebaseInstallations,
      FirebaseABTesting firebaseAbt,
      Provider<AnalyticsConnector> analyticsConnector) {
    this(
        context,
<<<<<<< HEAD
        Executors.newCachedThreadPool(),
        Executors.newSingleThreadScheduledExecutor(),
=======
        executor,
>>>>>>> d7b09490
        firebaseApp,
        firebaseInstallations,
        firebaseAbt,
        analyticsConnector,
        /* loadGetDefault= */ true);
  }

  /** Firebase Remote Config Component constructor for testing component logic. */
  @VisibleForTesting
  protected RemoteConfigComponent(
      Context context,
<<<<<<< HEAD
      ExecutorService executorService,
      ScheduledExecutorService scheduledExecutorService,
=======
      ScheduledExecutorService executor,
>>>>>>> d7b09490
      FirebaseApp firebaseApp,
      FirebaseInstallationsApi firebaseInstallations,
      FirebaseABTesting firebaseAbt,
      Provider<AnalyticsConnector> analyticsConnector,
      boolean loadGetDefault) {
    this.context = context;
<<<<<<< HEAD
    this.executorService = executorService;
    this.scheduledExecutorService = scheduledExecutorService;
=======
    this.executor = executor;
>>>>>>> d7b09490
    this.firebaseApp = firebaseApp;
    this.firebaseInstallations = firebaseInstallations;
    this.firebaseAbt = firebaseAbt;
    this.analyticsConnector = analyticsConnector;

    this.appId = firebaseApp.getOptions().getApplicationId();
    GlobalBackgroundListener.ensureBackgroundListenerIsRegistered(context);

    // When the component is first loaded, it will use a cached executor.
    // The getDefault call creates race conditions in tests, where the getDefault might be executing
    // while another test has already cleared the component but hasn't gotten a new one yet.
    if (loadGetDefault) {
      // Loads the default namespace's configs from disk on App startup.
      Tasks.call(executor, this::getDefault);
    }
  }

  /**
   * Returns the default Firebase Remote Config instance for this component's {@link FirebaseApp}.
   */
  FirebaseRemoteConfig getDefault() {
    return get(DEFAULT_NAMESPACE);
  }

  /**
   * Returns the Firebase Remote Config instance associated with the given {@code namespace} and
   * this component's {@link FirebaseApp}.
   *
   * @param namespace a 2P's namespace, or, for the 3P App, the default namespace.
   */
  @VisibleForTesting
  @KeepForSdk
  public synchronized FirebaseRemoteConfig get(String namespace) {
    ConfigCacheClient fetchedCacheClient = getCacheClient(namespace, FETCH_FILE_NAME);
    ConfigCacheClient activatedCacheClient = getCacheClient(namespace, ACTIVATE_FILE_NAME);
    ConfigCacheClient defaultsCacheClient = getCacheClient(namespace, DEFAULTS_FILE_NAME);
    ConfigMetadataClient metadataClient = getMetadataClient(context, appId, namespace);

    ConfigGetParameterHandler getHandler = getGetHandler(activatedCacheClient, defaultsCacheClient);
    Personalization personalization =
        getPersonalization(firebaseApp, namespace, analyticsConnector);
    if (personalization != null) {
      getHandler.addListener(personalization::logArmActive);
    }

    return get(
        firebaseApp,
        namespace,
        firebaseInstallations,
        firebaseAbt,
        executor,
        fetchedCacheClient,
        activatedCacheClient,
        defaultsCacheClient,
        getFetchHandler(namespace, fetchedCacheClient, metadataClient),
        getHandler,
        metadataClient);
  }

  @VisibleForTesting
  synchronized FirebaseRemoteConfig get(
      FirebaseApp firebaseApp,
      String namespace,
      FirebaseInstallationsApi firebaseInstallations,
      FirebaseABTesting firebaseAbt,
      Executor executor,
      ConfigCacheClient fetchedClient,
      ConfigCacheClient activatedClient,
      ConfigCacheClient defaultsClient,
      ConfigFetchHandler fetchHandler,
      ConfigGetParameterHandler getHandler,
      ConfigMetadataClient metadataClient) {
    if (!frcNamespaceInstances.containsKey(namespace)) {
      FirebaseRemoteConfig in =
          new FirebaseRemoteConfig(
              context,
              firebaseApp,
              firebaseInstallations,
              isAbtSupported(firebaseApp, namespace) ? firebaseAbt : null,
              executor,
              fetchedClient,
              activatedClient,
              defaultsClient,
              fetchHandler,
              getHandler,
              metadataClient,
              getRealtime(
                  firebaseApp,
                  firebaseInstallations,
                  fetchHandler,
                  activatedClient,
                  context,
                  namespace));
      in.startLoadingConfigsFromDisk();
      frcNamespaceInstances.put(namespace, in);
      frcNamespaceInstancesStatic.put(namespace, in);
    }
    return frcNamespaceInstances.get(namespace);
  }

  @VisibleForTesting
  public synchronized void setCustomHeaders(Map<String, String> customHeaders) {
    this.customHeaders = customHeaders;
  }

  private ConfigCacheClient getCacheClient(String namespace, String configStoreType) {
    String fileName =
        String.format(
            "%s_%s_%s_%s.json",
            FIREBASE_REMOTE_CONFIG_FILE_NAME_PREFIX, appId, namespace, configStoreType);
    return ConfigCacheClient.getInstance(
        executor, ConfigStorageClient.getInstance(context, fileName));
  }

  @VisibleForTesting
  ConfigFetchHttpClient getFrcBackendApiClient(
      String apiKey, String namespace, ConfigMetadataClient metadataClient) {
    String appId = firebaseApp.getOptions().getApplicationId();
    return new ConfigFetchHttpClient(
        context,
        appId,
        apiKey,
        namespace,
        /* connectTimeoutInSeconds= */ metadataClient.getFetchTimeoutInSeconds(),
        /* readTimeoutInSeconds= */ metadataClient.getFetchTimeoutInSeconds());
  }

  @VisibleForTesting
  synchronized ConfigFetchHandler getFetchHandler(
      String namespace, ConfigCacheClient fetchedCacheClient, ConfigMetadataClient metadataClient) {
    return new ConfigFetchHandler(
        firebaseInstallations,
        isPrimaryApp(firebaseApp) ? analyticsConnector : () -> null,
        executor,
        DEFAULT_CLOCK,
        DEFAULT_RANDOM,
        fetchedCacheClient,
        getFrcBackendApiClient(firebaseApp.getOptions().getApiKey(), namespace, metadataClient),
        metadataClient,
        this.customHeaders);
  }

  synchronized ConfigRealtimeHandler getRealtime(
      FirebaseApp firebaseApp,
      FirebaseInstallationsApi firebaseInstallations,
      ConfigFetchHandler configFetchHandler,
      ConfigCacheClient activatedCacheClient,
      Context context,
      String namespace) {
    return new ConfigRealtimeHandler(
        firebaseApp,
        firebaseInstallations,
        configFetchHandler,
        activatedCacheClient,
        context,
        namespace,
<<<<<<< HEAD
            scheduledExecutorService
        );
=======
        executor);
>>>>>>> d7b09490
  }

  private ConfigGetParameterHandler getGetHandler(
      ConfigCacheClient activatedCacheClient, ConfigCacheClient defaultsCacheClient) {
    return new ConfigGetParameterHandler(executor, activatedCacheClient, defaultsCacheClient);
  }

  @VisibleForTesting
  static ConfigMetadataClient getMetadataClient(Context context, String appId, String namespace) {
    String fileName =
        String.format(
            "%s_%s_%s_%s",
            FIREBASE_REMOTE_CONFIG_FILE_NAME_PREFIX, appId, namespace, PREFERENCES_FILE_NAME);
    SharedPreferences preferences = context.getSharedPreferences(fileName, Context.MODE_PRIVATE);
    return new ConfigMetadataClient(preferences);
  }

  @Nullable
  private static Personalization getPersonalization(
      FirebaseApp firebaseApp, String namespace, Provider<AnalyticsConnector> analyticsConnector) {
    if (isPrimaryApp(firebaseApp) && namespace.equals(DEFAULT_NAMESPACE)) {
      return new Personalization(analyticsConnector);
    }
    return null;
  }

  /**
   * Checks if ABT can be used in the given {@code firebaseApp} and {@code namespace}.
   *
   * <p>The Firebase A/B Testing SDK uses Analytics to update experiments, so, since Analytics does
   * not work outside the primary {@link FirebaseApp}, ABT should not be used outside the primary
   * App.
   *
   * <p>The ABT product is only available to 3P developers and does not work for other Firebase
   * SDKs, so ABT should not be used outside the 3P namespace.
   *
   * @return True if {@code firebaseApp} is the main {@link FirebaseApp} and {@code namespace} is
   *     the 3P namespace.
   */
  private static boolean isAbtSupported(FirebaseApp firebaseApp, String namespace) {
    return namespace.equals(DEFAULT_NAMESPACE) && isPrimaryApp(firebaseApp);
  }

  /**
   * Returns true if {@code firebaseApp} is the main {@link FirebaseApp}.
   *
   * <p>Analytics and, by extension, Firebase A/B Testing only support the primary {@link
   * FirebaseApp}.
   */
  private static boolean isPrimaryApp(FirebaseApp firebaseApp) {
    return firebaseApp.getName().equals(FirebaseApp.DEFAULT_APP_NAME);
  }

  private static ConfigUpdateListener createEmptyConfigListener() {
    return new ConfigRealtimeHandler.EmptyConfigUpdateListener();
  }

  private static synchronized void notifyRCInstances(boolean isInBackground) {
    for (FirebaseRemoteConfig frc : frcNamespaceInstancesStatic.values()) {
      if (!isInBackground) {
        // Add dummy listener and remove to trigger http stream flow.
        ConfigUpdateListenerRegistration registration =
            frc.addOnConfigUpdateListener(EMPTY_CONFIG_LISTENER);
        registration.remove();
      } else {
        frc.pauseAllConfigUpdateListeners();
      }
    }
  }

  private static class GlobalBackgroundListener
      implements BackgroundDetector.BackgroundStateChangeListener {
    private static final AtomicReference<GlobalBackgroundListener> INSTANCE =
        new AtomicReference<>();

    private static void ensureBackgroundListenerIsRegistered(Context context) {
      Application application = (Application) context.getApplicationContext();
      if (INSTANCE.get() == null) {
        GlobalBackgroundListener globalBackgroundListener = new GlobalBackgroundListener();
        if (INSTANCE.compareAndSet(null, globalBackgroundListener)) {
          BackgroundDetector.initialize(application);
          BackgroundDetector.getInstance().addListener(globalBackgroundListener);
        }
      }
    }

    @Override
    public void onBackgroundStateChanged(boolean isInBackground) {
      notifyRCInstances(isInBackground);
    }
  }
}<|MERGE_RESOLUTION|>--- conflicted
+++ resolved
@@ -43,11 +43,6 @@
 import java.util.Map;
 import java.util.Random;
 import java.util.concurrent.Executor;
-<<<<<<< HEAD
-import java.util.concurrent.ExecutorService;
-import java.util.concurrent.Executors;
-=======
->>>>>>> d7b09490
 import java.util.concurrent.ScheduledExecutorService;
 import java.util.concurrent.atomic.AtomicReference;
 
@@ -89,12 +84,7 @@
       new HashMap<>();
 
   private final Context context;
-<<<<<<< HEAD
-  private final ExecutorService executorService;
-  private final ScheduledExecutorService scheduledExecutorService;
-=======
   private final ScheduledExecutorService executor;
->>>>>>> d7b09490
   private final FirebaseApp firebaseApp;
   private final FirebaseInstallationsApi firebaseInstallations;
   private final FirebaseABTesting firebaseAbt;
@@ -115,12 +105,7 @@
       Provider<AnalyticsConnector> analyticsConnector) {
     this(
         context,
-<<<<<<< HEAD
-        Executors.newCachedThreadPool(),
-        Executors.newSingleThreadScheduledExecutor(),
-=======
         executor,
->>>>>>> d7b09490
         firebaseApp,
         firebaseInstallations,
         firebaseAbt,
@@ -132,24 +117,14 @@
   @VisibleForTesting
   protected RemoteConfigComponent(
       Context context,
-<<<<<<< HEAD
-      ExecutorService executorService,
-      ScheduledExecutorService scheduledExecutorService,
-=======
       ScheduledExecutorService executor,
->>>>>>> d7b09490
       FirebaseApp firebaseApp,
       FirebaseInstallationsApi firebaseInstallations,
       FirebaseABTesting firebaseAbt,
       Provider<AnalyticsConnector> analyticsConnector,
       boolean loadGetDefault) {
     this.context = context;
-<<<<<<< HEAD
-    this.executorService = executorService;
-    this.scheduledExecutorService = scheduledExecutorService;
-=======
     this.executor = executor;
->>>>>>> d7b09490
     this.firebaseApp = firebaseApp;
     this.firebaseInstallations = firebaseInstallations;
     this.firebaseAbt = firebaseAbt;
@@ -306,12 +281,7 @@
         activatedCacheClient,
         context,
         namespace,
-<<<<<<< HEAD
-            scheduledExecutorService
-        );
-=======
         executor);
->>>>>>> d7b09490
   }
 
   private ConfigGetParameterHandler getGetHandler(
