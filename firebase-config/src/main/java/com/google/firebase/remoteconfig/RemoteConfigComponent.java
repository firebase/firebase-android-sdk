--- conflicted
+++ resolved
@@ -43,13 +43,6 @@
 import java.util.Map;
 import java.util.Random;
 import java.util.concurrent.Executor;
-<<<<<<< HEAD
-import java.util.concurrent.ExecutorService;
-import java.util.concurrent.Executors;
-import java.util.concurrent.ScheduledExecutorService;
-import java.util.concurrent.atomic.AtomicReference;
-=======
->>>>>>> aa923f7a
 
 /**
  * Component for providing multiple Firebase Remote Config (FRC) instances. Firebase Android
@@ -89,13 +82,7 @@
       new HashMap<>();
 
   private final Context context;
-<<<<<<< HEAD
-  // TODO: Consolidate executors.
-  private final ExecutorService executorService;
-  private final ScheduledExecutorService scheduledExecutorService;
-=======
   private final Executor executor;
->>>>>>> aa923f7a
   private final FirebaseApp firebaseApp;
   private final FirebaseInstallationsApi firebaseInstallations;
   private final FirebaseABTesting firebaseAbt;
@@ -116,12 +103,7 @@
       Provider<AnalyticsConnector> analyticsConnector) {
     this(
         context,
-<<<<<<< HEAD
-        Executors.newCachedThreadPool(),
-        Executors.newSingleThreadScheduledExecutor(),
-=======
         executor,
->>>>>>> aa923f7a
         firebaseApp,
         firebaseInstallations,
         firebaseAbt,
@@ -133,24 +115,14 @@
   @VisibleForTesting
   protected RemoteConfigComponent(
       Context context,
-<<<<<<< HEAD
-      ExecutorService executorService,
-      ScheduledExecutorService scheduledExecutorService,
-=======
       Executor executor,
->>>>>>> aa923f7a
       FirebaseApp firebaseApp,
       FirebaseInstallationsApi firebaseInstallations,
       FirebaseABTesting firebaseAbt,
       Provider<AnalyticsConnector> analyticsConnector,
       boolean loadGetDefault) {
     this.context = context;
-<<<<<<< HEAD
-    this.executorService = executorService;
-    this.scheduledExecutorService = scheduledExecutorService;
-=======
     this.executor = executor;
->>>>>>> aa923f7a
     this.firebaseApp = firebaseApp;
     this.firebaseInstallations = firebaseInstallations;
     this.firebaseAbt = firebaseAbt;
