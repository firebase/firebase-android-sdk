// Copyright 2018 Google LLC
//
// Licensed under the Apache License, Version 2.0 (the "License");
// you may not use this file except in compliance with the License.
//
// You may obtain a copy of the License at
//      http://www.apache.org/licenses/LICENSE-2.0
//
// Unless required by applicable law or agreed to in writing, software
// distributed under the License is distributed on an "AS IS" BASIS,
// WITHOUT WARRANTIES OR CONDITIONS OF ANY KIND, either express or implied.
// See the License for the specific language governing permissions and
// limitations under the License.

package com.google.firebase.remoteconfig;

import android.app.Application;
import android.content.Context;
import android.content.SharedPreferences;
import androidx.annotation.GuardedBy;
import androidx.annotation.Nullable;
import androidx.annotation.VisibleForTesting;
import com.google.android.gms.common.annotation.KeepForSdk;
import com.google.android.gms.common.api.internal.BackgroundDetector;
import com.google.android.gms.common.util.Clock;
import com.google.android.gms.common.util.DefaultClock;
import com.google.android.gms.tasks.Tasks;
import com.google.firebase.FirebaseApp;
import com.google.firebase.abt.FirebaseABTesting;
import com.google.firebase.analytics.connector.AnalyticsConnector;
import com.google.firebase.annotations.concurrent.Blocking;
import com.google.firebase.inject.Provider;
import com.google.firebase.installations.FirebaseInstallationsApi;
import com.google.firebase.remoteconfig.internal.ConfigCacheClient;
import com.google.firebase.remoteconfig.internal.ConfigFetchHandler;
import com.google.firebase.remoteconfig.internal.ConfigFetchHttpClient;
import com.google.firebase.remoteconfig.internal.ConfigGetParameterHandler;
import com.google.firebase.remoteconfig.internal.ConfigMetadataClient;
import com.google.firebase.remoteconfig.internal.ConfigRealtimeHandler;
import com.google.firebase.remoteconfig.internal.ConfigStorageClient;
import com.google.firebase.remoteconfig.internal.Personalization;
import java.util.HashMap;
import java.util.Map;
import java.util.Random;
import java.util.concurrent.Executor;
<<<<<<< HEAD
import java.util.concurrent.ExecutorService;
import java.util.concurrent.Executors;
import java.util.concurrent.ScheduledExecutorService;
import java.util.concurrent.atomic.AtomicReference;
=======
>>>>>>> aa923f7a

/**
 * Component for providing multiple Firebase Remote Config (FRC) instances. Firebase Android
 * Components uses this class to retrieve instances of FRC for dependency injection.
 *
 * <p>A unique FRC instance is returned for each {{@link FirebaseApp}, {@code namespace}}
 * combination.
 *
 * @author Miraziz Yusupov
 * @hide
 */
@KeepForSdk
public class RemoteConfigComponent {
  /** Name of the file where activated configs are stored. */
  public static final String ACTIVATE_FILE_NAME = "activate";
  /** Name of the file where fetched configs are stored. */
  public static final String FETCH_FILE_NAME = "fetch";
  /** Name of the file where defaults configs are stored. */
  public static final String DEFAULTS_FILE_NAME = "defaults";
  /** Timeout for the call to the Firebase Remote Config servers in second. */
  public static final long CONNECTION_TIMEOUT_IN_SECONDS = 60;

  private static final String FIREBASE_REMOTE_CONFIG_FILE_NAME_PREFIX = "frc";
  private static final String PREFERENCES_FILE_NAME = "settings";

  @VisibleForTesting public static final String DEFAULT_NAMESPACE = "firebase";

  private static final Clock DEFAULT_CLOCK = DefaultClock.getInstance();
  private static final Random DEFAULT_RANDOM = new Random();

  private static final ConfigUpdateListener EMPTY_CONFIG_LISTENER = createEmptyConfigListener();

  @GuardedBy("this")
  private final Map<String, FirebaseRemoteConfig> frcNamespaceInstances = new HashMap<>();

  private static final Map<String, FirebaseRemoteConfig> frcNamespaceInstancesStatic =
      new HashMap<>();

  private final Context context;
<<<<<<< HEAD
  // TODO: Consolidate executors.
  private final ExecutorService executorService;
  private final ScheduledExecutorService scheduledExecutorService;
=======
  private final Executor executor;
>>>>>>> aa923f7a
  private final FirebaseApp firebaseApp;
  private final FirebaseInstallationsApi firebaseInstallations;
  private final FirebaseABTesting firebaseAbt;
  @Nullable private final Provider<AnalyticsConnector> analyticsConnector;

  private final String appId;

  @GuardedBy("this")
  private Map<String, String> customHeaders = new HashMap<>();

  /** Firebase Remote Config Component constructor. */
  RemoteConfigComponent(
      Context context,
      @Blocking Executor executor,
      FirebaseApp firebaseApp,
      FirebaseInstallationsApi firebaseInstallations,
      FirebaseABTesting firebaseAbt,
      Provider<AnalyticsConnector> analyticsConnector) {
    this(
        context,
<<<<<<< HEAD
        Executors.newCachedThreadPool(),
        Executors.newSingleThreadScheduledExecutor(),
=======
        executor,
>>>>>>> aa923f7a
        firebaseApp,
        firebaseInstallations,
        firebaseAbt,
        analyticsConnector,
        /* loadGetDefault= */ true);
  }

  /** Firebase Remote Config Component constructor for testing component logic. */
  @VisibleForTesting
  protected RemoteConfigComponent(
      Context context,
<<<<<<< HEAD
      ExecutorService executorService,
      ScheduledExecutorService scheduledExecutorService,
=======
      Executor executor,
>>>>>>> aa923f7a
      FirebaseApp firebaseApp,
      FirebaseInstallationsApi firebaseInstallations,
      FirebaseABTesting firebaseAbt,
      Provider<AnalyticsConnector> analyticsConnector,
      boolean loadGetDefault) {
    this.context = context;
<<<<<<< HEAD
    this.executorService = executorService;
    this.scheduledExecutorService = scheduledExecutorService;
=======
    this.executor = executor;
>>>>>>> aa923f7a
    this.firebaseApp = firebaseApp;
    this.firebaseInstallations = firebaseInstallations;
    this.firebaseAbt = firebaseAbt;
    this.analyticsConnector = analyticsConnector;

    this.appId = firebaseApp.getOptions().getApplicationId();
    GlobalBackgroundListener.ensureBackgroundListenerIsRegistered(context);

    // When the component is first loaded, it will use a cached executor.
    // The getDefault call creates race conditions in tests, where the getDefault might be executing
    // while another test has already cleared the component but hasn't gotten a new one yet.
    if (loadGetDefault) {
      // Loads the default namespace's configs from disk on App startup.
      Tasks.call(executor, this::getDefault);
    }
  }

  /**
   * Returns the default Firebase Remote Config instance for this component's {@link FirebaseApp}.
   */
  FirebaseRemoteConfig getDefault() {
    return get(DEFAULT_NAMESPACE);
  }

  /**
   * Returns the Firebase Remote Config instance associated with the given {@code namespace} and
   * this component's {@link FirebaseApp}.
   *
   * @param namespace a 2P's namespace, or, for the 3P App, the default namespace.
   */
  @VisibleForTesting
  @KeepForSdk
  public synchronized FirebaseRemoteConfig get(String namespace) {
    ConfigCacheClient fetchedCacheClient = getCacheClient(namespace, FETCH_FILE_NAME);
    ConfigCacheClient activatedCacheClient = getCacheClient(namespace, ACTIVATE_FILE_NAME);
    ConfigCacheClient defaultsCacheClient = getCacheClient(namespace, DEFAULTS_FILE_NAME);
    ConfigMetadataClient metadataClient = getMetadataClient(context, appId, namespace);

    ConfigGetParameterHandler getHandler = getGetHandler(activatedCacheClient, defaultsCacheClient);
    Personalization personalization =
        getPersonalization(firebaseApp, namespace, analyticsConnector);
    if (personalization != null) {
      getHandler.addListener(personalization::logArmActive);
    }

    return get(
        firebaseApp,
        namespace,
        firebaseInstallations,
        firebaseAbt,
        executor,
        fetchedCacheClient,
        activatedCacheClient,
        defaultsCacheClient,
        getFetchHandler(namespace, fetchedCacheClient, metadataClient),
        getHandler,
        metadataClient);
  }

  @VisibleForTesting
  synchronized FirebaseRemoteConfig get(
      FirebaseApp firebaseApp,
      String namespace,
      FirebaseInstallationsApi firebaseInstallations,
      FirebaseABTesting firebaseAbt,
      Executor executor,
      ConfigCacheClient fetchedClient,
      ConfigCacheClient activatedClient,
      ConfigCacheClient defaultsClient,
      ConfigFetchHandler fetchHandler,
      ConfigGetParameterHandler getHandler,
      ConfigMetadataClient metadataClient) {
    if (!frcNamespaceInstances.containsKey(namespace)) {
      FirebaseRemoteConfig in =
          new FirebaseRemoteConfig(
              context,
              firebaseApp,
              firebaseInstallations,
              isAbtSupported(firebaseApp, namespace) ? firebaseAbt : null,
              executor,
              fetchedClient,
              activatedClient,
              defaultsClient,
              fetchHandler,
              getHandler,
              metadataClient,
              getRealtime(
                  firebaseApp,
                  firebaseInstallations,
                  fetchHandler,
                  activatedClient,
                  context,
                  namespace));
      in.startLoadingConfigsFromDisk();
      frcNamespaceInstances.put(namespace, in);
      frcNamespaceInstancesStatic.put(namespace, in);
    }
    return frcNamespaceInstances.get(namespace);
  }

  @VisibleForTesting
  public synchronized void setCustomHeaders(Map<String, String> customHeaders) {
    this.customHeaders = customHeaders;
  }

  private ConfigCacheClient getCacheClient(String namespace, String configStoreType) {
    String fileName =
        String.format(
            "%s_%s_%s_%s.json",
            FIREBASE_REMOTE_CONFIG_FILE_NAME_PREFIX, appId, namespace, configStoreType);
    return ConfigCacheClient.getInstance(
        executor, ConfigStorageClient.getInstance(context, fileName));
  }

  @VisibleForTesting
  ConfigFetchHttpClient getFrcBackendApiClient(
      String apiKey, String namespace, ConfigMetadataClient metadataClient) {
    String appId = firebaseApp.getOptions().getApplicationId();
    return new ConfigFetchHttpClient(
        context,
        appId,
        apiKey,
        namespace,
        /* connectTimeoutInSeconds= */ metadataClient.getFetchTimeoutInSeconds(),
        /* readTimeoutInSeconds= */ metadataClient.getFetchTimeoutInSeconds());
  }

  @VisibleForTesting
  synchronized ConfigFetchHandler getFetchHandler(
      String namespace, ConfigCacheClient fetchedCacheClient, ConfigMetadataClient metadataClient) {
    return new ConfigFetchHandler(
        firebaseInstallations,
        isPrimaryApp(firebaseApp) ? analyticsConnector : () -> null,
        executor,
        DEFAULT_CLOCK,
        DEFAULT_RANDOM,
        fetchedCacheClient,
        getFrcBackendApiClient(firebaseApp.getOptions().getApiKey(), namespace, metadataClient),
        metadataClient,
        this.customHeaders);
  }

  synchronized ConfigRealtimeHandler getRealtime(
      FirebaseApp firebaseApp,
      FirebaseInstallationsApi firebaseInstallations,
      ConfigFetchHandler configFetchHandler,
      ConfigCacheClient activatedCacheClient,
      Context context,
      String namespace) {
    return new ConfigRealtimeHandler(
        firebaseApp,
        firebaseInstallations,
        configFetchHandler,
        activatedCacheClient,
        context,
        namespace,
        scheduledExecutorService);
  }

  private ConfigGetParameterHandler getGetHandler(
      ConfigCacheClient activatedCacheClient, ConfigCacheClient defaultsCacheClient) {
    return new ConfigGetParameterHandler(executor, activatedCacheClient, defaultsCacheClient);
  }

  @VisibleForTesting
  static ConfigMetadataClient getMetadataClient(Context context, String appId, String namespace) {
    String fileName =
        String.format(
            "%s_%s_%s_%s",
            FIREBASE_REMOTE_CONFIG_FILE_NAME_PREFIX, appId, namespace, PREFERENCES_FILE_NAME);
    SharedPreferences preferences = context.getSharedPreferences(fileName, Context.MODE_PRIVATE);
    return new ConfigMetadataClient(preferences);
  }

  @Nullable
  private static Personalization getPersonalization(
      FirebaseApp firebaseApp, String namespace, Provider<AnalyticsConnector> analyticsConnector) {
    if (isPrimaryApp(firebaseApp) && namespace.equals(DEFAULT_NAMESPACE)) {
      return new Personalization(analyticsConnector);
    }
    return null;
  }

  /**
   * Checks if ABT can be used in the given {@code firebaseApp} and {@code namespace}.
   *
   * <p>The Firebase A/B Testing SDK uses Analytics to update experiments, so, since Analytics does
   * not work outside the primary {@link FirebaseApp}, ABT should not be used outside the primary
   * App.
   *
   * <p>The ABT product is only available to 3P developers and does not work for other Firebase
   * SDKs, so ABT should not be used outside the 3P namespace.
   *
   * @return True if {@code firebaseApp} is the main {@link FirebaseApp} and {@code namespace} is
   *     the 3P namespace.
   */
  private static boolean isAbtSupported(FirebaseApp firebaseApp, String namespace) {
    return namespace.equals(DEFAULT_NAMESPACE) && isPrimaryApp(firebaseApp);
  }

  /**
   * Returns true if {@code firebaseApp} is the main {@link FirebaseApp}.
   *
   * <p>Analytics and, by extension, Firebase A/B Testing only support the primary {@link
   * FirebaseApp}.
   */
  private static boolean isPrimaryApp(FirebaseApp firebaseApp) {
    return firebaseApp.getName().equals(FirebaseApp.DEFAULT_APP_NAME);
  }

  private static ConfigUpdateListener createEmptyConfigListener() {
    return new ConfigRealtimeHandler.EmptyConfigUpdateListener();
  }

  private static synchronized void notifyRCInstances(boolean isInBackground) {
    for (FirebaseRemoteConfig frc : frcNamespaceInstancesStatic.values()) {
      if (!isInBackground) {
        // Add dummy listener and remove to trigger http stream flow.
        ConfigUpdateListenerRegistration registration =
            frc.addOnConfigUpdateListener(EMPTY_CONFIG_LISTENER);
        registration.remove();
      } else {
        frc.pauseAllConfigUpdateListeners();
      }
    }
  }

  private static class GlobalBackgroundListener
      implements BackgroundDetector.BackgroundStateChangeListener {
    private static final AtomicReference<GlobalBackgroundListener> INSTANCE =
        new AtomicReference<>();

    private static void ensureBackgroundListenerIsRegistered(Context context) {
      Application application = (Application) context.getApplicationContext();
      if (INSTANCE.get() == null) {
        GlobalBackgroundListener globalBackgroundListener = new GlobalBackgroundListener();
        if (INSTANCE.compareAndSet(null, globalBackgroundListener)) {
          BackgroundDetector.initialize(application);
          BackgroundDetector.getInstance().addListener(globalBackgroundListener);
        }
      }
    }

    @Override
    public void onBackgroundStateChanged(boolean isInBackground) {
      notifyRCInstances(isInBackground);
    }
  }
}<|MERGE_RESOLUTION|>--- conflicted
+++ resolved
@@ -43,13 +43,8 @@
 import java.util.Map;
 import java.util.Random;
 import java.util.concurrent.Executor;
-<<<<<<< HEAD
-import java.util.concurrent.ExecutorService;
-import java.util.concurrent.Executors;
 import java.util.concurrent.ScheduledExecutorService;
 import java.util.concurrent.atomic.AtomicReference;
-=======
->>>>>>> aa923f7a
 
 /**
  * Component for providing multiple Firebase Remote Config (FRC) instances. Firebase Android
@@ -89,13 +84,7 @@
       new HashMap<>();
 
   private final Context context;
-<<<<<<< HEAD
-  // TODO: Consolidate executors.
-  private final ExecutorService executorService;
   private final ScheduledExecutorService scheduledExecutorService;
-=======
-  private final Executor executor;
->>>>>>> aa923f7a
   private final FirebaseApp firebaseApp;
   private final FirebaseInstallationsApi firebaseInstallations;
   private final FirebaseABTesting firebaseAbt;
@@ -109,19 +98,14 @@
   /** Firebase Remote Config Component constructor. */
   RemoteConfigComponent(
       Context context,
-      @Blocking Executor executor,
+      @Blocking ScheduledExecutorService scheduledExecutorService,
       FirebaseApp firebaseApp,
       FirebaseInstallationsApi firebaseInstallations,
       FirebaseABTesting firebaseAbt,
       Provider<AnalyticsConnector> analyticsConnector) {
     this(
         context,
-<<<<<<< HEAD
-        Executors.newCachedThreadPool(),
-        Executors.newSingleThreadScheduledExecutor(),
-=======
-        executor,
->>>>>>> aa923f7a
+        scheduledExecutorService,
         firebaseApp,
         firebaseInstallations,
         firebaseAbt,
@@ -133,24 +117,14 @@
   @VisibleForTesting
   protected RemoteConfigComponent(
       Context context,
-<<<<<<< HEAD
-      ExecutorService executorService,
       ScheduledExecutorService scheduledExecutorService,
-=======
-      Executor executor,
->>>>>>> aa923f7a
       FirebaseApp firebaseApp,
       FirebaseInstallationsApi firebaseInstallations,
       FirebaseABTesting firebaseAbt,
       Provider<AnalyticsConnector> analyticsConnector,
       boolean loadGetDefault) {
     this.context = context;
-<<<<<<< HEAD
-    this.executorService = executorService;
     this.scheduledExecutorService = scheduledExecutorService;
-=======
-    this.executor = executor;
->>>>>>> aa923f7a
     this.firebaseApp = firebaseApp;
     this.firebaseInstallations = firebaseInstallations;
     this.firebaseAbt = firebaseAbt;
@@ -164,7 +138,7 @@
     // while another test has already cleared the component but hasn't gotten a new one yet.
     if (loadGetDefault) {
       // Loads the default namespace's configs from disk on App startup.
-      Tasks.call(executor, this::getDefault);
+      Tasks.call(scheduledExecutorService, this::getDefault);
     }
   }
 
@@ -201,7 +175,7 @@
         namespace,
         firebaseInstallations,
         firebaseAbt,
-        executor,
+        scheduledExecutorService,
         fetchedCacheClient,
         activatedCacheClient,
         defaultsCacheClient,
@@ -262,7 +236,7 @@
             "%s_%s_%s_%s.json",
             FIREBASE_REMOTE_CONFIG_FILE_NAME_PREFIX, appId, namespace, configStoreType);
     return ConfigCacheClient.getInstance(
-        executor, ConfigStorageClient.getInstance(context, fileName));
+        scheduledExecutorService, ConfigStorageClient.getInstance(context, fileName));
   }
 
   @VisibleForTesting
@@ -284,7 +258,7 @@
     return new ConfigFetchHandler(
         firebaseInstallations,
         isPrimaryApp(firebaseApp) ? analyticsConnector : () -> null,
-        executor,
+        scheduledExecutorService,
         DEFAULT_CLOCK,
         DEFAULT_RANDOM,
         fetchedCacheClient,
@@ -312,7 +286,7 @@
 
   private ConfigGetParameterHandler getGetHandler(
       ConfigCacheClient activatedCacheClient, ConfigCacheClient defaultsCacheClient) {
-    return new ConfigGetParameterHandler(executor, activatedCacheClient, defaultsCacheClient);
+    return new ConfigGetParameterHandler(scheduledExecutorService, activatedCacheClient, defaultsCacheClient);
   }
 
   @VisibleForTesting
