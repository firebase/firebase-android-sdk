--- conflicted
+++ resolved
@@ -215,15 +215,10 @@
                   firebaseApp,
                   firebaseInstallations,
                   fetchHandler,
-<<<<<<< HEAD
+                  activatedClient,
                   context,
                   namespace,
                   metadataClient));
-=======
-                  activatedClient,
-                  context,
-                  namespace));
->>>>>>> d7b09490
       in.startLoadingConfigsFromDisk();
       frcNamespaceInstances.put(namespace, in);
       frcNamespaceInstancesStatic.put(namespace, in);
@@ -288,13 +283,8 @@
         activatedCacheClient,
         context,
         namespace,
-<<<<<<< HEAD
         metadataClient,
-        executorService,
-        scheduledExecutorService);
-=======
         executor);
->>>>>>> d7b09490
   }
 
   private ConfigGetParameterHandler getGetHandler(
