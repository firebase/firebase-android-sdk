// Copyright 2018 Google LLC
//
// Licensed under the Apache License, Version 2.0 (the "License");
// you may not use this file except in compliance with the License.
//
// You may obtain a copy of the License at
//      http://www.apache.org/licenses/LICENSE-2.0
//
// Unless required by applicable law or agreed to in writing, software
// distributed under the License is distributed on an "AS IS" BASIS,
// WITHOUT WARRANTIES OR CONDITIONS OF ANY KIND, either express or implied.
// See the License for the specific language governing permissions and
// limitations under the License.

package com.google.firebase.remoteconfig;

import android.content.Context;
import android.util.Log;
import androidx.annotation.NonNull;
import androidx.annotation.Nullable;
import androidx.annotation.VisibleForTesting;
import androidx.annotation.XmlRes;
import com.google.android.gms.tasks.Task;
import com.google.android.gms.tasks.Tasks;
import com.google.firebase.FirebaseApp;
import com.google.firebase.abt.AbtException;
import com.google.firebase.abt.FirebaseABTesting;
import com.google.firebase.concurrent.FirebaseExecutors;
import com.google.firebase.installations.FirebaseInstallationsApi;
import com.google.firebase.installations.InstallationTokenResult;
import com.google.firebase.remoteconfig.internal.ConfigCacheClient;
import com.google.firebase.remoteconfig.internal.ConfigContainer;
import com.google.firebase.remoteconfig.internal.ConfigFetchHandler;
import com.google.firebase.remoteconfig.internal.ConfigFetchHandler.FetchResponse;
import com.google.firebase.remoteconfig.internal.ConfigGetParameterHandler;
import com.google.firebase.remoteconfig.internal.ConfigRealtimeHandler;
import com.google.firebase.remoteconfig.internal.ConfigSharedPrefsClient;
import com.google.firebase.remoteconfig.internal.DefaultsXmlParser;
import com.google.firebase.remoteconfig.internal.rollouts.RolloutsStateSubscriptionsHandler;
import java.util.ArrayList;
import java.util.HashMap;
import java.util.Iterator;
import java.util.List;
import java.util.Map;
import java.util.Set;
import java.util.concurrent.Executor;
import org.json.JSONArray;
import org.json.JSONException;
import org.json.JSONObject;

/**
 * Entry point for the Firebase Remote Config API.
 *
 * <p>Callers should first get the singleton object using {@link #getInstance()}, and then call
 * operations on that singleton object. The singleton contains the complete set of Remote Config
 * parameter values available to your app. The singleton also stores values fetched from the Remote
 * Config server until they are made available for use with a call to {@link #activate()}.
 */
public class FirebaseRemoteConfig {
  // -------------------------------------------------------------------------------
  // Firebase Android Components logic.

  /**
   * Returns a singleton instance of Firebase Remote Config.
   *
   * <p>{@link FirebaseRemoteConfig} uses the default {@link FirebaseApp}, throwing an <br>
   * {@link IllegalStateException} if one has not been initialized yet.
   *
   * <p>Note: Also initializes the Firebase installations SDK that creates installation IDs to
   * identify Firebase installations and periodically sends data to Firebase servers. Remote Config
   * requires installation IDs for Fetch requests. To stop the periodic sync, call {@link
   * com.google.firebase.installations.FirebaseInstallations#delete()}. Sending a Fetch request
   * after deletion will create a new installation ID for this Firebase installation and resume the
   * periodic sync.
   *
   * @return A singleton instance of {@link FirebaseRemoteConfig} for the default {@link FirebaseApp
   *     }.
   */
  @NonNull
  public static FirebaseRemoteConfig getInstance() {
    return getInstance(FirebaseApp.getInstance());
  }

  /** Returns an instance of Firebase Remote Config for the given {@link FirebaseApp}. */
  @NonNull
  public static FirebaseRemoteConfig getInstance(@NonNull FirebaseApp app) {
    return app.get(RemoteConfigComponent.class).getDefault();
  }

  // -------------------------------------------------------------------------------
  // Firebase Remote Config logic.

  /** The static default string value for any given key. */
  public static final String DEFAULT_VALUE_FOR_STRING = "";

  /** The static default long value for any given key. */
  public static final long DEFAULT_VALUE_FOR_LONG = 0L;

  /** The static default double value for any given key. */
  public static final double DEFAULT_VALUE_FOR_DOUBLE = 0D;

  /** The static default boolean value for any given key. */
  public static final boolean DEFAULT_VALUE_FOR_BOOLEAN = false;

  /** The static default byte array value for any given key. */
  public static final byte[] DEFAULT_VALUE_FOR_BYTE_ARRAY = new byte[0];

  /** Indicates that the value returned is the static default value. */
  public static final int VALUE_SOURCE_STATIC = 0;

  /** Indicates that the value returned was retrieved from the defaults set by the client. */
  public static final int VALUE_SOURCE_DEFAULT = 1;

  /** Indicates that the value returned was retrieved from the Firebase Remote Config server. */
  public static final int VALUE_SOURCE_REMOTE = 2;

  /**
   * Indicates that the most recent fetch of parameter values from the Firebase Remote Config server
   * was completed successfully.
   */
  public static final int LAST_FETCH_STATUS_SUCCESS = -1;

  /**
   * Indicates that the FirebaseRemoteConfig singleton object has not yet attempted to fetch
   * parameter values from the Firebase Remote Config server.
   */
  public static final int LAST_FETCH_STATUS_NO_FETCH_YET = 0;

  /**
   * Indicates that the most recent attempt to fetch parameter values from the Firebase Remote
   * Config server has failed.
   */
  public static final int LAST_FETCH_STATUS_FAILURE = 1;

  /**
   * Indicates that the most recent attempt to fetch parameter values from the Firebase Remote
   * Config server was throttled.
   */
  public static final int LAST_FETCH_STATUS_THROTTLED = 2;

  /**
   * The general logging tag for all Firebase Remote Config logs.
   *
   * @hide
   */
  public static final String TAG = "FirebaseRemoteConfig";

  private final Context context;
  private final FirebaseApp firebaseApp;

  /**
   * Firebase A/B Testing (ABT) is only valid for the 3P namespace, so the ABT variable will be null
   * if the current instance of Firebase Remote Config is using a non-3P namespace.
   */
  @Nullable private final FirebaseABTesting firebaseAbt;

  private final Executor executor;
  private final ConfigCacheClient fetchedConfigsCache;
  private final ConfigCacheClient activatedConfigsCache;
  private final ConfigCacheClient defaultConfigsCache;
  private final ConfigFetchHandler fetchHandler;
  private final ConfigGetParameterHandler getHandler;
  private final ConfigSharedPrefsClient frcSharedPrefs;
  private final FirebaseInstallationsApi firebaseInstallations;
  private final ConfigRealtimeHandler configRealtimeHandler;
  private final RolloutsStateSubscriptionsHandler rolloutsStateSubscriptionsHandler;

  /**
   * Firebase Remote Config constructor.
   *
   * @hide
   */
  FirebaseRemoteConfig(
      Context context,
      FirebaseApp firebaseApp,
      FirebaseInstallationsApi firebaseInstallations,
      @Nullable FirebaseABTesting firebaseAbt,
      Executor executor,
      ConfigCacheClient fetchedConfigsCache,
      ConfigCacheClient activatedConfigsCache,
      ConfigCacheClient defaultConfigsCache,
      ConfigFetchHandler fetchHandler,
      ConfigGetParameterHandler getHandler,
      ConfigSharedPrefsClient frcSharedPrefs,
      ConfigRealtimeHandler configRealtimeHandler,
      RolloutsStateSubscriptionsHandler rolloutsStateSubscriptionsHandler) {
    this.context = context;
    this.firebaseApp = firebaseApp;
    this.firebaseInstallations = firebaseInstallations;
    this.firebaseAbt = firebaseAbt;
    this.executor = executor;
    this.fetchedConfigsCache = fetchedConfigsCache;
    this.activatedConfigsCache = activatedConfigsCache;
    this.defaultConfigsCache = defaultConfigsCache;
    this.fetchHandler = fetchHandler;
    this.getHandler = getHandler;
    this.frcSharedPrefs = frcSharedPrefs;
    this.configRealtimeHandler = configRealtimeHandler;
    this.rolloutsStateSubscriptionsHandler = rolloutsStateSubscriptionsHandler;
  }

  /**
   * Returns a {@link Task} representing the initialization status of this Firebase Remote Config
   * instance.
   */
  @NonNull
  public Task<FirebaseRemoteConfigInfo> ensureInitialized() {
    Task<ConfigContainer> activatedConfigsTask = activatedConfigsCache.get();
    Task<ConfigContainer> defaultsConfigsTask = defaultConfigsCache.get();
    Task<ConfigContainer> fetchedConfigsTask = fetchedConfigsCache.get();
    Task<FirebaseRemoteConfigInfo> sharedPrefsTask = Tasks.call(executor, this::getInfo);
    Task<String> installationIdTask = firebaseInstallations.getId();
    Task<InstallationTokenResult> installationTokenTask = firebaseInstallations.getToken(false);

    return Tasks.whenAllComplete(
            activatedConfigsTask,
            defaultsConfigsTask,
            fetchedConfigsTask,
            sharedPrefsTask,
            installationIdTask,
            installationTokenTask)
        .continueWith(executor, (unusedListOfCompletedTasks) -> sharedPrefsTask.getResult());
  }

  /**
   * Asynchronously fetches and then activates the fetched configs.
   *
   * <p>If the time elapsed since the last fetch from the Firebase Remote Config backend is more
   * than the default minimum fetch interval, configs are fetched from the backend.
   *
   * <p>After the fetch is complete, the configs are activated so that the fetched key value pairs
   * take effect.
   *
   * @return {@link Task} with a {@code true} result if the current call activated the fetched
   *     configs; if no configs were fetched from the backend and the local fetched configs have
   *     already been activated, returns a {@link Task} with a {@code false} result.
   */
  @NonNull
  public Task<Boolean> fetchAndActivate() {
    return fetch().onSuccessTask(executor, (unusedVoid) -> activate());
  }

  /**
   * Asynchronously activates the most recently fetched configs, so that the fetched key value pairs
   * take effect.
   *
   * @return {@link Task} with a {@code true} result if the current call activated the fetched
   *     configs; if the fetched configs were already activated by a previous call, it instead
   *     returns a {@link Task} with a {@code false} result.
   */
  @NonNull
  public Task<Boolean> activate() {
    Task<ConfigContainer> fetchedConfigsTask = fetchedConfigsCache.get();
    Task<ConfigContainer> activatedConfigsTask = activatedConfigsCache.get();

    return Tasks.whenAllComplete(fetchedConfigsTask, activatedConfigsTask)
        .continueWithTask(
            executor,
            (unusedListOfCompletedTasks) -> {
              if (!fetchedConfigsTask.isSuccessful() || fetchedConfigsTask.getResult() == null) {
                return Tasks.forResult(false);
              }
              ConfigContainer fetchedContainer = fetchedConfigsTask.getResult();

              // If the activated configs exist, verify that the fetched configs are fresher.
              if (activatedConfigsTask.isSuccessful()) {
                @Nullable ConfigContainer activatedContainer = activatedConfigsTask.getResult();
                if (!isFetchedFresh(fetchedContainer, activatedContainer)) {
                  return Tasks.forResult(false);
                }
              }

              return activatedConfigsCache
                  .put(fetchedContainer)
                  .continueWith(executor, this::processActivatePutTask);
            });
  }

  /**
   * Starts fetching configs, adhering to the default minimum fetch interval.
   *
   * <p>The fetched configs only take effect after the next {@link #activate} call.
   *
   * <p>Depending on the time elapsed since the last fetch from the Firebase Remote Config backend,
   * configs are either served from local storage, or fetched from the backend. The default minimum
   * fetch interval can be set with {@code
   * FirebaseRemoteConfigSettings.Builder#setMinimumFetchIntervalInSeconds(long)}; the static
   * default is 12 hours.
   *
   * <p>Note: Also initializes the Firebase installations SDK that creates installation IDs to
   * identify Firebase installations and periodically sends data to Firebase servers. Remote Config
   * requires installation IDs for Fetch requests. To stop the periodic sync, call {@link
   * com.google.firebase.installations.FirebaseInstallations#delete()}. Sending a Fetch request
   * after deletion will create a new installation ID for this Firebase installation and resume the
   * periodic sync.
   *
   * @return {@link Task} representing the {@code fetch} call.
   */
  @NonNull
  public Task<Void> fetch() {
    Task<FetchResponse> fetchTask = fetchHandler.fetch();

    // Convert Task type to Void.
    return fetchTask.onSuccessTask(
        FirebaseExecutors.directExecutor(), (unusedFetchResponse) -> Tasks.forResult(null));
  }

  /**
   * Starts fetching configs, adhering to the specified minimum fetch interval.
   *
   * <p>The fetched configs only take effect after the next {@link #activate()} call.
   *
   * <p>Depending on the time elapsed since the last fetch from the Firebase Remote Config backend,
   * configs are either served from local storage, or fetched from the backend.
   *
   * <p>Note: Also initializes the Firebase installations SDK that creates installation IDs to
   * identify Firebase installations and periodically sends data to Firebase servers. Remote Config
   * requires installation IDs for Fetch requests. To stop the periodic sync, call {@link
   * com.google.firebase.installations.FirebaseInstallations#delete()}. Sending a Fetch request
   * after deletion will create a new installation ID for this Firebase installation and resume the
   * periodic sync.
   *
   * @param minimumFetchIntervalInSeconds If configs in the local storage were fetched more than
   *     this many seconds ago, configs are served from the backend instead of local storage.
   * @return {@link Task} representing the {@code fetch} call.
   */
  @NonNull
  public Task<Void> fetch(long minimumFetchIntervalInSeconds) {
    Task<FetchResponse> fetchTask = fetchHandler.fetch(minimumFetchIntervalInSeconds);

    // Convert Task type to Void.
    return fetchTask.onSuccessTask(
        FirebaseExecutors.directExecutor(), (unusedFetchResponse) -> Tasks.forResult(null));
  }

  /**
   * Returns the parameter value for the given key as a {@link String}.
   *
   * <p>Evaluates the value of the parameter in the following order:
   *
   * <ol>
   *   <li>The activated value, if the last successful {@link #activate()} contained the key.
   *   <li>The default value, if the key was set with {@link #setDefaultsAsync(Map)
   *       setDefaultsAsync}.
   *   <li>{@link #DEFAULT_VALUE_FOR_STRING}.
   * </ol>
   *
   * @param key A Firebase Remote Config parameter key.
   * @return {@link String} representing the value of the Firebase Remote Config parameter with the
   *     given key.
   */
  @NonNull
  public String getString(@NonNull String key) {
    return getHandler.getString(key);
  }

  /**
   * Returns the parameter value for the given key as a {@code boolean}.
   *
   * <p>Evaluates the value of the parameter in the following order:
   *
   * <ol>
   *   <li>The activated value, if the last successful {@link #activate()} contained the key, and
   *       the value can be converted into a {@code boolean}.
   *   <li>The default value, if the key was set with {@link #setDefaultsAsync(Map)
   *       setDefaultsAsync}, and the value can be converted into a {@code boolean}.
   *   <li>{@link #DEFAULT_VALUE_FOR_BOOLEAN}.
   * </ol>
   *
   * <p>"1", "true", "t", "yes", "y", and "on" are strings that are interpreted (case insensitive)
   * as {@code true}, and "0", "false", "f", "no", "n", "off", and empty string are interpreted
   * (case insensitive) as {@code false}.
   *
   * @param key A Firebase Remote Config parameter key with a {@code boolean} parameter value.
   * @return {@code boolean} representing the value of the Firebase Remote Config parameter with the
   *     given key.
   */
  public boolean getBoolean(@NonNull String key) {
    return getHandler.getBoolean(key);
  }

  /**
   * Returns the parameter value for the given key as a {@code double}.
   *
   * <p>Evaluates the value of the parameter in the following order:
   *
   * <ol>
   *   <li>The activated value, if the last successful {@link #activate()} contained the key, and
   *       the value can be converted into a {@code double}.
   *   <li>The default value, if the key was set with {@link #setDefaultsAsync(Map)
   *       setDefaultsAsync}, and the value can be converted into a {@code double}.
   *   <li>{@link #DEFAULT_VALUE_FOR_DOUBLE}.
   * </ol>
   *
   * @param key A Firebase Remote Config parameter key with a {@code double} parameter value.
   * @return {@code double} representing the value of the Firebase Remote Config parameter with the
   *     given key.
   */
  public double getDouble(@NonNull String key) {
    return getHandler.getDouble(key);
  }

  /**
   * Returns the parameter value for the given key as a {@code long}.
   *
   * <p>Evaluates the value of the parameter in the following order:
   *
   * <ol>
   *   <li>The activated value, if the last successful {@link #activate()} contained the key, and
   *       the value can be converted into a {@code long}.
   *   <li>The default value, if the key was set with {@link #setDefaultsAsync(Map)
   *       setDefaultsAsync}, and the value can be converted into a {@code long}.
   *   <li>{@link #DEFAULT_VALUE_FOR_LONG}.
   * </ol>
   *
   * @param key A Firebase Remote Config parameter key with a {@code long} parameter value.
   * @return {@code long} representing the value of the Firebase Remote Config parameter with the
   *     given key.
   */
  public long getLong(@NonNull String key) {
    return getHandler.getLong(key);
  }

  /**
   * Returns the parameter value for the given key as a {@link FirebaseRemoteConfigValue}.
   *
   * <p>Evaluates the value of the parameter in the following order:
   *
   * <ol>
   *   <li>The activated value, if the last successful {@link #activate()} contained the key.
   *   <li>The default value, if the key was set with {@link #setDefaultsAsync(Map)
   *       setDefaultsAsync}.
   *   <li>A {@link FirebaseRemoteConfigValue} that returns the static value for each type.
   * </ol>
   *
   * @param key A Firebase Remote Config parameter key.
   * @return {@link FirebaseRemoteConfigValue} representing the value of the Firebase Remote Config
   *     parameter with the given key.
   */
  @NonNull
  public FirebaseRemoteConfigValue getValue(@NonNull String key) {
    return getHandler.getValue(key);
  }

  /**
   * Returns a {@link Set} of all Firebase Remote Config parameter keys with the given prefix.
   *
   * @param prefix The key prefix to look for. If the prefix is empty, all keys are returned.
   * @return {@link Set} of Remote Config parameter keys that start with the specified prefix.
   */
  @NonNull
  public Set<String> getKeysByPrefix(@NonNull String prefix) {
    return getHandler.getKeysByPrefix(prefix);
  }

  /**
   * Returns a {@link Map} of Firebase Remote Config key value pairs.
   *
   * <p>Evaluates the values of the parameters in the following order:
   *
   * <ol>
   *   <li>The activated value, if the last successful {@link #activate()} contained the key.
   *   <li>The default value, if the key was set with {@link #setDefaultsAsync(Map)
   *       setDefaultsAsync}.
   * </ol>
   */
  @NonNull
  public Map<String, FirebaseRemoteConfigValue> getAll() {
    return getHandler.getAll();
  }

  /**
   * Returns the state of this {@link FirebaseRemoteConfig} instance as a <br>
   * {@link FirebaseRemoteConfigInfo}.
   */
  @NonNull
  public FirebaseRemoteConfigInfo getInfo() {
    return frcSharedPrefs.getInfo();
  }

  /**
   * Asynchronously changes the settings for this {@link FirebaseRemoteConfig} instance.
   *
   * @param settings The new settings to be applied.
   */
  @NonNull
  public Task<Void> setConfigSettingsAsync(@NonNull FirebaseRemoteConfigSettings settings) {
    return Tasks.call(
        executor,
        () -> {
          frcSharedPrefs.setConfigSettings(settings);

          // Return value required; return null for Void.
          return null;
        });
  }

  /**
   * Asynchronously sets default configs using the given {@link Map}.
   *
   * <p>The values in {@code defaults} must be one of the following types:
   *
   * <ul>
   *   <li><code>byte[]</code>
   *   <li><code>Boolean</code>
   *   <li><code>Double</code>
   *   <li><code>Long</code>
   *   <li><code>String</code>
   * </ul>
   *
   * @param defaults {@link Map} of key value pairs representing Firebase Remote Config parameter
   *     keys and values.
   */
  @NonNull
  public Task<Void> setDefaultsAsync(@NonNull Map<String, Object> defaults) {
    // Fetch values from the server are in the Map<String, String> format, so match that here.
    Map<String, String> defaultsStringMap = new HashMap<>();
    for (Map.Entry<String, Object> defaultsEntry : defaults.entrySet()) {
      Object value = defaultsEntry.getValue();
      if (value instanceof byte[]) {
        defaultsStringMap.put(defaultsEntry.getKey(), new String((byte[]) value));
      } else {
        defaultsStringMap.put(defaultsEntry.getKey(), value.toString());
      }
    }

    return setDefaultsWithStringsMapAsync(defaultsStringMap);
  }

  /**
   * Sets default configs using an XML resource.
   *
   * @param resourceId Id for the XML resource, which should be in your application's {@code
   *     res/xml} folder.
   */
  @NonNull
  public Task<Void> setDefaultsAsync(@XmlRes int resourceId) {
    Map<String, String> xmlDefaults = DefaultsXmlParser.getDefaultsFromXml(context, resourceId);
    return setDefaultsWithStringsMapAsync(xmlDefaults);
  }

  /**
   * Deletes all activated, fetched and defaults configs and resets all Firebase Remote Config
   * settings.
   *
   * @return {@link Task} representing the {@code clear} call.
   */
  @NonNull
  public Task<Void> reset() {
    // Use a Task to avoid throwing potential file I/O errors to the caller and because
    // frcSharedPrefs's clear call is blocking.
    return Tasks.call(
        executor,
        () -> {
          activatedConfigsCache.clear();
          fetchedConfigsCache.clear();
          defaultConfigsCache.clear();
          frcSharedPrefs.clear();
          return null;
        });
  }

  /**
   * Starts listening for real-time config updates from the Remote Config backend and automatically
   * fetches updates from the RC backend when they are available.
   *
   * <p>If a connection to the Remote Config backend is not already open, calling this method will
   * open it. Multiple listeners can be added by calling this method again, but subsequent calls
   * re-use the same connection to the backend.
   *
   * <p>Note: Real-time Remote Config requires the Firebase Remote Config Realtime API. See the <a
   * href="https://firebase.google.com/docs/remote-config/get-started?platform=android#add-real-time-listener">Remote
   * Config Get Started</a> guide to enable the API.
   *
   * @param configUpdateListener A {@link ConfigUpdateListener} that can be used to respond to
   *     config updates when they're fetched.
   * @return A {@link ConfigUpdateListenerRegistration} that allows you to remove the added {@code
   *     configUpdateListener} and close the connection when there are no more listeners.
   */
  @NonNull
  public ConfigUpdateListenerRegistration addOnConfigUpdateListener(
      @NonNull ConfigUpdateListener configUpdateListener) {
    return configRealtimeHandler.addRealtimeConfigUpdateListener(configUpdateListener);
  }

  /**
   * Loads all the configs from disk by calling {@link ConfigCacheClient#get} on each cache client.
   *
   * @hide
   */
  void startLoadingConfigsFromDisk() {
    activatedConfigsCache.get();
    defaultConfigsCache.get();
    fetchedConfigsCache.get();
  }

  /**
   * Execute a runnable in Remote Config's background thread pool.
   *
   * @hide
   */
  public void schedule(Runnable runnable) {
    executor.execute(runnable);
  }

  /**
   * Processes the result of the put task that persists activated configs. If the task is
   * successful, clears the fetched cache and updates the ABT SDK with the current experiments.
   *
   * @param putTask the {@link Task} returned by a {@link ConfigCacheClient#put(ConfigContainer)}
   *     call on {@link #activatedConfigsCache}.
   * @return True if {@code putTask} was successful, false otherwise.
   */
  private boolean processActivatePutTask(Task<ConfigContainer> putTask) {
    if (putTask.isSuccessful()) {
      fetchedConfigsCache.clear();

      // An activate call should only be made if there are fetched values to activate, which are
      // then put into the activated cache. So, if the put is called and succeeds, then the returned
      // values from the put task must be non-null.
      ConfigContainer activatedConfigs = putTask.getResult();
      if (activatedConfigs != null) {
        updateAbtWithActivatedExperiments(activatedConfigs.getAbtExperiments());
        rolloutsStateSubscriptionsHandler.publishActiveRolloutsState(activatedConfigs);
      } else {
        // Should never happen.
        Log.e(TAG, "Activated configs written to disk are null.");
      }
      return true;
    }
    return false;
  }

  /**
   * Asynchronously sets the defaults cache to the given default values, and persists the values to
   * disk.
   *
   * @return A task with result {@code null} on failure.
   */
  private Task<Void> setDefaultsWithStringsMapAsync(Map<String, String> defaultsStringMap) {
    ConfigContainer defaultConfigs = null;
    try {
      defaultConfigs = ConfigContainer.newBuilder().replaceConfigsWith(defaultsStringMap).build();
    } catch (JSONException e) {
      Log.e(TAG, "The provided defaults map could not be processed.", e);
      return Tasks.forResult(null);
    }

    Task<ConfigContainer> putTask = defaultConfigsCache.put(defaultConfigs);
    // Convert Task type to Void.
    return putTask.onSuccessTask(
        FirebaseExecutors.directExecutor(), (unusedContainer) -> Tasks.forResult(null));
  }

  /**
   * Asynchronously changes the custom signals for this {@link FirebaseRemoteConfig} instance.
   *
   * <p>The {@code customSignals} parameter should be an instance of {@link CustomSignals}, which
   * enforces the allowed types for custom signal values (String, Long or Double).
   *
   * @param customSignalsMap A dictionary of keys and the values of the custom signals to be set for
   *                         the app instance
   */
  @NonNull
  public Task<Void> setCustomSignals(@NonNull CustomSignals customSignalsMap) {
    return Tasks.call(
        executor,
        () -> {
<<<<<<< HEAD
          frcSharedPrefs.setCustomSignals(customSignals);
=======
          frcMetadata.setCustomSignals(customSignalsMap.customSignals);
>>>>>>> 5a158672
          return null;
        });
  }

  /**
   * Notifies the Firebase A/B Testing SDK about activated experiments.
   *
   * @hide
   */
  // TODO(issues/255): Find a cleaner way to test ABT component dependency without
  // having to make this method visible.
  @VisibleForTesting
  void updateAbtWithActivatedExperiments(@NonNull JSONArray abtExperiments) {
    if (firebaseAbt == null) {
      // If there is no firebaseAbt instance, then this FRC is either in a non-3P namespace or
      // in a non-main FirebaseApp, so there is no reason to call ABT.
      // For more info: RemoteConfigComponent#isAbtSupported.
      return;
    }

    try {
      List<Map<String, String>> experimentInfoMaps = toExperimentInfoMaps(abtExperiments);
      firebaseAbt.replaceAllExperiments(experimentInfoMaps);
    } catch (JSONException e) {
      Log.e(TAG, "Could not parse ABT experiments from the JSON response.", e);
    } catch (AbtException e) {
      // TODO(issues/256): Find a way to log errors for all non-Analytics related exceptions
      // without coupling the FRC and ABT SDKs.
      Log.w(TAG, "Could not update ABT experiments.", e);
    }
  }

  /**
   * Changes background state of the real-time handler depending on if the app is in the foreground
   * or not.
   *
   * @hide
   */
  void setConfigUpdateBackgroundState(boolean backgroundState) {
    configRealtimeHandler.setBackgroundState(backgroundState);
  }

  /**
   * Converts a JSON array of Firebase A/B Testing experiments into a Java list of String maps.
   *
   * @param abtExperimentsJson A {@link JSONArray} of {@link JSONObject}s, where each object
   *     represents a single experiment. Each {@link JSONObject} should only contain {@link String}
   *     values.
   * @return A {@link List} of {@code {@link Map}<String, String>}s, where each map represents a
   *     single experiment.
   * @throws JSONException If the {@code abtExperimentsJson} could not be converted into a list of
   *     String maps.
   */
  @VisibleForTesting
  static List<Map<String, String>> toExperimentInfoMaps(JSONArray abtExperimentsJson)
      throws JSONException {
    List<Map<String, String>> experimentInfoMaps = new ArrayList<>();
    for (int index = 0; index < abtExperimentsJson.length(); index++) {
      Map<String, String> experimentInfo = new HashMap<>();

      JSONObject abtExperimentJson = abtExperimentsJson.getJSONObject(index);
      Iterator<String> experimentJsonKeyIterator = abtExperimentJson.keys();
      while (experimentJsonKeyIterator.hasNext()) {
        String key = experimentJsonKeyIterator.next();
        experimentInfo.put(key, abtExperimentJson.getString(key));
      }

      experimentInfoMaps.add(experimentInfo);
    }
    return experimentInfoMaps;
  }

  RolloutsStateSubscriptionsHandler getRolloutsStateSubscriptionsHandler() {
    return rolloutsStateSubscriptionsHandler;
  }

  /** Returns true if the fetched configs are fresher than the activated configs. */
  private static boolean isFetchedFresh(
      ConfigContainer fetched, @Nullable ConfigContainer activated) {
    return activated == null || !fetched.getFetchTime().equals(activated.getFetchTime());
  }
}<|MERGE_RESOLUTION|>--- conflicted
+++ resolved
@@ -666,11 +666,7 @@
     return Tasks.call(
         executor,
         () -> {
-<<<<<<< HEAD
-          frcSharedPrefs.setCustomSignals(customSignals);
-=======
-          frcMetadata.setCustomSignals(customSignalsMap.customSignals);
->>>>>>> 5a158672
+          frcSharedPrefs.setCustomSignals(customSignalsMap.customSignals);
           return null;
         });
   }
