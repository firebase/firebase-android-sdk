--- conflicted
+++ resolved
@@ -43,10 +43,7 @@
 import java.util.concurrent.ExecutorService;
 import java.util.concurrent.Executors;
 import java.util.concurrent.ScheduledExecutorService;
-<<<<<<< HEAD
-
-=======
->>>>>>> d7b09490
+
 import org.junit.Before;
 import org.junit.Test;
 import org.junit.runner.RunWith;
@@ -179,12 +176,7 @@
   private RemoteConfigComponent getNewFrcComponent() {
     return new RemoteConfigComponent(
         context,
-<<<<<<< HEAD
-        directExecutor,
-scheduledExecutorService,
-=======
         scheduledExecutorService,
->>>>>>> d7b09490
         mockFirebaseApp,
         mockFirebaseInstallations,
         mockFirebaseAbt,
@@ -195,10 +187,6 @@
   private RemoteConfigComponent getNewFrcComponentWithoutLoadingDefault() {
     return new RemoteConfigComponent(
         context,
-<<<<<<< HEAD
-        directExecutor,
-=======
->>>>>>> d7b09490
         scheduledExecutorService,
         mockFirebaseApp,
         mockFirebaseInstallations,
