// Copyright 2018 Google LLC
//
// Licensed under the Apache License, Version 2.0 (the "License");
// you may not use this file except in compliance with the License.
//
// You may obtain a copy of the License at
//      http://www.apache.org/licenses/LICENSE-2.0
//
// Unless required by applicable law or agreed to in writing, software
// distributed under the License is distributed on an "AS IS" BASIS,
// WITHOUT WARRANTIES OR CONDITIONS OF ANY KIND, either express or implied.
// See the License for the specific language governing permissions and
// limitations under the License.

package com.google.firebase.remoteconfig;

import static android.os.AsyncTask.THREAD_POOL_EXECUTOR;
import static androidx.test.ext.truth.os.BundleSubject.assertThat;
import static com.google.common.truth.Truth.assertThat;
import static com.google.common.truth.Truth.assertWithMessage;
import static com.google.firebase.remoteconfig.AbtExperimentHelper.createAbtExperiment;
import static com.google.firebase.remoteconfig.FirebaseRemoteConfig.DEFAULT_VALUE_FOR_BOOLEAN;
import static com.google.firebase.remoteconfig.FirebaseRemoteConfig.DEFAULT_VALUE_FOR_DOUBLE;
import static com.google.firebase.remoteconfig.FirebaseRemoteConfig.DEFAULT_VALUE_FOR_LONG;
import static com.google.firebase.remoteconfig.FirebaseRemoteConfig.DEFAULT_VALUE_FOR_STRING;
import static com.google.firebase.remoteconfig.FirebaseRemoteConfig.LAST_FETCH_STATUS_THROTTLED;
import static com.google.firebase.remoteconfig.FirebaseRemoteConfig.toExperimentInfoMaps;
import static com.google.firebase.remoteconfig.internal.Personalization.EXTERNAL_ARM_VALUE_PARAM;
import static com.google.firebase.remoteconfig.internal.Personalization.EXTERNAL_PERSONALIZATION_ID_PARAM;
import static com.google.firebase.remoteconfig.testutil.Assert.assertTrue;
import static org.mockito.ArgumentMatchers.anyString;
import static org.mockito.ArgumentMatchers.argThat;
import static org.mockito.ArgumentMatchers.eq;
import static org.mockito.Matchers.any;
import static org.mockito.Mockito.doAnswer;
import static org.mockito.Mockito.doNothing;
import static org.mockito.Mockito.doReturn;
import static org.mockito.Mockito.doThrow;
import static org.mockito.Mockito.never;
import static org.mockito.Mockito.spy;
import static org.mockito.Mockito.times;
import static org.mockito.Mockito.verify;
import static org.mockito.Mockito.verifyZeroInteractions;
import static org.mockito.Mockito.when;

import android.content.Context;
import android.content.res.Resources;
import android.os.AsyncTask;
import android.os.Bundle;
import androidx.annotation.NonNull;
import androidx.test.core.app.ApplicationProvider;
import com.google.android.gms.shadows.common.internal.ShadowPreconditions;
import com.google.android.gms.tasks.Task;
import com.google.android.gms.tasks.TaskCompletionSource;
import com.google.android.gms.tasks.Tasks;
import com.google.common.collect.ImmutableList;
import com.google.common.collect.ImmutableMap;
import com.google.common.collect.ImmutableSet;
import com.google.common.collect.Sets;
import com.google.common.util.concurrent.MoreExecutors;
import com.google.firebase.FirebaseApp;
import com.google.firebase.FirebaseOptions;
import com.google.firebase.abt.AbtException;
import com.google.firebase.abt.FirebaseABTesting;
import com.google.firebase.analytics.connector.AnalyticsConnector;
import com.google.firebase.inject.Provider;
import com.google.firebase.installations.FirebaseInstallationsApi;
import com.google.firebase.installations.InstallationTokenResult;
import com.google.firebase.remoteconfig.internal.ConfigAutoFetch;
import com.google.firebase.remoteconfig.internal.ConfigCacheClient;
import com.google.firebase.remoteconfig.internal.ConfigContainer;
import com.google.firebase.remoteconfig.internal.ConfigFetchHandler;
import com.google.firebase.remoteconfig.internal.ConfigFetchHandler.FetchResponse;
import com.google.firebase.remoteconfig.internal.ConfigGetParameterHandler;
import com.google.firebase.remoteconfig.internal.ConfigMetadataClient;
import com.google.firebase.remoteconfig.internal.ConfigRealtimeHandler;
import com.google.firebase.remoteconfig.internal.ConfigRealtimeHttpClient;
import com.google.firebase.remoteconfig.internal.Personalization;
import java.io.ByteArrayInputStream;
import java.io.IOException;
import java.net.HttpURLConnection;
import java.nio.charset.StandardCharsets;
import java.util.ArrayList;
import java.util.Date;
import java.util.HashMap;
import java.util.HashSet;
import java.util.List;
import java.util.Map;
import java.util.Set;
<<<<<<< HEAD
import java.util.concurrent.Callable;
import java.util.concurrent.CountDownLatch;
import java.util.concurrent.Executor;
import java.util.concurrent.ExecutorService;
import java.util.concurrent.Executors;
import java.util.concurrent.ScheduledExecutorService;
import java.util.concurrent.TimeUnit;

=======
import java.util.concurrent.CountDownLatch;
import java.util.concurrent.Executor;
import java.util.concurrent.Executors;
import java.util.concurrent.ScheduledExecutorService;
import java.util.concurrent.TimeUnit;
>>>>>>> d7b09490
import org.json.JSONArray;
import org.json.JSONException;
import org.json.JSONObject;
import org.junit.Before;
import org.junit.Test;
import org.junit.runner.RunWith;
import org.mockito.ArgumentCaptor;
import org.mockito.Mock;
import org.mockito.MockitoAnnotations;
import org.robolectric.Robolectric;
import org.robolectric.RobolectricTestRunner;
import org.robolectric.android.util.concurrent.InlineExecutorService;
import org.robolectric.annotation.Config;
import org.robolectric.annotation.LooperMode;
import org.skyscreamer.jsonassert.JSONAssert;

/**
 * Unit tests for the Firebase Remote Config API.
 *
 * @author Miraziz Yusupov
 */
@RunWith(RobolectricTestRunner.class)
@Config(
    manifest = Config.NONE,
    shadows = {ShadowPreconditions.class})
@LooperMode(LooperMode.Mode.LEGACY)
public final class FirebaseRemoteConfigTest {
  private static final String APP_ID = "1:14368190084:android:09cb977358c6f241";
  private static final String API_KEY = "AIzaSyabcdefghijklmnopqrstuvwxyz1234567";
  private static final String PROJECT_ID = "fake-frc-test-id";

  private static final String FIREPERF_NAMESPACE = "fireperf";
  private static final String PERSONALIZATION_NAMESPACE = "personalization";

  private static final String STRING_KEY = "string_key";
  private static final String BOOLEAN_KEY = "boolean_key";
  private static final String BYTE_ARRAY_KEY = "byte_array_key";
  private static final String DOUBLE_KEY = "double_key";
  private static final String LONG_KEY = "long_key";

  private static final String ETAG = "ETag";

  private static final String INSTALLATION_ID = "'fL71_VyL3uo9jNMWu1L60S";
  private static final String INSTALLATION_TOKEN =
      "eyJhbGciOiJF.eyJmaWQiOiJmaXMt.AB2LPV8wRQIhAPs4NvEgA3uhubH";
  private static final InstallationTokenResult INSTALLATION_TOKEN_RESULT =
      InstallationTokenResult.builder()
          .setToken(INSTALLATION_TOKEN)
          .setTokenCreationTimestamp(1)
          .setTokenExpirationTimestamp(1)
          .build();

  // We use a HashMap so that Mocking is easier.
  private static final HashMap<String, Object> DEFAULTS_MAP = new HashMap<>();
  private static final HashMap<String, String> DEFAULTS_STRING_MAP = new HashMap<>();

  @Mock private AnalyticsConnector mockAnalyticsConnector;

  @Mock private ConfigCacheClient mockFetchedCache;
  @Mock private ConfigCacheClient mockActivatedCache;
  @Mock private ConfigCacheClient mockDefaultsCache;
  @Mock private ConfigFetchHandler mockFetchHandler;
  @Mock private ConfigGetParameterHandler mockGetHandler;
  @Mock private ConfigMetadataClient metadataClient;

  @Mock private ConfigRealtimeHandler mockConfigRealtimeHandler;
  @Mock private ConfigAutoFetch mockConfigAutoFetch;
  @Mock private ConfigUpdateListenerRegistration mockRealtimeRegistration;
  @Mock private HttpURLConnection mockHttpURLConnection;
  @Mock private ConfigUpdateListener mockRetryListener;
  @Mock private ConfigUpdateListener mockOnUpdateListener;
  @Mock private ConfigUpdateListener mockStreamErrorEventListener;
  @Mock private ConfigUpdateListener mockInvalidMessageEventListener;
  @Mock private ConfigUpdateListener mockNotFetchedEventListener;
  @Mock private ConfigUpdateListener mockUnavailableEventListener;

  @Mock private ConfigCacheClient mockFireperfFetchedCache;
  @Mock private ConfigCacheClient mockFireperfActivatedCache;
  @Mock private ConfigCacheClient mockFireperfDefaultsCache;
  @Mock private ConfigFetchHandler mockFireperfFetchHandler;
  @Mock private ConfigGetParameterHandler mockFireperfGetHandler;

  @Mock private FirebaseRemoteConfigInfo mockFrcInfo;

  @Mock private FirebaseABTesting mockFirebaseAbt;
  @Mock private FirebaseInstallationsApi mockFirebaseInstallations;
  @Mock private Provider<AnalyticsConnector> mockAnalyticsConnectorProvider;

  private FirebaseRemoteConfig frc;
  private FirebaseRemoteConfig fireperfFrc;
  private FirebaseRemoteConfig personalizationFrc;
  private ConfigContainer firstFetchedContainer;
  private ConfigContainer secondFetchedContainer;
  private FetchResponse realtimeFetchedContainerResponse;
  private ConfigContainer realtimeFetchedContainer;
  private ConfigAutoFetch configAutoFetch;
  private ConfigRealtimeHttpClient configRealtimeHttpClient;
  private FetchResponse firstFetchedContainerResponse;

<<<<<<< HEAD
  private final ScheduledExecutorService executorService = Executors.newSingleThreadScheduledExecutor();
=======
  private final ScheduledExecutorService scheduledExecutorService =
      Executors.newSingleThreadScheduledExecutor();
>>>>>>> d7b09490

  @Before
  public void setUp() throws Exception {
    DEFAULTS_MAP.put("first_default_key", "first_default_value");
    DEFAULTS_MAP.put("second_default_key", "second_default_value");
    DEFAULTS_MAP.put("third_default_key", "third_default_value");
    DEFAULTS_MAP.put("byte_array_default_key", "fourth_default_value".getBytes());

    DEFAULTS_STRING_MAP.put("first_default_key", "first_default_value");
    DEFAULTS_STRING_MAP.put("second_default_key", "second_default_value");
    DEFAULTS_STRING_MAP.put("third_default_key", "third_default_value");
    DEFAULTS_STRING_MAP.put("byte_array_default_key", "fourth_default_value");

    MockitoAnnotations.initMocks(this);

    Executor directExecutor = MoreExecutors.directExecutor();
    Context context = ApplicationProvider.getApplicationContext();
    FirebaseApp firebaseApp = initializeFirebaseApp(context);

    Personalization personalization = new Personalization(mockAnalyticsConnectorProvider);
    ConfigGetParameterHandler parameterHandler =
        new ConfigGetParameterHandler(directExecutor, mockActivatedCache, mockDefaultsCache);
    parameterHandler.addListener(personalization::logArmActive);

    // Catch all to avoid NPEs (the getters should never return null).
    when(mockFetchedCache.get()).thenReturn(Tasks.forResult(null));
    when(mockActivatedCache.get()).thenReturn(Tasks.forResult(null));
    when(mockFireperfFetchedCache.get()).thenReturn(Tasks.forResult(null));
    when(mockFireperfActivatedCache.get()).thenReturn(Tasks.forResult(null));

    frc =
        new FirebaseRemoteConfig(
            context,
            firebaseApp,
            mockFirebaseInstallations,
            mockFirebaseAbt,
            directExecutor,
            mockFetchedCache,
            mockActivatedCache,
            mockDefaultsCache,
            mockFetchHandler,
            mockGetHandler,
            metadataClient,
            mockConfigRealtimeHandler);

    // Set up an FRC instance for the Fireperf namespace that uses mocked clients.
    fireperfFrc =
        FirebaseApp.getInstance()
            .get(RemoteConfigComponent.class)
            .get(
                firebaseApp,
                FIREPERF_NAMESPACE,
                mockFirebaseInstallations,
                /*firebaseAbt=*/ null,
                directExecutor,
                mockFireperfFetchedCache,
                mockFireperfActivatedCache,
                mockFireperfDefaultsCache,
                mockFireperfFetchHandler,
                mockFireperfGetHandler,
                RemoteConfigComponent.getMetadataClient(context, APP_ID, FIREPERF_NAMESPACE));

    personalizationFrc =
        FirebaseApp.getInstance()
            .get(RemoteConfigComponent.class)
            .get(
                firebaseApp,
                PERSONALIZATION_NAMESPACE,
                mockFirebaseInstallations,
                /*firebaseAbt=*/ null,
                directExecutor,
                mockFetchedCache,
                mockActivatedCache,
                mockDefaultsCache,
                mockFetchHandler,
                parameterHandler,
                RemoteConfigComponent.getMetadataClient(
                    context, APP_ID, PERSONALIZATION_NAMESPACE));

    firstFetchedContainer =
        ConfigContainer.newBuilder()
            .replaceConfigsWith(ImmutableMap.of("long_param", "1L", "string_param", "string_value"))
            .withTemplateVersionNumber(1L)
            .withFetchTime(new Date(1000L))
            .build();

    secondFetchedContainer =
        ConfigContainer.newBuilder()
            .replaceConfigsWith(
                ImmutableMap.of("string_param", "string_value", "double_param", "0.1"))
            .withTemplateVersionNumber(1L)
            .withFetchTime(new Date(5000L))
            .build();

    firstFetchedContainerResponse =
        FetchResponse.forBackendUpdatesFetched(firstFetchedContainer, ETAG);

    realtimeFetchedContainer =
        ConfigContainer.newBuilder()
            .replaceConfigsWith(
                ImmutableMap.of(
                    "long_param",
                    "1L",
                    "string_param",
                    "string_value",
                    "realtime_param",
                    "realtime_value"))
            .withTemplateVersionNumber(1L)
            .build();
    realtimeFetchedContainerResponse =
        FetchResponse.forBackendUpdatesFetched(realtimeFetchedContainer, ETAG);

    HashSet<ConfigUpdateListener> listeners = new HashSet();
    ConfigUpdateListener listener =
        new ConfigUpdateListener() {
          @Override
<<<<<<< HEAD
          public void onUpdate(Set<String> changedParams) {
            mockOnUpdateListener.onUpdate(changedParams);
=======
          public void onUpdate(ConfigUpdate configUpdate) {
            mockOnUpdateListener.onUpdate(configUpdate);
>>>>>>> d7b09490
          }

          @Override
          public void onError(@NonNull FirebaseRemoteConfigException error) {
            if (error.getCode() == FirebaseRemoteConfigException.Code.CONFIG_UPDATE_STREAM_ERROR) {
              mockStreamErrorEventListener.onError(error);
            } else if (error.getCode()
                == FirebaseRemoteConfigException.Code.CONFIG_UPDATE_MESSAGE_INVALID) {
              mockInvalidMessageEventListener.onError(error);
            } else if (error.getCode()
                == FirebaseRemoteConfigException.Code.CONFIG_UPDATE_NOT_FETCHED) {
              mockNotFetchedEventListener.onError(error);
            } else {
              mockUnavailableEventListener.onError(error);
            }
          }
        };

    listeners.add(listener);
    configAutoFetch =
        new ConfigAutoFetch(
            mockHttpURLConnection,
            mockFetchHandler,
            mockActivatedCache,
            listeners,
            mockRetryListener,
<<<<<<< HEAD
                executorService);
=======
            scheduledExecutorService);
>>>>>>> d7b09490
    configRealtimeHttpClient =
        new ConfigRealtimeHttpClient(
            firebaseApp,
            mockFirebaseInstallations,
            mockFetchHandler,
            mockActivatedCache,
            context,
            "firebase",
            listeners,
<<<<<<< HEAD
                executorService);
=======
            scheduledExecutorService);
>>>>>>> d7b09490
  }

  @Test
  public void ensureInitialized_notInitialized_isNotComplete() {
    loadCacheWithConfig(mockFetchedCache, /*container=*/ null);
    loadCacheWithConfig(mockDefaultsCache, /*container=*/ null);
    loadActivatedCacheWithIncompleteTask();
    loadInstanceIdAndToken();

    Task<FirebaseRemoteConfigInfo> initStatus = frc.ensureInitialized();

    assertWithMessage("FRC is initialized even though activated configs have not loaded!")
        .that(initStatus.isComplete())
        .isFalse();
  }

  @Test
  public void ensureInitialized_initialized_returnsCorrectFrcInfo() {
    loadCacheWithConfig(mockFetchedCache, /*container=*/ null);
    loadCacheWithConfig(mockDefaultsCache, /*container=*/ null);
    loadCacheWithConfig(mockActivatedCache, /*container=*/ null);
    loadInstanceIdAndToken();

    Task<FirebaseRemoteConfigInfo> initStatus = frc.ensureInitialized();

    assertWithMessage("FRC is not initialized even though everything is loaded!")
        .that(initStatus.isComplete())
        .isTrue();
  }

  @Test
  public void fetchAndActivate_hasNetworkError_taskReturnsException() {
    when(mockFetchHandler.fetch())
        .thenReturn(Tasks.forException(new IOException("Network call failed.")));

    Task<Boolean> task = frc.fetchAndActivate();

    assertThat(task.isComplete()).isTrue();
    assertWithMessage("Fetch succeeded even though there's a network error!")
        .that(task.getException())
        .isNotNull();
  }

  @Test
  public void fetchAndActivate_getFetchedFailed_returnsFalse() {
    loadFetchHandlerWithResponse();
    loadCacheWithIoException(mockFetchedCache);
    loadCacheWithConfig(mockActivatedCache, null);

    Task<Boolean> task = frc.fetchAndActivate();

    assertWithMessage("fetchAndActivate() succeeded with no fetched values!")
        .that(getTaskResult(task))
        .isFalse();

    verify(mockActivatedCache, never()).put(any());
    verify(mockFetchedCache, never()).clear();
  }

  @Test
  public void fetchAndActivate_noFetchedConfigs_returnsFalse() {
    loadFetchHandlerWithResponse();
    loadCacheWithConfig(mockFetchedCache, null);
    loadCacheWithConfig(mockActivatedCache, null);

    Task<Boolean> task = frc.fetchAndActivate();

    assertWithMessage("fetchAndActivate() succeeded with no fetched values!")
        .that(getTaskResult(task))
        .isFalse();

    verify(mockActivatedCache, never()).put(any());
    verify(mockFetchedCache, never()).clear();
  }

  @Test
  public void fetchAndActivate_staleFetchedConfigs_returnsFalse() {
    loadFetchHandlerWithResponse();
    loadCacheWithConfig(mockFetchedCache, firstFetchedContainer);
    loadCacheWithConfig(mockActivatedCache, firstFetchedContainer);

    Task<Boolean> task = frc.fetchAndActivate();

    assertWithMessage("fetchAndActivate() succeeded with stale values!")
        .that(getTaskResult(task))
        .isFalse();

    verify(mockActivatedCache, never()).put(any());
    verify(mockFetchedCache, never()).clear();
  }

  @Test
  public void fetchAndActivate_noActivatedConfigs_activatesAndClearsFetched() {
    loadFetchHandlerWithResponse();
    loadCacheWithConfig(mockFetchedCache, firstFetchedContainer);
    loadCacheWithConfig(mockActivatedCache, null);

    cachePutReturnsConfig(mockActivatedCache, firstFetchedContainer);

    Task<Boolean> task = frc.fetchAndActivate();

    assertWithMessage("fetchAndActivate() failed with no activated values!")
        .that(getTaskResult(task))
        .isTrue();

    verify(mockActivatedCache).put(firstFetchedContainer);
    verify(mockFetchedCache).clear();
  }

  @Test
  public void fetchAndActivate_getActivatedFailed_activatesAndClearsFetched() {
    loadFetchHandlerWithResponse();
    loadCacheWithConfig(mockFetchedCache, firstFetchedContainer);
    loadCacheWithIoException(mockActivatedCache);

    cachePutReturnsConfig(mockActivatedCache, firstFetchedContainer);

    Task<Boolean> task = frc.fetchAndActivate();

    assertWithMessage("fetchAndActivate() failed with no activated values!")
        .that(getTaskResult(task))
        .isTrue();

    verify(mockActivatedCache).put(firstFetchedContainer);
    verify(mockFetchedCache).clear();
  }

  @Test
  public void fetchAndActivate_freshFetchedConfigs_activatesAndClearsFetched() {
    loadFetchHandlerWithResponse();
    loadCacheWithConfig(mockFetchedCache, secondFetchedContainer);
    loadCacheWithConfig(mockActivatedCache, firstFetchedContainer);

    cachePutReturnsConfig(mockActivatedCache, secondFetchedContainer);

    Task<Boolean> task = frc.fetchAndActivate();

    assertWithMessage("fetchAndActivate() failed!").that(getTaskResult(task)).isTrue();

    verify(mockActivatedCache).put(secondFetchedContainer);
    verify(mockFetchedCache).clear();
  }

  @Test
  public void fetchAndActivate_fileWriteFails_doesNotClearFetchedAndReturnsFalse() {
    loadFetchHandlerWithResponse();
    loadCacheWithConfig(mockFetchedCache, secondFetchedContainer);
    loadCacheWithConfig(mockActivatedCache, firstFetchedContainer);

    when(mockActivatedCache.put(secondFetchedContainer))
        .thenReturn(Tasks.forException(new IOException("Should have handled disk error.")));

    Task<Boolean> task = frc.fetchAndActivate();

    assertWithMessage("fetchAndActivate() succeeded even though file write failed!")
        .that(getTaskResult(task))
        .isFalse();

    verify(mockActivatedCache).put(secondFetchedContainer);
    verify(mockFetchedCache, never()).clear();
  }

  @Test
  public void fetchAndActivate_callToAbtFails_activateStillSucceeds() throws Exception {
    loadFetchHandlerWithResponse();
    ConfigContainer containerWithAbtExperiments =
        ConfigContainer.newBuilder(firstFetchedContainer)
            .withAbtExperiments(generateAbtExperiments())
            .build();

    loadCacheWithConfig(mockFetchedCache, containerWithAbtExperiments);
    cachePutReturnsConfig(mockActivatedCache, containerWithAbtExperiments);

    doThrow(new AbtException("Abt failure!")).when(mockFirebaseAbt).replaceAllExperiments(any());

    Task<Boolean> task = frc.fetchAndActivate();

    assertWithMessage("fetchAndActivate() failed!").that(getTaskResult(task)).isTrue();
  }

  @Test
  public void fetchAndActivate_hasAbtExperiments_sendsExperimentsToAbt() throws Exception {
    loadFetchHandlerWithResponse();
    ConfigContainer containerWithAbtExperiments =
        ConfigContainer.newBuilder(firstFetchedContainer)
            .withAbtExperiments(generateAbtExperiments())
            .build();

    loadCacheWithConfig(mockFetchedCache, containerWithAbtExperiments);
    cachePutReturnsConfig(mockActivatedCache, containerWithAbtExperiments);

    Task<Boolean> task = frc.fetchAndActivate();

    assertWithMessage("fetchAndActivate() failed!").that(getTaskResult(task)).isTrue();

    List<Map<String, String>> expectedExperimentInfoMaps =
        toExperimentInfoMaps(containerWithAbtExperiments.getAbtExperiments());
    verify(mockFirebaseAbt).replaceAllExperiments(expectedExperimentInfoMaps);
  }

  @Test
  public void fetchAndActivate2p_hasNoAbtExperiments_doesNotCallAbt() throws Exception {
    load2pFetchHandlerWithResponse();
    ConfigContainer containerWithNoAbtExperiments =
        ConfigContainer.newBuilder().withFetchTime(new Date(1000L)).build();

    loadCacheWithConfig(mockFireperfFetchedCache, containerWithNoAbtExperiments);
    cachePutReturnsConfig(mockFireperfActivatedCache, containerWithNoAbtExperiments);

    Task<Boolean> task = fireperfFrc.fetchAndActivate();

    assertWithMessage("2p fetchAndActivate() failed!").that(getTaskResult(task)).isTrue();

    verify(mockFirebaseAbt, never()).replaceAllExperiments(any());
  }

  @Test
  public void fetchAndActivate2p_hasAbtExperiments_doesNotCallAbt() throws Exception {
    load2pFetchHandlerWithResponse();
    ConfigContainer containerWithAbtExperiments =
        ConfigContainer.newBuilder(firstFetchedContainer)
            .withAbtExperiments(generateAbtExperiments())
            .build();

    loadCacheWithConfig(mockFireperfFetchedCache, containerWithAbtExperiments);
    cachePutReturnsConfig(mockFireperfActivatedCache, containerWithAbtExperiments);

    Task<Boolean> task = fireperfFrc.fetchAndActivate();

    assertWithMessage("2p fetchAndActivate() failed!").that(getTaskResult(task)).isTrue();

    verify(mockFirebaseAbt, never()).replaceAllExperiments(any());
  }

  @Test
  public void activate_getFetchedFailed_returnsFalse() {
    loadCacheWithIoException(mockFetchedCache);
    loadCacheWithConfig(mockActivatedCache, null);

    Task<Boolean> activateTask = frc.activate();

    assertWithMessage("activate() succeeded with no fetched values!")
        .that(activateTask.getResult())
        .isFalse();

    verify(mockActivatedCache, never()).put(any());
    verify(mockFetchedCache, never()).clear();
  }

  @Test
  public void activate_noFetchedConfigs_returnsFalse() {
    loadCacheWithConfig(mockFetchedCache, null);
    loadCacheWithConfig(mockActivatedCache, null);

    Task<Boolean> activateTask = frc.activate();

    assertWithMessage("activate() succeeded with no fetched values!")
        .that(activateTask.getResult())
        .isFalse();

    verify(mockActivatedCache, never()).put(any());
    verify(mockFetchedCache, never()).clear();
  }

  @Test
  public void activate_staleFetchedConfigs_returnsFalse() {
    loadCacheWithConfig(mockFetchedCache, firstFetchedContainer);
    loadCacheWithConfig(mockActivatedCache, firstFetchedContainer);

    Task<Boolean> activateTask = frc.activate();

    assertWithMessage("activate() succeeded with stale values!")
        .that(activateTask.getResult())
        .isFalse();

    verify(mockActivatedCache, never()).put(any());
    verify(mockFetchedCache, never()).clear();
  }

  @Test
  public void activate_noActivatedConfigs_activatesAndClearsFetched() {
    loadCacheWithConfig(mockFetchedCache, firstFetchedContainer);
    loadCacheWithConfig(mockActivatedCache, null);

    cachePutReturnsConfig(mockActivatedCache, firstFetchedContainer);

    Task<Boolean> activateTask = frc.activate();

    assertWithMessage("activate() failed with no activated values!")
        .that(activateTask.getResult())
        .isTrue();

    verify(mockActivatedCache).put(firstFetchedContainer);
    verify(mockFetchedCache).clear();
  }

  @Test
  public void activate_getActivatedFailed_activatesAndClearsFetched() {
    loadCacheWithConfig(mockFetchedCache, firstFetchedContainer);
    loadCacheWithIoException(mockActivatedCache);

    cachePutReturnsConfig(mockActivatedCache, firstFetchedContainer);

    Task<Boolean> activateTask = frc.activate();

    assertWithMessage("activate() failed with no activated values!")
        .that(activateTask.getResult())
        .isTrue();

    verify(mockActivatedCache).put(firstFetchedContainer);
    verify(mockFetchedCache).clear();
  }

  @Test
  public void activate_freshFetchedConfigs_activatesAndClearsFetched() {
    loadCacheWithConfig(mockFetchedCache, secondFetchedContainer);
    loadCacheWithConfig(mockActivatedCache, firstFetchedContainer);

    cachePutReturnsConfig(mockActivatedCache, secondFetchedContainer);

    Task<Boolean> activateTask = frc.activate();

    assertWithMessage("activate() failed!").that(activateTask.getResult()).isTrue();

    verify(mockActivatedCache).put(secondFetchedContainer);
    verify(mockFetchedCache).clear();
  }

  @Test
  public void activate_fileWriteFails_doesNotClearFetchedAndReturnsFalse() {
    loadCacheWithConfig(mockFetchedCache, secondFetchedContainer);
    loadCacheWithConfig(mockActivatedCache, firstFetchedContainer);

    when(mockActivatedCache.put(secondFetchedContainer))
        .thenReturn(Tasks.forException(new IOException("Should have handled disk error.")));

    Task<Boolean> activateTask = frc.activate();

    assertWithMessage("activate() succeeded even though file write failed!")
        .that(activateTask.getResult())
        .isFalse();

    verify(mockActivatedCache).put(secondFetchedContainer);
    verify(mockFetchedCache, never()).clear();
  }

  @Test
  public void activate_hasNoAbtExperiments_sendsEmptyListToAbt() throws Exception {
    ConfigContainer containerWithNoAbtExperiments =
        ConfigContainer.newBuilder().withFetchTime(new Date(1000L)).build();

    loadCacheWithConfig(mockFetchedCache, containerWithNoAbtExperiments);
    cachePutReturnsConfig(mockActivatedCache, containerWithNoAbtExperiments);

    Task<Boolean> activateTask = frc.activate();

    assertWithMessage("activate() failed!").that(activateTask.getResult()).isTrue();

    verify(mockFirebaseAbt).replaceAllExperiments(ImmutableList.of());
  }

  @Test
  public void activate_callToAbtFails_activateStillSucceeds() throws Exception {
    ConfigContainer containerWithAbtExperiments =
        ConfigContainer.newBuilder(firstFetchedContainer)
            .withAbtExperiments(generateAbtExperiments())
            .build();

    loadCacheWithConfig(mockFetchedCache, containerWithAbtExperiments);
    cachePutReturnsConfig(mockActivatedCache, containerWithAbtExperiments);

    doThrow(new AbtException("Abt failure!")).when(mockFirebaseAbt).replaceAllExperiments(any());

    Task<Boolean> activateTask = frc.activate();

    assertWithMessage("activate() failed!").that(activateTask.getResult()).isTrue();
  }

  @Test
  public void activate_hasAbtExperiments_sendsExperimentsToAbt() throws Exception {
    ConfigContainer containerWithAbtExperiments =
        ConfigContainer.newBuilder(firstFetchedContainer)
            .withAbtExperiments(generateAbtExperiments())
            .build();

    loadCacheWithConfig(mockFetchedCache, containerWithAbtExperiments);
    cachePutReturnsConfig(mockActivatedCache, containerWithAbtExperiments);

    Task<Boolean> activateTask = frc.activate();

    assertWithMessage("activate() failed!").that(activateTask.getResult()).isTrue();

    List<Map<String, String>> expectedExperimentInfoMaps =
        toExperimentInfoMaps(containerWithAbtExperiments.getAbtExperiments());
    verify(mockFirebaseAbt).replaceAllExperiments(expectedExperimentInfoMaps);
  }

  @Test
  public void activate2p_hasNoAbtExperiments_doesNotCallAbt() throws Exception {
    ConfigContainer containerWithNoAbtExperiments =
        ConfigContainer.newBuilder().withFetchTime(new Date(1000L)).build();

    loadCacheWithConfig(mockFireperfFetchedCache, containerWithNoAbtExperiments);
    cachePutReturnsConfig(mockFireperfActivatedCache, containerWithNoAbtExperiments);

    Task<Boolean> activateTask = fireperfFrc.activate();

    assertWithMessage("Fireperf activate() failed!").that(activateTask.getResult()).isTrue();

    verify(mockFirebaseAbt, never()).replaceAllExperiments(any());
  }

  @Test
  public void activate2p_hasAbtExperiments_doesNotCallAbt() throws Exception {
    ConfigContainer containerWithAbtExperiments =
        ConfigContainer.newBuilder(firstFetchedContainer)
            .withAbtExperiments(generateAbtExperiments())
            .build();

    loadCacheWithConfig(mockFireperfFetchedCache, containerWithAbtExperiments);
    cachePutReturnsConfig(mockFireperfActivatedCache, containerWithAbtExperiments);

    Task<Boolean> activateTask = fireperfFrc.activate();

    assertWithMessage("Fireperf activate() failed!").that(activateTask.getResult()).isTrue();

    verify(mockFirebaseAbt, never()).replaceAllExperiments(any());
  }

  @Test
  public void activate_fireperfNamespace_noFetchedConfigs_returnsFalse() {
    loadCacheWithConfig(mockFireperfFetchedCache, /*container=*/ null);
    loadCacheWithConfig(mockFireperfActivatedCache, /*container=*/ null);

    Task<Boolean> activateTask = fireperfFrc.activate();

    assertWithMessage("activate(fireperf) succeeded with no fetched values!")
        .that(activateTask.getResult())
        .isFalse();

    verify(mockFireperfActivatedCache, never()).put(any());
    verify(mockFireperfFetchedCache, never()).clear();
  }

  @Test
  public void activate_fireperfNamespace_freshFetchedConfigs_activatesAndClearsFetched() {
    loadCacheWithConfig(mockFireperfFetchedCache, secondFetchedContainer);
    loadCacheWithConfig(mockFireperfActivatedCache, firstFetchedContainer);
    // When the fetched values are activated, they should be put into the activated cache.
    cachePutReturnsConfig(mockFireperfActivatedCache, secondFetchedContainer);

    Task<Boolean> activateTask = fireperfFrc.activate();

    assertWithMessage("activate(fireperf) failed!").that(activateTask.getResult()).isTrue();

    verify(mockFireperfActivatedCache).put(secondFetchedContainer);
    verify(mockFireperfFetchedCache).clear();
  }

  @Test
  public void fetch_hasNoErrors_taskReturnsSuccess() {
    when(mockFetchHandler.fetch()).thenReturn(Tasks.forResult(firstFetchedContainerResponse));

    Task<Void> fetchTask = frc.fetch();

    assertWithMessage("Fetch failed!").that(fetchTask.isSuccessful()).isTrue();
  }

  @Test
  public void fetch_hasNetworkError_taskReturnsException() {
    when(mockFetchHandler.fetch())
        .thenReturn(
            Tasks.forException(new FirebaseRemoteConfigClientException("Network call failed.")));

    Task<Void> fetchTask = frc.fetch();

    assertWithMessage("Fetch succeeded even though there's a network error!")
        .that(fetchTask.isSuccessful())
        .isFalse();
  }

  @Test
  public void fetchWithInterval_hasNoErrors_taskReturnsSuccess() {
    long minimumFetchIntervalInSeconds = 600L;
    when(mockFetchHandler.fetch(minimumFetchIntervalInSeconds))
        .thenReturn(Tasks.forResult(firstFetchedContainerResponse));

    Task<Void> fetchTask = frc.fetch(minimumFetchIntervalInSeconds);

    assertWithMessage("Fetch failed!").that(fetchTask.isSuccessful()).isTrue();
  }

  @Test
  public void fetchWithInterval_hasNetworkError_taskReturnsException() {
    long minimumFetchIntervalInSeconds = 600L;
    when(mockFetchHandler.fetch(minimumFetchIntervalInSeconds))
        .thenReturn(
            Tasks.forException(new FirebaseRemoteConfigClientException("Network call failed.")));

    Task<Void> fetchTask = frc.fetch(minimumFetchIntervalInSeconds);

    assertWithMessage("Fetch succeeded even though there's a network error!")
        .that(fetchTask.isSuccessful())
        .isFalse();
  }

  @Test
  public void getKeysByPrefix_noKeysWithPrefix_returnsEmptySet() {
    when(mockGetHandler.getKeysByPrefix("pre")).thenReturn(ImmutableSet.of());

    assertThat(frc.getKeysByPrefix("pre")).isEmpty();
  }

  @Test
  public void getKeysByPrefix_hasKeysWithPrefix_returnsKeysWithPrefix() {
    Set<String> keysWithPrefix = ImmutableSet.of("pre11", "pre12");
    when(mockGetHandler.getKeysByPrefix("pre")).thenReturn(keysWithPrefix);

    assertThat(frc.getKeysByPrefix("pre")).containsExactlyElementsIn(keysWithPrefix);
  }

  @Test
  public void getString_keyDoesNotExist_returnsDefaultValue() {
    when(mockGetHandler.getString(STRING_KEY)).thenReturn(DEFAULT_VALUE_FOR_STRING);

    assertThat(frc.getString(STRING_KEY)).isEqualTo(DEFAULT_VALUE_FOR_STRING);
  }

  @Test
  public void getString_keyExists_returnsRemoteValue() {
    String remoteValue = "remote value";
    when(mockGetHandler.getString(STRING_KEY)).thenReturn(remoteValue);

    assertThat(frc.getString(STRING_KEY)).isEqualTo(remoteValue);
  }

  @SuppressWarnings("deprecation")
  @Test
  public void getString_fireperfNamespace_keyDoesNotExist_returnsDefaultValue() {
    when(mockFireperfGetHandler.getString(STRING_KEY)).thenReturn(DEFAULT_VALUE_FOR_STRING);

    assertThat(fireperfFrc.getString(STRING_KEY)).isEqualTo(DEFAULT_VALUE_FOR_STRING);
  }

  @SuppressWarnings("deprecation")
  @Test
  public void getString_fireperfNamespace_keyExists_returnsRemoteValue() {
    String remoteValue = "remote value";
    when(mockFireperfGetHandler.getString(STRING_KEY)).thenReturn(remoteValue);

    assertThat(fireperfFrc.getString(STRING_KEY)).isEqualTo(remoteValue);
  }

  @Test
  public void getBoolean_keyDoesNotExist_returnsDefaultValue() {
    when(mockGetHandler.getBoolean(BOOLEAN_KEY)).thenReturn(DEFAULT_VALUE_FOR_BOOLEAN);

    assertThat(frc.getBoolean(BOOLEAN_KEY)).isEqualTo(DEFAULT_VALUE_FOR_BOOLEAN);
  }

  @Test
  public void getBoolean_keyExists_returnsRemoteValue() {
    when(mockGetHandler.getBoolean(BOOLEAN_KEY)).thenReturn(true);

    assertThat(frc.getBoolean(BOOLEAN_KEY)).isTrue();
  }

  @SuppressWarnings("deprecation")
  @Test
  public void getBoolean_fireperfNamespace_keyDoesNotExist_returnsDefaultValue() {
    when(mockFireperfGetHandler.getBoolean(BOOLEAN_KEY)).thenReturn(DEFAULT_VALUE_FOR_BOOLEAN);

    assertThat(fireperfFrc.getBoolean(BOOLEAN_KEY)).isEqualTo(DEFAULT_VALUE_FOR_BOOLEAN);
  }

  @SuppressWarnings("deprecation")
  @Test
  public void getBoolean_fireperfNamespace_keyExists_returnsRemoteValue() {
    when(mockFireperfGetHandler.getBoolean(BOOLEAN_KEY)).thenReturn(true);

    assertThat(fireperfFrc.getBoolean(BOOLEAN_KEY)).isTrue();
  }

  @Test
  public void getDouble_keyDoesNotExist_returnsDefaultValue() {
    when(mockGetHandler.getDouble(DOUBLE_KEY)).thenReturn(DEFAULT_VALUE_FOR_DOUBLE);

    assertThat(frc.getDouble(DOUBLE_KEY)).isEqualTo(DEFAULT_VALUE_FOR_DOUBLE);
  }

  @Test
  public void getDouble_keyExists_returnsRemoteValue() {
    double remoteValue = 555.5;
    when(mockGetHandler.getDouble(DOUBLE_KEY)).thenReturn(remoteValue);

    assertThat(frc.getDouble(DOUBLE_KEY)).isEqualTo(remoteValue);
  }

  @SuppressWarnings("deprecation")
  @Test
  public void getDouble_fireperfNamespace_keyDoesNotExist_returnsDefaultValue() {
    when(mockFireperfGetHandler.getDouble(DOUBLE_KEY)).thenReturn(DEFAULT_VALUE_FOR_DOUBLE);

    assertThat(fireperfFrc.getDouble(DOUBLE_KEY)).isEqualTo(DEFAULT_VALUE_FOR_DOUBLE);
  }

  @SuppressWarnings("deprecation")
  @Test
  public void getDouble_fireperfNamespace_keyExists_returnsRemoteValue() {
    double remoteValue = 555.5;
    when(mockFireperfGetHandler.getDouble(DOUBLE_KEY)).thenReturn(remoteValue);

    assertThat(fireperfFrc.getDouble(DOUBLE_KEY)).isEqualTo(remoteValue);
  }

  @Test
  public void getLong_keyDoesNotExist_returnsDefaultValue() {
    when(mockGetHandler.getLong(LONG_KEY)).thenReturn(DEFAULT_VALUE_FOR_LONG);

    assertThat(frc.getLong(LONG_KEY)).isEqualTo(DEFAULT_VALUE_FOR_LONG);
  }

  @Test
  public void getLong_keyExists_returnsRemoteValue() {
    long remoteValue = 555L;
    when(mockGetHandler.getLong(LONG_KEY)).thenReturn(remoteValue);

    assertThat(frc.getLong(LONG_KEY)).isEqualTo(remoteValue);
  }

  @SuppressWarnings("deprecation")
  @Test
  public void getLong_fireperfNamespace_keyDoesNotExist_returnsDefaultValue() {
    when(mockFireperfGetHandler.getLong(LONG_KEY)).thenReturn(DEFAULT_VALUE_FOR_LONG);

    assertThat(fireperfFrc.getLong(LONG_KEY)).isEqualTo(DEFAULT_VALUE_FOR_LONG);
  }

  @SuppressWarnings("deprecation")
  @Test
  public void getLong_fireperfNamespace_keyExists_returnsRemoteValue() {
    long remoteValue = 555L;
    when(mockFireperfGetHandler.getLong(LONG_KEY)).thenReturn(remoteValue);

    assertThat(fireperfFrc.getLong(LONG_KEY)).isEqualTo(remoteValue);
  }

  @Test
  public void getInfo_returnsInfo() {
    when(metadataClient.getInfo()).thenReturn(mockFrcInfo);

    long fetchTimeInMillis = 100L;
    int lastFetchStatus = LAST_FETCH_STATUS_THROTTLED;
    long fetchTimeoutInSeconds = 10L;
    long minimumFetchIntervalInSeconds = 100L;
    when(mockFrcInfo.getFetchTimeMillis()).thenReturn(fetchTimeInMillis);
    when(mockFrcInfo.getLastFetchStatus()).thenReturn(lastFetchStatus);
    when(mockFrcInfo.getConfigSettings())
        .thenReturn(
            new FirebaseRemoteConfigSettings.Builder()
                .setFetchTimeoutInSeconds(fetchTimeoutInSeconds)
                .setMinimumFetchIntervalInSeconds(minimumFetchIntervalInSeconds)
                .build());

    FirebaseRemoteConfigInfo info = frc.getInfo();

    assertThat(info.getFetchTimeMillis()).isEqualTo(fetchTimeInMillis);
    assertThat(info.getLastFetchStatus()).isEqualTo(lastFetchStatus);
    assertThat(info.getConfigSettings().getFetchTimeoutInSeconds())
        .isEqualTo(fetchTimeoutInSeconds);
    assertThat(info.getConfigSettings().getMinimumFetchIntervalInSeconds())
        .isEqualTo(minimumFetchIntervalInSeconds);
  }

  @Test
  public void setDefaultsAsync_withMap_setsDefaults() throws Exception {
    ConfigContainer defaultsContainer = newDefaultsContainer(DEFAULTS_STRING_MAP);
    ArgumentCaptor<ConfigContainer> captor = ArgumentCaptor.forClass(ConfigContainer.class);
    cachePutReturnsConfig(mockDefaultsCache, defaultsContainer);

    boolean isComplete = frc.setDefaultsAsync(ImmutableMap.copyOf(DEFAULTS_MAP)).isComplete();

    assertThat(isComplete).isTrue();
    // Assert defaults were set correctly.
    verify(mockDefaultsCache).put(captor.capture());

    JSONAssert.assertEquals(defaultsContainer.toString(), captor.getValue().toString(), false);
  }

  @Test
  public void clear_hasSettings_clearsEverything() {
    frc.reset();

    verify(mockActivatedCache).clear();
    verify(mockFetchedCache).clear();
    verify(mockDefaultsCache).clear();
    verify(metadataClient).clear();
  }

  @Test
  public void setConfigSettingsAsync_updatesMetadata() {
    long fetchTimeout = 13L;
    long minimumFetchInterval = 666L;
    FirebaseRemoteConfigSettings frcSettings =
        new FirebaseRemoteConfigSettings.Builder()
            .setFetchTimeoutInSeconds(fetchTimeout)
            .setMinimumFetchIntervalInSeconds(minimumFetchInterval)
            .build();

    Task<Void> setterTask = frc.setConfigSettingsAsync(frcSettings);

    assertThat(setterTask.isSuccessful()).isTrue();
    verify(metadataClient).setConfigSettings(frcSettings);
  }

  @Test
  public void personalization_hasMetadata_successful() throws Exception {
    List<Bundle> fakeLogs = new ArrayList<>();
    when(mockAnalyticsConnectorProvider.get()).thenReturn(null).thenReturn(mockAnalyticsConnector);
    doAnswer(invocation -> fakeLogs.add(invocation.getArgument(2)))
        .when(mockAnalyticsConnector)
        .logEvent(
            eq(Personalization.ANALYTICS_ORIGIN_PERSONALIZATION),
            eq(Personalization.EXTERNAL_EVENT),
            any(Bundle.class));

    ConfigContainer configContainer =
        ConfigContainer.newBuilder()
            .replaceConfigsWith(new JSONObject("{key1: 'value1', key2: 'value2', key3: 'value3'}"))
            .withFetchTime(new Date(1))
            .withPersonalizationMetadata(
                new JSONObject(
                    "{key1: {personalizationId: 'id1', choiceId: '1'}, key2: {personalizationId: 'id2', choiceId: '2'}}"))
            .build();

    when(mockFetchHandler.fetch())
        .thenReturn(
            Tasks.forResult(FetchResponse.forBackendUpdatesFetched(configContainer, "Etag")));

    when(mockActivatedCache.getBlocking()).thenReturn(configContainer);

    personalizationFrc
        .fetchAndActivate()
        .addOnCompleteListener(
            success -> {
              personalizationFrc.getString("key1");
              personalizationFrc.getString("key2");

              // Since the first time we tried to get the Analytics connector we got `null` (not
              // available) we should only get the values for the second `getString` call.
              verify(mockAnalyticsConnector, times(1))
                  .logEvent(
                      eq(Personalization.ANALYTICS_ORIGIN_PERSONALIZATION),
                      eq(Personalization.EXTERNAL_EVENT),
                      any(Bundle.class));
              assertThat(fakeLogs).hasSize(1);

              assertThat(fakeLogs.get(0))
                  .string(EXTERNAL_PERSONALIZATION_ID_PARAM)
                  .isEqualTo("id2");
              assertThat(fakeLogs.get(0)).string(EXTERNAL_ARM_VALUE_PARAM).isEqualTo("value2");
            });
  }

  @Test
  public void personalization_hasMetadata_successful_without_analytics() throws Exception {
    List<Bundle> fakeLogs = new ArrayList<>();
    when(mockAnalyticsConnectorProvider.get()).thenReturn(null);

    ConfigContainer configContainer =
        ConfigContainer.newBuilder()
            .replaceConfigsWith(new JSONObject("{key1: 'value1', key2: 'value2'}"))
            .withFetchTime(new Date(1))
            .withPersonalizationMetadata(
                new JSONObject("{key1: {personalizationId: 'id1', choiceId: '1'}}"))
            .build();

    when(mockFetchHandler.fetch())
        .thenReturn(
            Tasks.forResult(FetchResponse.forBackendUpdatesFetched(configContainer, "Etag")));

    when(mockActivatedCache.getBlocking()).thenReturn(configContainer);

    personalizationFrc
        .fetchAndActivate()
        .addOnCompleteListener(
            success -> {
              personalizationFrc.getString("key1");
              personalizationFrc.getString("key2");
              verify(mockAnalyticsConnector, never())
                  .logEvent(anyString(), anyString(), any(Bundle.class));
              assertThat(fakeLogs).isEmpty();
            });
  }

  @Test
  public void realtime_frc_full_test() {
    ConfigUpdateListener eventListener = generateEmptyRealtimeListener();
    when(mockConfigRealtimeHandler.addRealtimeConfigUpdateListener(eventListener))
        .thenReturn(mockRealtimeRegistration);

    ConfigUpdateListenerRegistration registration = frc.addOnConfigUpdateListener(eventListener);
    registration.remove();

    verify(mockRealtimeRegistration).remove();
    verify(mockConfigRealtimeHandler).addRealtimeConfigUpdateListener(eventListener);
  }

  @Test
  public void realtime_client_addListener_success() {
    ConfigUpdateListener eventListener = generateEmptyRealtimeListener();
    when(mockConfigRealtimeHandler.addRealtimeConfigUpdateListener(eventListener))
        .thenReturn(
            new ConfigUpdateListenerRegistration() {
              @Override
              public void remove() {}
            });
    ConfigUpdateListenerRegistration registration =
        mockConfigRealtimeHandler.addRealtimeConfigUpdateListener(eventListener);
    verify(mockConfigRealtimeHandler).addRealtimeConfigUpdateListener(eventListener);
    assertThat(registration).isNotNull();
  }

  @Test
  public void realtime_client_removeListener_success() {
    ConfigUpdateListener eventListener = generateEmptyRealtimeListener();
    when(mockConfigRealtimeHandler.addRealtimeConfigUpdateListener(eventListener))
        .thenReturn(mockRealtimeRegistration);

    ConfigUpdateListenerRegistration registration =
        mockConfigRealtimeHandler.addRealtimeConfigUpdateListener(eventListener);
    registration.remove();

    verify(mockRealtimeRegistration).remove();
  }

  @Test
  public void realtime_stream_listen_and_retry_success() throws Exception {
    when(mockHttpURLConnection.getInputStream())
        .thenReturn(
            new ByteArrayInputStream(
                "{ \"latestTemplateVersionNumber\": 1 }".getBytes(StandardCharsets.UTF_8)));
    when(mockFetchHandler.getTemplateVersionNumber()).thenReturn(1L);
    when(mockFetchHandler.fetchNowWithTypeAndAttemptNumber(
            ConfigFetchHandler.FetchType.REALTIME, 1))
        .thenReturn(Tasks.forResult(realtimeFetchedContainerResponse));
    configAutoFetch.listenForNotifications();

    verify(mockRetryListener).onUpdate(any());
  }

  @Test
  public void realtime_fetchesWithoutChangedParams_doesNotCallOnUpdate() throws Exception {
    when(mockHttpURLConnection.getInputStream())
        .thenReturn(
            new ByteArrayInputStream(
                "{ \"latestTemplateVersionNumber\": 1 }".getBytes(StandardCharsets.UTF_8)));
    when(mockFetchHandler.getTemplateVersionNumber()).thenReturn(1L);
    when(mockFetchHandler.fetch(0)).thenReturn(Tasks.forResult(firstFetchedContainerResponse));
    configAutoFetch.listenForNotifications();

<<<<<<< HEAD
    verify(mockRetryListener).onUpdate(new HashSet<>());
  }

  @Test
  public void realtime_fetchesWithoutChangedParams_doesNotCallOnUpdate() throws Exception {
    when(mockHttpURLConnection.getInputStream())
        .thenReturn(
            new ByteArrayInputStream(
                "{ \"latestTemplateVersionNumber\": 1 }".getBytes(StandardCharsets.UTF_8)));
    when(mockFetchHandler.getTemplateVersionNumber()).thenReturn(1L);
    when(mockFetchHandler.fetch(0)).thenReturn(Tasks.forResult(firstFetchedContainerResponse));
    configAutoFetch.listenForNotifications();

=======
>>>>>>> d7b09490
    verifyZeroInteractions(mockOnUpdateListener);
  }

  @Test
  public void realtime_stream_listen_fail() throws Exception {
    when(mockHttpURLConnection.getInputStream()).thenThrow(IOException.class);
    configAutoFetch.listenForNotifications();

    verify(mockInvalidMessageEventListener).onError(any(FirebaseRemoteConfigClientException.class));
  }

  @Test
  public void realtime_redirectStatusCode_noRetries() throws Exception {
    ConfigRealtimeHttpClient configRealtimeHttpClientSpy = spy(configRealtimeHttpClient);
    doReturn(mockHttpURLConnection).when(configRealtimeHttpClientSpy).createRealtimeConnection();
    doNothing().when(configRealtimeHttpClientSpy).closeRealtimeHttpStream();
    when(mockHttpURLConnection.getResponseCode()).thenReturn(301);
    configRealtimeHttpClientSpy.beginRealtimeHttpStream();

    verify(configRealtimeHttpClientSpy, never()).startAutoFetch(any());
    verify(configRealtimeHttpClientSpy, never()).retryHTTPConnection();
    verify(mockStreamErrorEventListener).onError(any(FirebaseRemoteConfigServerException.class));
  }

  @Test
  public void realtime_okStatusCode_startAutofetchAndRetries() throws Exception {
    ConfigRealtimeHttpClient configRealtimeHttpClientSpy = spy(configRealtimeHttpClient);
    doReturn(mockHttpURLConnection).when(configRealtimeHttpClientSpy).createRealtimeConnection();
    doReturn(mockConfigAutoFetch).when(configRealtimeHttpClientSpy).startAutoFetch(any());
    doNothing().when(configRealtimeHttpClientSpy).retryHTTPConnection();
    doNothing().when(configRealtimeHttpClientSpy).closeRealtimeHttpStream();
    when(mockHttpURLConnection.getResponseCode()).thenReturn(200);

    configRealtimeHttpClientSpy.beginRealtimeHttpStream();
    verify(mockConfigAutoFetch).listenForNotifications();
    verify(configRealtimeHttpClientSpy).retryHTTPConnection();
  }

  @Test
  public void realtime_badGatewayStatusCode_noAutofetchButRetries() throws Exception {
    ConfigRealtimeHttpClient configRealtimeHttpClientSpy = spy(configRealtimeHttpClient);
    doReturn(mockHttpURLConnection).when(configRealtimeHttpClientSpy).createRealtimeConnection();
    doNothing().when(configRealtimeHttpClientSpy).retryHTTPConnection();
    doNothing().when(configRealtimeHttpClientSpy).closeRealtimeHttpStream();
    when(mockHttpURLConnection.getResponseCode()).thenReturn(502);

    configRealtimeHttpClientSpy.beginRealtimeHttpStream();
    verify(configRealtimeHttpClientSpy, never()).startAutoFetch(any());
    verify(configRealtimeHttpClientSpy).retryHTTPConnection();
  }

  @Test
  public void realtime_exceptionThrown_noAutofetchButRetries() throws Exception {
    ConfigRealtimeHttpClient configRealtimeHttpClientSpy = spy(configRealtimeHttpClient);
    doThrow(IOException.class).when(configRealtimeHttpClientSpy).createRealtimeConnection();
    doNothing().when(configRealtimeHttpClientSpy).retryHTTPConnection();
    doNothing().when(configRealtimeHttpClientSpy).closeRealtimeHttpStream();

    configRealtimeHttpClientSpy.beginRealtimeHttpStream();
    verify(configRealtimeHttpClientSpy, never()).startAutoFetch(any());
    verify(configRealtimeHttpClientSpy).retryHTTPConnection();
  }

  @Test
  public void realtime_stream_listen_and_failsafe_enabled() throws Exception {
    when(mockHttpURLConnection.getResponseCode()).thenReturn(200);
    when(mockHttpURLConnection.getInputStream())
        .thenReturn(
            new ByteArrayInputStream(
                "{ \"featureDisabled\": true }".getBytes(StandardCharsets.UTF_8)));
    when(mockFetchHandler.getTemplateVersionNumber()).thenReturn(1L);
    configAutoFetch.listenForNotifications();

    verify(mockRetryListener).onError(any(FirebaseRemoteConfigServerException.class));
    verify(mockFetchHandler, never()).fetch(0);
  }

  @Test
  public void realtime_stream_listen_and_failsafe_disabled() throws Exception {
    when(mockHttpURLConnection.getResponseCode()).thenReturn(200);
    when(mockHttpURLConnection.getInputStream())
        .thenReturn(
            new ByteArrayInputStream(
                "{ \"featureDisabled\": false,  \"latestTemplateVersionNumber\": 2 }"
                    .getBytes(StandardCharsets.UTF_8)));
    when(mockFetchHandler.getTemplateVersionNumber()).thenReturn(1L);
    when(mockFetchHandler.fetchNowWithTypeAndAttemptNumber(
            ConfigFetchHandler.FetchType.REALTIME, 1))
        .thenReturn(Tasks.forResult(realtimeFetchedContainerResponse));
    configAutoFetch.listenForNotifications();

    verify(mockUnavailableEventListener, never())
        .onError(any(FirebaseRemoteConfigServerException.class));
    verify(mockFetchHandler).getTemplateVersionNumber();
  }

  @Test
  public void realtime_stream_listen_get_inputstream_fail() throws Exception {
    when(mockHttpURLConnection.getResponseCode()).thenReturn(200);
    when(mockHttpURLConnection.getInputStream()).thenThrow(IOException.class);
    when(mockFetchHandler.getTemplateVersionNumber()).thenReturn(1L);
    when(mockFetchHandler.fetchNowWithTypeAndAttemptNumber(
            ConfigFetchHandler.FetchType.REALTIME, 1))
        .thenReturn(Tasks.forResult(realtimeFetchedContainerResponse));
    configAutoFetch.listenForNotifications();

    verify(mockInvalidMessageEventListener).onError(any(FirebaseRemoteConfigClientException.class));
  }

  @Test
  public void realtime_stream_autofetch_success() throws Exception {
    // Setup activated configs with keys "string_param", "long_param"
    loadCacheWithConfig(mockActivatedCache, firstFetchedContainer);
<<<<<<< HEAD
    when(mockFetchHandler.getTemplateVersionNumber()).thenReturn(1L);
    when(mockFetchHandler.fetch(0L)).thenReturn(Tasks.forResult(realtimeFetchedContainerResponse));

    configAutoFetch.fetchLatestConfig(1, 1);
    flushTasks();

    Set<String> updatedParams = Sets.newHashSet("realtime_param");
    verify(mockOnUpdateListener).onUpdate(updatedParams);
  }

  @Test
  public void realtime_autofetchBeforeActivate_callsOnUpdateWithAllFetchedParams() throws Exception {
    // The first call to get() returns null while the cache is loading.
    loadCacheWithConfig(mockActivatedCache, null);
    when(mockFetchHandler.getTemplateVersionNumber()).thenReturn(1L);
    when(mockFetchHandler.fetch(0)).thenReturn(Tasks.forResult(realtimeFetchedContainerResponse));

    configAutoFetch.fetchLatestConfig(1, 1);
    flushTasks();

    Set<String> updatedParams = Sets.newHashSet("string_param", "long_param", "realtime_param");
    verify(mockOnUpdateListener).onUpdate(updatedParams);
=======
    when(mockFetchHandler.getTemplateVersionNumber()).thenReturn(1L);
    when(mockFetchHandler.fetchNowWithTypeAndAttemptNumber(
            ConfigFetchHandler.FetchType.REALTIME, 1))
        .thenReturn(Tasks.forResult(realtimeFetchedContainerResponse));
    configAutoFetch.fetchLatestConfig(3, 1);

    flushScheduledTasks();

    Set<String> updatedParams = Sets.newHashSet("realtime_param");
    verify(mockOnUpdateListener)
        .onUpdate(argThat(configUpdate -> configUpdate.getUpdatedParams().equals(updatedParams)));
  }

  @Test
  public void realtime_autofetchBeforeActivate_callsOnUpdateWithAllFetchedParams()
      throws Exception {
    // The first call to get() returns null while the cache is loading.
    loadCacheWithConfig(mockActivatedCache, null);
    when(mockFetchHandler.getTemplateVersionNumber()).thenReturn(1L);
    when(mockFetchHandler.fetchNowWithTypeAndAttemptNumber(
            ConfigFetchHandler.FetchType.REALTIME, 3))
        .thenReturn(Tasks.forResult(realtimeFetchedContainerResponse));

    configAutoFetch.fetchLatestConfig(1, 1);
    flushScheduledTasks();

    Set<String> updatedParams = Sets.newHashSet("string_param", "long_param", "realtime_param");
    verify(mockOnUpdateListener)
        .onUpdate(argThat(configUpdate -> configUpdate.getUpdatedParams().equals(updatedParams)));
>>>>>>> d7b09490
  }

  @Test
  public void realtime_stream_autofetch_failure() throws Exception {
    loadCacheWithConfig(mockActivatedCache, firstFetchedContainer);
    when(mockFetchHandler.getTemplateVersionNumber()).thenReturn(1L);
<<<<<<< HEAD
    when(mockFetchHandler.fetch(0)).thenReturn(Tasks.forResult(realtimeFetchedContainerResponse));

    configAutoFetch.fetchLatestConfig(1, 1000);
    flushTasks();
=======
    when(mockFetchHandler.fetchNowWithTypeAndAttemptNumber(
            ConfigFetchHandler.FetchType.REALTIME, 3))
        .thenReturn(Tasks.forResult(realtimeFetchedContainerResponse));

    configAutoFetch.fetchLatestConfig(1, 1000);
    flushScheduledTasks();
>>>>>>> d7b09490

    verify(mockNotFetchedEventListener).onError(any(FirebaseRemoteConfigServerException.class));
  }

  private static void loadCacheWithConfig(
      ConfigCacheClient cacheClient, ConfigContainer container) {
    when(cacheClient.getBlocking()).thenReturn(container);
    when(cacheClient.get()).thenReturn(Tasks.forResult(container));
  }

  private static void loadCacheWithIoException(ConfigCacheClient cacheClient) {
    when(cacheClient.getBlocking()).thenReturn(null);
    when(cacheClient.get())
        .thenReturn(Tasks.forException(new IOException("Should have handled disk error.")));
  }

  private void loadActivatedCacheWithIncompleteTask() {
    TaskCompletionSource<ConfigContainer> taskSource = new TaskCompletionSource<>();
    when(mockActivatedCache.get()).thenReturn(taskSource.getTask());
  }

  private static void cachePutReturnsConfig(
      ConfigCacheClient cacheClient, ConfigContainer container) {
    when(cacheClient.put(container)).thenReturn(Tasks.forResult(container));
  }

  private void loadFetchHandlerWithResponse() {
    when(mockFetchHandler.fetch()).thenReturn(Tasks.forResult(firstFetchedContainerResponse));
  }

  private void load2pFetchHandlerWithResponse() {
    when(mockFireperfFetchHandler.fetch())
        .thenReturn(Tasks.forResult(firstFetchedContainerResponse));
  }

  private void loadInstanceIdAndToken() {
    when(mockFirebaseInstallations.getId()).thenReturn(Tasks.forResult(INSTALLATION_ID));
    when(mockFirebaseInstallations.getToken(false))
        .thenReturn(Tasks.forResult(INSTALLATION_TOKEN_RESULT));
  }

  private static int getResourceId(String xmlResourceName) {
    Resources r = ApplicationProvider.getApplicationContext().getResources();
    return r.getIdentifier(
        xmlResourceName, "xml", ApplicationProvider.getApplicationContext().getPackageName());
  }

  private static ConfigContainer newDefaultsContainer(Map<String, String> configsMap)
      throws Exception {
    return ConfigContainer.newBuilder()
        .replaceConfigsWith(configsMap)
        .withFetchTime(new Date(0L))
        .build();
  }

  private <T> T getTaskResult(Task<T> task) {
    assertThat(task.isComplete()).isTrue();
    assertThat(task.getResult()).isNotNull();
    return task.getResult();
  }

  private static JSONArray generateAbtExperiments() throws JSONException {
    JSONArray experiments = new JSONArray();
    for (int experimentNum = 1; experimentNum <= 5; experimentNum++) {
      experiments.put(createAbtExperiment("exp" + experimentNum));
    }
    return experiments;
  }

  private static FirebaseApp initializeFirebaseApp(Context context) {
    FirebaseApp.clearInstancesForTest();

    return FirebaseApp.initializeApp(
        context,
        new FirebaseOptions.Builder()
            .setApiKey(API_KEY)
            .setApplicationId(APP_ID)
            .setProjectId(PROJECT_ID)
            .build());
  }

  /**
<<<<<<< HEAD
   * Flush tasks on the {@code executorService}'s thread.
   *
   * @throws InterruptedException
   */
  private void flushTasks() throws InterruptedException {
    CountDownLatch latch = new CountDownLatch(1);
    executorService.execute(latch::countDown);
    assertTrue("Task didn't finish", latch.await(10, TimeUnit.MILLISECONDS));
=======
   * Flush tasks on the {@code scheduledExecutorService}'s thread.
   *
   * @throws InterruptedException if the thread is interrupted while waiting.
   */
  private void flushScheduledTasks() throws InterruptedException {
    // Create a latch with a count of 1 and submit an execution request to countdown.
    // When the existing tasks have been executed, the countdown will execute and release the latch.
    CountDownLatch latch = new CountDownLatch(1);
    scheduledExecutorService.execute(latch::countDown);
    assertTrue("Task didn't finish.", latch.await(1000, TimeUnit.MILLISECONDS));
>>>>>>> d7b09490
  }

  private ConfigUpdateListener generateEmptyRealtimeListener() {
    return new ConfigUpdateListener() {
      @Override
<<<<<<< HEAD
      public void onUpdate(Set<String> updatedParams) {}
=======
      public void onUpdate(ConfigUpdate configUpdate) {}
>>>>>>> d7b09490

      @Override
      public void onError(@NonNull FirebaseRemoteConfigException error) {}
    };
  }
}<|MERGE_RESOLUTION|>--- conflicted
+++ resolved
@@ -87,22 +87,11 @@
 import java.util.List;
 import java.util.Map;
 import java.util.Set;
-<<<<<<< HEAD
-import java.util.concurrent.Callable;
-import java.util.concurrent.CountDownLatch;
-import java.util.concurrent.Executor;
-import java.util.concurrent.ExecutorService;
-import java.util.concurrent.Executors;
-import java.util.concurrent.ScheduledExecutorService;
-import java.util.concurrent.TimeUnit;
-
-=======
 import java.util.concurrent.CountDownLatch;
 import java.util.concurrent.Executor;
 import java.util.concurrent.Executors;
 import java.util.concurrent.ScheduledExecutorService;
 import java.util.concurrent.TimeUnit;
->>>>>>> d7b09490
 import org.json.JSONArray;
 import org.json.JSONException;
 import org.json.JSONObject;
@@ -202,12 +191,8 @@
   private ConfigRealtimeHttpClient configRealtimeHttpClient;
   private FetchResponse firstFetchedContainerResponse;
 
-<<<<<<< HEAD
-  private final ScheduledExecutorService executorService = Executors.newSingleThreadScheduledExecutor();
-=======
   private final ScheduledExecutorService scheduledExecutorService =
       Executors.newSingleThreadScheduledExecutor();
->>>>>>> d7b09490
 
   @Before
   public void setUp() throws Exception {
@@ -324,13 +309,8 @@
     ConfigUpdateListener listener =
         new ConfigUpdateListener() {
           @Override
-<<<<<<< HEAD
-          public void onUpdate(Set<String> changedParams) {
-            mockOnUpdateListener.onUpdate(changedParams);
-=======
           public void onUpdate(ConfigUpdate configUpdate) {
             mockOnUpdateListener.onUpdate(configUpdate);
->>>>>>> d7b09490
           }
 
           @Override
@@ -357,11 +337,7 @@
             mockActivatedCache,
             listeners,
             mockRetryListener,
-<<<<<<< HEAD
-                executorService);
-=======
             scheduledExecutorService);
->>>>>>> d7b09490
     configRealtimeHttpClient =
         new ConfigRealtimeHttpClient(
             firebaseApp,
@@ -371,11 +347,7 @@
             context,
             "firebase",
             listeners,
-<<<<<<< HEAD
-                executorService);
-=======
             scheduledExecutorService);
->>>>>>> d7b09490
   }
 
   @Test
@@ -1237,22 +1209,6 @@
     when(mockFetchHandler.fetch(0)).thenReturn(Tasks.forResult(firstFetchedContainerResponse));
     configAutoFetch.listenForNotifications();
 
-<<<<<<< HEAD
-    verify(mockRetryListener).onUpdate(new HashSet<>());
-  }
-
-  @Test
-  public void realtime_fetchesWithoutChangedParams_doesNotCallOnUpdate() throws Exception {
-    when(mockHttpURLConnection.getInputStream())
-        .thenReturn(
-            new ByteArrayInputStream(
-                "{ \"latestTemplateVersionNumber\": 1 }".getBytes(StandardCharsets.UTF_8)));
-    when(mockFetchHandler.getTemplateVersionNumber()).thenReturn(1L);
-    when(mockFetchHandler.fetch(0)).thenReturn(Tasks.forResult(firstFetchedContainerResponse));
-    configAutoFetch.listenForNotifications();
-
-=======
->>>>>>> d7b09490
     verifyZeroInteractions(mockOnUpdateListener);
   }
 
@@ -1366,30 +1322,6 @@
   public void realtime_stream_autofetch_success() throws Exception {
     // Setup activated configs with keys "string_param", "long_param"
     loadCacheWithConfig(mockActivatedCache, firstFetchedContainer);
-<<<<<<< HEAD
-    when(mockFetchHandler.getTemplateVersionNumber()).thenReturn(1L);
-    when(mockFetchHandler.fetch(0L)).thenReturn(Tasks.forResult(realtimeFetchedContainerResponse));
-
-    configAutoFetch.fetchLatestConfig(1, 1);
-    flushTasks();
-
-    Set<String> updatedParams = Sets.newHashSet("realtime_param");
-    verify(mockOnUpdateListener).onUpdate(updatedParams);
-  }
-
-  @Test
-  public void realtime_autofetchBeforeActivate_callsOnUpdateWithAllFetchedParams() throws Exception {
-    // The first call to get() returns null while the cache is loading.
-    loadCacheWithConfig(mockActivatedCache, null);
-    when(mockFetchHandler.getTemplateVersionNumber()).thenReturn(1L);
-    when(mockFetchHandler.fetch(0)).thenReturn(Tasks.forResult(realtimeFetchedContainerResponse));
-
-    configAutoFetch.fetchLatestConfig(1, 1);
-    flushTasks();
-
-    Set<String> updatedParams = Sets.newHashSet("string_param", "long_param", "realtime_param");
-    verify(mockOnUpdateListener).onUpdate(updatedParams);
-=======
     when(mockFetchHandler.getTemplateVersionNumber()).thenReturn(1L);
     when(mockFetchHandler.fetchNowWithTypeAndAttemptNumber(
             ConfigFetchHandler.FetchType.REALTIME, 1))
@@ -1419,26 +1351,18 @@
     Set<String> updatedParams = Sets.newHashSet("string_param", "long_param", "realtime_param");
     verify(mockOnUpdateListener)
         .onUpdate(argThat(configUpdate -> configUpdate.getUpdatedParams().equals(updatedParams)));
->>>>>>> d7b09490
   }
 
   @Test
   public void realtime_stream_autofetch_failure() throws Exception {
     loadCacheWithConfig(mockActivatedCache, firstFetchedContainer);
     when(mockFetchHandler.getTemplateVersionNumber()).thenReturn(1L);
-<<<<<<< HEAD
-    when(mockFetchHandler.fetch(0)).thenReturn(Tasks.forResult(realtimeFetchedContainerResponse));
-
-    configAutoFetch.fetchLatestConfig(1, 1000);
-    flushTasks();
-=======
     when(mockFetchHandler.fetchNowWithTypeAndAttemptNumber(
             ConfigFetchHandler.FetchType.REALTIME, 3))
         .thenReturn(Tasks.forResult(realtimeFetchedContainerResponse));
 
     configAutoFetch.fetchLatestConfig(1, 1000);
     flushScheduledTasks();
->>>>>>> d7b09490
 
     verify(mockNotFetchedEventListener).onError(any(FirebaseRemoteConfigServerException.class));
   }
@@ -1521,16 +1445,6 @@
   }
 
   /**
-<<<<<<< HEAD
-   * Flush tasks on the {@code executorService}'s thread.
-   *
-   * @throws InterruptedException
-   */
-  private void flushTasks() throws InterruptedException {
-    CountDownLatch latch = new CountDownLatch(1);
-    executorService.execute(latch::countDown);
-    assertTrue("Task didn't finish", latch.await(10, TimeUnit.MILLISECONDS));
-=======
    * Flush tasks on the {@code scheduledExecutorService}'s thread.
    *
    * @throws InterruptedException if the thread is interrupted while waiting.
@@ -1541,17 +1455,12 @@
     CountDownLatch latch = new CountDownLatch(1);
     scheduledExecutorService.execute(latch::countDown);
     assertTrue("Task didn't finish.", latch.await(1000, TimeUnit.MILLISECONDS));
->>>>>>> d7b09490
   }
 
   private ConfigUpdateListener generateEmptyRealtimeListener() {
     return new ConfigUpdateListener() {
       @Override
-<<<<<<< HEAD
-      public void onUpdate(Set<String> updatedParams) {}
-=======
       public void onUpdate(ConfigUpdate configUpdate) {}
->>>>>>> d7b09490
 
       @Override
       public void onError(@NonNull FirebaseRemoteConfigException error) {}
