// Copyright 2018 Google LLC
//
// Licensed under the Apache License, Version 2.0 (the "License");
// you may not use this file except in compliance with the License.
//
// You may obtain a copy of the License at
//      http://www.apache.org/licenses/LICENSE-2.0
//
// Unless required by applicable law or agreed to in writing, software
// distributed under the License is distributed on an "AS IS" BASIS,
// WITHOUT WARRANTIES OR CONDITIONS OF ANY KIND, either express or implied.
// See the License for the specific language governing permissions and
// limitations under the License.

package com.google.firebase.remoteconfig;

import static androidx.test.ext.truth.os.BundleSubject.assertThat;
import static com.google.common.truth.Truth.assertThat;
import static com.google.common.truth.Truth.assertWithMessage;
import static com.google.firebase.remoteconfig.AbtExperimentHelper.createAbtExperiment;
import static com.google.firebase.remoteconfig.FirebaseRemoteConfig.DEFAULT_VALUE_FOR_BOOLEAN;
import static com.google.firebase.remoteconfig.FirebaseRemoteConfig.DEFAULT_VALUE_FOR_DOUBLE;
import static com.google.firebase.remoteconfig.FirebaseRemoteConfig.DEFAULT_VALUE_FOR_LONG;
import static com.google.firebase.remoteconfig.FirebaseRemoteConfig.DEFAULT_VALUE_FOR_STRING;
import static com.google.firebase.remoteconfig.FirebaseRemoteConfig.LAST_FETCH_STATUS_THROTTLED;
import static com.google.firebase.remoteconfig.FirebaseRemoteConfig.toExperimentInfoMaps;
import static com.google.firebase.remoteconfig.internal.Personalization.EXTERNAL_ARM_VALUE_PARAM;
import static com.google.firebase.remoteconfig.internal.Personalization.EXTERNAL_PERSONALIZATION_ID_PARAM;
import static com.google.firebase.remoteconfig.testutil.Assert.assertTrue;
import static org.mockito.ArgumentMatchers.anyString;
import static org.mockito.ArgumentMatchers.argThat;
import static org.mockito.ArgumentMatchers.eq;
import static org.mockito.Matchers.any;
import static org.mockito.Mockito.doAnswer;
import static org.mockito.Mockito.doNothing;
import static org.mockito.Mockito.doReturn;
import static org.mockito.Mockito.doThrow;
import static org.mockito.Mockito.never;
import static org.mockito.Mockito.spy;
import static org.mockito.Mockito.times;
import static org.mockito.Mockito.verify;
import static org.mockito.Mockito.verifyZeroInteractions;
import static org.mockito.Mockito.when;

import android.content.Context;
import android.content.res.Resources;
import android.os.Bundle;
import androidx.annotation.NonNull;
import androidx.test.core.app.ApplicationProvider;
import com.google.android.gms.shadows.common.internal.ShadowPreconditions;
import com.google.android.gms.tasks.Task;
import com.google.android.gms.tasks.TaskCompletionSource;
import com.google.android.gms.tasks.Tasks;
import com.google.common.collect.ImmutableList;
import com.google.common.collect.ImmutableMap;
import com.google.common.collect.ImmutableSet;
import com.google.common.collect.Sets;
import com.google.common.util.concurrent.MoreExecutors;
import com.google.firebase.FirebaseApp;
import com.google.firebase.FirebaseOptions;
import com.google.firebase.abt.AbtException;
import com.google.firebase.abt.FirebaseABTesting;
import com.google.firebase.analytics.connector.AnalyticsConnector;
import com.google.firebase.inject.Provider;
import com.google.firebase.installations.FirebaseInstallationsApi;
import com.google.firebase.installations.InstallationTokenResult;
import com.google.firebase.remoteconfig.internal.ConfigAutoFetch;
import com.google.firebase.remoteconfig.internal.ConfigCacheClient;
import com.google.firebase.remoteconfig.internal.ConfigContainer;
import com.google.firebase.remoteconfig.internal.ConfigFetchHandler;
import com.google.firebase.remoteconfig.internal.ConfigFetchHandler.FetchResponse;
import com.google.firebase.remoteconfig.internal.ConfigGetParameterHandler;
import com.google.firebase.remoteconfig.internal.ConfigMetadataClient;
import com.google.firebase.remoteconfig.internal.ConfigRealtimeHandler;
import com.google.firebase.remoteconfig.internal.ConfigRealtimeHttpClient;
import com.google.firebase.remoteconfig.internal.Personalization;
import java.io.ByteArrayInputStream;
import java.io.IOException;
import java.net.HttpURLConnection;
import java.nio.charset.StandardCharsets;
import java.util.ArrayList;
import java.util.Date;
import java.util.HashMap;
import java.util.HashSet;
import java.util.List;
import java.util.Map;
import java.util.Set;
import java.util.concurrent.CountDownLatch;
import java.util.concurrent.Executor;
import java.util.concurrent.Executors;
import java.util.concurrent.ScheduledExecutorService;
import java.util.concurrent.TimeUnit;
import org.json.JSONArray;
import org.json.JSONException;
import org.json.JSONObject;
import org.junit.Before;
import org.junit.Test;
import org.junit.runner.RunWith;
import org.mockito.ArgumentCaptor;
import org.mockito.Mock;
import org.mockito.MockitoAnnotations;
import org.robolectric.RobolectricTestRunner;
import org.robolectric.annotation.Config;
import org.robolectric.annotation.LooperMode;
import org.skyscreamer.jsonassert.JSONAssert;

/**
 * Unit tests for the Firebase Remote Config API.
 *
 * @author Miraziz Yusupov
 */
@RunWith(RobolectricTestRunner.class)
@Config(
    manifest = Config.NONE,
    shadows = {ShadowPreconditions.class})
@LooperMode(LooperMode.Mode.LEGACY)
public final class FirebaseRemoteConfigTest {
  private static final String APP_ID = "1:14368190084:android:09cb977358c6f241";
  private static final String API_KEY = "AIzaSyabcdefghijklmnopqrstuvwxyz1234567";
  private static final String PROJECT_ID = "fake-frc-test-id";

  private static final String FIREPERF_NAMESPACE = "fireperf";
  private static final String PERSONALIZATION_NAMESPACE = "personalization";

  private static final String STRING_KEY = "string_key";
  private static final String BOOLEAN_KEY = "boolean_key";
  private static final String BYTE_ARRAY_KEY = "byte_array_key";
  private static final String DOUBLE_KEY = "double_key";
  private static final String LONG_KEY = "long_key";

  private static final String ETAG = "ETag";

  private static final String INSTALLATION_ID = "'fL71_VyL3uo9jNMWu1L60S";
  private static final String INSTALLATION_TOKEN =
      "eyJhbGciOiJF.eyJmaWQiOiJmaXMt.AB2LPV8wRQIhAPs4NvEgA3uhubH";
  private static final InstallationTokenResult INSTALLATION_TOKEN_RESULT =
      InstallationTokenResult.builder()
          .setToken(INSTALLATION_TOKEN)
          .setTokenCreationTimestamp(1)
          .setTokenExpirationTimestamp(1)
          .build();

  // We use a HashMap so that Mocking is easier.
  private static final HashMap<String, Object> DEFAULTS_MAP = new HashMap<>();
  private static final HashMap<String, String> DEFAULTS_STRING_MAP = new HashMap<>();

  @Mock private AnalyticsConnector mockAnalyticsConnector;

  @Mock private ConfigCacheClient mockFetchedCache;
  @Mock private ConfigCacheClient mockActivatedCache;
  @Mock private ConfigCacheClient mockDefaultsCache;
  @Mock private ConfigFetchHandler mockFetchHandler;
  @Mock private ConfigGetParameterHandler mockGetHandler;
  @Mock private ConfigMetadataClient metadataClient;

  @Mock private ConfigRealtimeHandler mockConfigRealtimeHandler;
  @Mock private ConfigAutoFetch mockConfigAutoFetch;
  @Mock private ConfigUpdateListenerRegistration mockRealtimeRegistration;
  @Mock private HttpURLConnection mockHttpURLConnection;
  @Mock private ConfigUpdateListener mockRetryListener;
  @Mock private ConfigUpdateListener mockOnUpdateListener;
  @Mock private ConfigUpdateListener mockStreamErrorEventListener;
  @Mock private ConfigUpdateListener mockInvalidMessageEventListener;
  @Mock private ConfigUpdateListener mockNotFetchedEventListener;
  @Mock private ConfigUpdateListener mockUnavailableEventListener;

  @Mock private ConfigCacheClient mockFireperfFetchedCache;
  @Mock private ConfigCacheClient mockFireperfActivatedCache;
  @Mock private ConfigCacheClient mockFireperfDefaultsCache;
  @Mock private ConfigFetchHandler mockFireperfFetchHandler;
  @Mock private ConfigGetParameterHandler mockFireperfGetHandler;

  @Mock private FirebaseRemoteConfigInfo mockFrcInfo;

  @Mock private FirebaseABTesting mockFirebaseAbt;
  @Mock private FirebaseInstallationsApi mockFirebaseInstallations;
  @Mock private Provider<AnalyticsConnector> mockAnalyticsConnectorProvider;

  private FirebaseRemoteConfig frc;
  private FirebaseRemoteConfig fireperfFrc;
  private FirebaseRemoteConfig personalizationFrc;
  private ConfigContainer firstFetchedContainer;
  private ConfigContainer secondFetchedContainer;
  private FetchResponse realtimeFetchedContainerResponse;
  private ConfigContainer realtimeFetchedContainer;
  private ConfigAutoFetch configAutoFetch;
  private ConfigRealtimeHttpClient configRealtimeHttpClient;
<<<<<<< HEAD
  private ConfigMetadataClient realtimeMetadataClient;

=======
>>>>>>> d7b09490
  private FetchResponse firstFetchedContainerResponse;

  private final ScheduledExecutorService scheduledExecutorService =
      Executors.newSingleThreadScheduledExecutor();

  @Before
  public void setUp() throws Exception {
    DEFAULTS_MAP.put("first_default_key", "first_default_value");
    DEFAULTS_MAP.put("second_default_key", "second_default_value");
    DEFAULTS_MAP.put("third_default_key", "third_default_value");
    DEFAULTS_MAP.put("byte_array_default_key", "fourth_default_value".getBytes());

    DEFAULTS_STRING_MAP.put("first_default_key", "first_default_value");
    DEFAULTS_STRING_MAP.put("second_default_key", "second_default_value");
    DEFAULTS_STRING_MAP.put("third_default_key", "third_default_value");
    DEFAULTS_STRING_MAP.put("byte_array_default_key", "fourth_default_value");

    MockitoAnnotations.initMocks(this);

    Executor directExecutor = MoreExecutors.directExecutor();
    Context context = ApplicationProvider.getApplicationContext();
    FirebaseApp firebaseApp = initializeFirebaseApp(context);

    Personalization personalization = new Personalization(mockAnalyticsConnectorProvider);
    ConfigGetParameterHandler parameterHandler =
        new ConfigGetParameterHandler(directExecutor, mockActivatedCache, mockDefaultsCache);
    parameterHandler.addListener(personalization::logArmActive);

    // Catch all to avoid NPEs (the getters should never return null).
    when(mockFetchedCache.get()).thenReturn(Tasks.forResult(null));
    when(mockActivatedCache.get()).thenReturn(Tasks.forResult(null));
    when(mockFireperfFetchedCache.get()).thenReturn(Tasks.forResult(null));
    when(mockFireperfActivatedCache.get()).thenReturn(Tasks.forResult(null));

    frc =
        new FirebaseRemoteConfig(
            context,
            firebaseApp,
            mockFirebaseInstallations,
            mockFirebaseAbt,
            directExecutor,
            mockFetchedCache,
            mockActivatedCache,
            mockDefaultsCache,
            mockFetchHandler,
            mockGetHandler,
            metadataClient,
            mockConfigRealtimeHandler);

    // Set up an FRC instance for the Fireperf namespace that uses mocked clients.
    fireperfFrc =
        FirebaseApp.getInstance()
            .get(RemoteConfigComponent.class)
            .get(
                firebaseApp,
                FIREPERF_NAMESPACE,
                mockFirebaseInstallations,
                /*firebaseAbt=*/ null,
                directExecutor,
                mockFireperfFetchedCache,
                mockFireperfActivatedCache,
                mockFireperfDefaultsCache,
                mockFireperfFetchHandler,
                mockFireperfGetHandler,
                RemoteConfigComponent.getMetadataClient(context, APP_ID, FIREPERF_NAMESPACE));

    personalizationFrc =
        FirebaseApp.getInstance()
            .get(RemoteConfigComponent.class)
            .get(
                firebaseApp,
                PERSONALIZATION_NAMESPACE,
                mockFirebaseInstallations,
                /*firebaseAbt=*/ null,
                directExecutor,
                mockFetchedCache,
                mockActivatedCache,
                mockDefaultsCache,
                mockFetchHandler,
                parameterHandler,
                RemoteConfigComponent.getMetadataClient(
                    context, APP_ID, PERSONALIZATION_NAMESPACE));

    firstFetchedContainer =
        ConfigContainer.newBuilder()
            .replaceConfigsWith(ImmutableMap.of("long_param", "1L", "string_param", "string_value"))
            .withTemplateVersionNumber(1L)
            .withFetchTime(new Date(1000L))
            .build();

    secondFetchedContainer =
        ConfigContainer.newBuilder()
            .replaceConfigsWith(
                ImmutableMap.of("string_param", "string_value", "double_param", "0.1"))
            .withTemplateVersionNumber(1L)
            .withFetchTime(new Date(5000L))
            .build();

    firstFetchedContainerResponse =
        FetchResponse.forBackendUpdatesFetched(firstFetchedContainer, ETAG);

    realtimeFetchedContainer =
        ConfigContainer.newBuilder()
            .replaceConfigsWith(
                ImmutableMap.of(
                    "long_param",
                    "1L",
                    "string_param",
                    "string_value",
                    "realtime_param",
                    "realtime_value"))
            .withTemplateVersionNumber(1L)
            .build();
    realtimeFetchedContainerResponse =
        FetchResponse.forBackendUpdatesFetched(realtimeFetchedContainer, ETAG);

    HashSet<ConfigUpdateListener> listeners = new HashSet();
    ConfigUpdateListener listener =
        new ConfigUpdateListener() {
          @Override
          public void onUpdate(ConfigUpdate configUpdate) {
            mockOnUpdateListener.onUpdate(configUpdate);
          }

          @Override
          public void onError(@NonNull FirebaseRemoteConfigException error) {
            if (error.getCode() == FirebaseRemoteConfigException.Code.CONFIG_UPDATE_STREAM_ERROR) {
              mockStreamErrorEventListener.onError(error);
            } else if (error.getCode()
                == FirebaseRemoteConfigException.Code.CONFIG_UPDATE_MESSAGE_INVALID) {
              mockInvalidMessageEventListener.onError(error);
            } else if (error.getCode()
                == FirebaseRemoteConfigException.Code.CONFIG_UPDATE_NOT_FETCHED) {
              mockNotFetchedEventListener.onError(error);
            } else {
              mockUnavailableEventListener.onError(error);
            }
          }
        };

    listeners.add(listener);
    configAutoFetch =
        new ConfigAutoFetch(
            mockHttpURLConnection,
            mockFetchHandler,
            mockActivatedCache,
            listeners,
            mockRetryListener,
            scheduledExecutorService);
    realtimeMetadataClient =
        new ConfigMetadataClient(context.getSharedPreferences("test_file", Context.MODE_PRIVATE));
    configRealtimeHttpClient =
        new ConfigRealtimeHttpClient(
            firebaseApp,
            mockFirebaseInstallations,
            mockFetchHandler,
            mockActivatedCache,
            context,
            "firebase",
            listeners,
            realtimeMetadataClient,
            scheduledExecutorService);
  }

  @Test
  public void ensureInitialized_notInitialized_isNotComplete() {
    loadCacheWithConfig(mockFetchedCache, /*container=*/ null);
    loadCacheWithConfig(mockDefaultsCache, /*container=*/ null);
    loadActivatedCacheWithIncompleteTask();
    loadInstanceIdAndToken();

    Task<FirebaseRemoteConfigInfo> initStatus = frc.ensureInitialized();

    assertWithMessage("FRC is initialized even though activated configs have not loaded!")
        .that(initStatus.isComplete())
        .isFalse();
  }

  @Test
  public void ensureInitialized_initialized_returnsCorrectFrcInfo() {
    loadCacheWithConfig(mockFetchedCache, /*container=*/ null);
    loadCacheWithConfig(mockDefaultsCache, /*container=*/ null);
    loadCacheWithConfig(mockActivatedCache, /*container=*/ null);
    loadInstanceIdAndToken();

    Task<FirebaseRemoteConfigInfo> initStatus = frc.ensureInitialized();

    assertWithMessage("FRC is not initialized even though everything is loaded!")
        .that(initStatus.isComplete())
        .isTrue();
  }

  @Test
  public void fetchAndActivate_hasNetworkError_taskReturnsException() {
    when(mockFetchHandler.fetch())
        .thenReturn(Tasks.forException(new IOException("Network call failed.")));

    Task<Boolean> task = frc.fetchAndActivate();

    assertThat(task.isComplete()).isTrue();
    assertWithMessage("Fetch succeeded even though there's a network error!")
        .that(task.getException())
        .isNotNull();
  }

  @Test
  public void fetchAndActivate_getFetchedFailed_returnsFalse() {
    loadFetchHandlerWithResponse();
    loadCacheWithIoException(mockFetchedCache);
    loadCacheWithConfig(mockActivatedCache, null);

    Task<Boolean> task = frc.fetchAndActivate();

    assertWithMessage("fetchAndActivate() succeeded with no fetched values!")
        .that(getTaskResult(task))
        .isFalse();

    verify(mockActivatedCache, never()).put(any());
    verify(mockFetchedCache, never()).clear();
  }

  @Test
  public void fetchAndActivate_noFetchedConfigs_returnsFalse() {
    loadFetchHandlerWithResponse();
    loadCacheWithConfig(mockFetchedCache, null);
    loadCacheWithConfig(mockActivatedCache, null);

    Task<Boolean> task = frc.fetchAndActivate();

    assertWithMessage("fetchAndActivate() succeeded with no fetched values!")
        .that(getTaskResult(task))
        .isFalse();

    verify(mockActivatedCache, never()).put(any());
    verify(mockFetchedCache, never()).clear();
  }

  @Test
  public void fetchAndActivate_staleFetchedConfigs_returnsFalse() {
    loadFetchHandlerWithResponse();
    loadCacheWithConfig(mockFetchedCache, firstFetchedContainer);
    loadCacheWithConfig(mockActivatedCache, firstFetchedContainer);

    Task<Boolean> task = frc.fetchAndActivate();

    assertWithMessage("fetchAndActivate() succeeded with stale values!")
        .that(getTaskResult(task))
        .isFalse();

    verify(mockActivatedCache, never()).put(any());
    verify(mockFetchedCache, never()).clear();
  }

  @Test
  public void fetchAndActivate_noActivatedConfigs_activatesAndClearsFetched() {
    loadFetchHandlerWithResponse();
    loadCacheWithConfig(mockFetchedCache, firstFetchedContainer);
    loadCacheWithConfig(mockActivatedCache, null);

    cachePutReturnsConfig(mockActivatedCache, firstFetchedContainer);

    Task<Boolean> task = frc.fetchAndActivate();

    assertWithMessage("fetchAndActivate() failed with no activated values!")
        .that(getTaskResult(task))
        .isTrue();

    verify(mockActivatedCache).put(firstFetchedContainer);
    verify(mockFetchedCache).clear();
  }

  @Test
  public void fetchAndActivate_getActivatedFailed_activatesAndClearsFetched() {
    loadFetchHandlerWithResponse();
    loadCacheWithConfig(mockFetchedCache, firstFetchedContainer);
    loadCacheWithIoException(mockActivatedCache);

    cachePutReturnsConfig(mockActivatedCache, firstFetchedContainer);

    Task<Boolean> task = frc.fetchAndActivate();

    assertWithMessage("fetchAndActivate() failed with no activated values!")
        .that(getTaskResult(task))
        .isTrue();

    verify(mockActivatedCache).put(firstFetchedContainer);
    verify(mockFetchedCache).clear();
  }

  @Test
  public void fetchAndActivate_freshFetchedConfigs_activatesAndClearsFetched() {
    loadFetchHandlerWithResponse();
    loadCacheWithConfig(mockFetchedCache, secondFetchedContainer);
    loadCacheWithConfig(mockActivatedCache, firstFetchedContainer);

    cachePutReturnsConfig(mockActivatedCache, secondFetchedContainer);

    Task<Boolean> task = frc.fetchAndActivate();

    assertWithMessage("fetchAndActivate() failed!").that(getTaskResult(task)).isTrue();

    verify(mockActivatedCache).put(secondFetchedContainer);
    verify(mockFetchedCache).clear();
  }

  @Test
  public void fetchAndActivate_fileWriteFails_doesNotClearFetchedAndReturnsFalse() {
    loadFetchHandlerWithResponse();
    loadCacheWithConfig(mockFetchedCache, secondFetchedContainer);
    loadCacheWithConfig(mockActivatedCache, firstFetchedContainer);

    when(mockActivatedCache.put(secondFetchedContainer))
        .thenReturn(Tasks.forException(new IOException("Should have handled disk error.")));

    Task<Boolean> task = frc.fetchAndActivate();

    assertWithMessage("fetchAndActivate() succeeded even though file write failed!")
        .that(getTaskResult(task))
        .isFalse();

    verify(mockActivatedCache).put(secondFetchedContainer);
    verify(mockFetchedCache, never()).clear();
  }

  @Test
  public void fetchAndActivate_callToAbtFails_activateStillSucceeds() throws Exception {
    loadFetchHandlerWithResponse();
    ConfigContainer containerWithAbtExperiments =
        ConfigContainer.newBuilder(firstFetchedContainer)
            .withAbtExperiments(generateAbtExperiments())
            .build();

    loadCacheWithConfig(mockFetchedCache, containerWithAbtExperiments);
    cachePutReturnsConfig(mockActivatedCache, containerWithAbtExperiments);

    doThrow(new AbtException("Abt failure!")).when(mockFirebaseAbt).replaceAllExperiments(any());

    Task<Boolean> task = frc.fetchAndActivate();

    assertWithMessage("fetchAndActivate() failed!").that(getTaskResult(task)).isTrue();
  }

  @Test
  public void fetchAndActivate_hasAbtExperiments_sendsExperimentsToAbt() throws Exception {
    loadFetchHandlerWithResponse();
    ConfigContainer containerWithAbtExperiments =
        ConfigContainer.newBuilder(firstFetchedContainer)
            .withAbtExperiments(generateAbtExperiments())
            .build();

    loadCacheWithConfig(mockFetchedCache, containerWithAbtExperiments);
    cachePutReturnsConfig(mockActivatedCache, containerWithAbtExperiments);

    Task<Boolean> task = frc.fetchAndActivate();

    assertWithMessage("fetchAndActivate() failed!").that(getTaskResult(task)).isTrue();

    List<Map<String, String>> expectedExperimentInfoMaps =
        toExperimentInfoMaps(containerWithAbtExperiments.getAbtExperiments());
    verify(mockFirebaseAbt).replaceAllExperiments(expectedExperimentInfoMaps);
  }

  @Test
  public void fetchAndActivate2p_hasNoAbtExperiments_doesNotCallAbt() throws Exception {
    load2pFetchHandlerWithResponse();
    ConfigContainer containerWithNoAbtExperiments =
        ConfigContainer.newBuilder().withFetchTime(new Date(1000L)).build();

    loadCacheWithConfig(mockFireperfFetchedCache, containerWithNoAbtExperiments);
    cachePutReturnsConfig(mockFireperfActivatedCache, containerWithNoAbtExperiments);

    Task<Boolean> task = fireperfFrc.fetchAndActivate();

    assertWithMessage("2p fetchAndActivate() failed!").that(getTaskResult(task)).isTrue();

    verify(mockFirebaseAbt, never()).replaceAllExperiments(any());
  }

  @Test
  public void fetchAndActivate2p_hasAbtExperiments_doesNotCallAbt() throws Exception {
    load2pFetchHandlerWithResponse();
    ConfigContainer containerWithAbtExperiments =
        ConfigContainer.newBuilder(firstFetchedContainer)
            .withAbtExperiments(generateAbtExperiments())
            .build();

    loadCacheWithConfig(mockFireperfFetchedCache, containerWithAbtExperiments);
    cachePutReturnsConfig(mockFireperfActivatedCache, containerWithAbtExperiments);

    Task<Boolean> task = fireperfFrc.fetchAndActivate();

    assertWithMessage("2p fetchAndActivate() failed!").that(getTaskResult(task)).isTrue();

    verify(mockFirebaseAbt, never()).replaceAllExperiments(any());
  }

  @Test
  public void activate_getFetchedFailed_returnsFalse() {
    loadCacheWithIoException(mockFetchedCache);
    loadCacheWithConfig(mockActivatedCache, null);

    Task<Boolean> activateTask = frc.activate();

    assertWithMessage("activate() succeeded with no fetched values!")
        .that(activateTask.getResult())
        .isFalse();

    verify(mockActivatedCache, never()).put(any());
    verify(mockFetchedCache, never()).clear();
  }

  @Test
  public void activate_noFetchedConfigs_returnsFalse() {
    loadCacheWithConfig(mockFetchedCache, null);
    loadCacheWithConfig(mockActivatedCache, null);

    Task<Boolean> activateTask = frc.activate();

    assertWithMessage("activate() succeeded with no fetched values!")
        .that(activateTask.getResult())
        .isFalse();

    verify(mockActivatedCache, never()).put(any());
    verify(mockFetchedCache, never()).clear();
  }

  @Test
  public void activate_staleFetchedConfigs_returnsFalse() {
    loadCacheWithConfig(mockFetchedCache, firstFetchedContainer);
    loadCacheWithConfig(mockActivatedCache, firstFetchedContainer);

    Task<Boolean> activateTask = frc.activate();

    assertWithMessage("activate() succeeded with stale values!")
        .that(activateTask.getResult())
        .isFalse();

    verify(mockActivatedCache, never()).put(any());
    verify(mockFetchedCache, never()).clear();
  }

  @Test
  public void activate_noActivatedConfigs_activatesAndClearsFetched() {
    loadCacheWithConfig(mockFetchedCache, firstFetchedContainer);
    loadCacheWithConfig(mockActivatedCache, null);

    cachePutReturnsConfig(mockActivatedCache, firstFetchedContainer);

    Task<Boolean> activateTask = frc.activate();

    assertWithMessage("activate() failed with no activated values!")
        .that(activateTask.getResult())
        .isTrue();

    verify(mockActivatedCache).put(firstFetchedContainer);
    verify(mockFetchedCache).clear();
  }

  @Test
  public void activate_getActivatedFailed_activatesAndClearsFetched() {
    loadCacheWithConfig(mockFetchedCache, firstFetchedContainer);
    loadCacheWithIoException(mockActivatedCache);

    cachePutReturnsConfig(mockActivatedCache, firstFetchedContainer);

    Task<Boolean> activateTask = frc.activate();

    assertWithMessage("activate() failed with no activated values!")
        .that(activateTask.getResult())
        .isTrue();

    verify(mockActivatedCache).put(firstFetchedContainer);
    verify(mockFetchedCache).clear();
  }

  @Test
  public void activate_freshFetchedConfigs_activatesAndClearsFetched() {
    loadCacheWithConfig(mockFetchedCache, secondFetchedContainer);
    loadCacheWithConfig(mockActivatedCache, firstFetchedContainer);

    cachePutReturnsConfig(mockActivatedCache, secondFetchedContainer);

    Task<Boolean> activateTask = frc.activate();

    assertWithMessage("activate() failed!").that(activateTask.getResult()).isTrue();

    verify(mockActivatedCache).put(secondFetchedContainer);
    verify(mockFetchedCache).clear();
  }

  @Test
  public void activate_fileWriteFails_doesNotClearFetchedAndReturnsFalse() {
    loadCacheWithConfig(mockFetchedCache, secondFetchedContainer);
    loadCacheWithConfig(mockActivatedCache, firstFetchedContainer);

    when(mockActivatedCache.put(secondFetchedContainer))
        .thenReturn(Tasks.forException(new IOException("Should have handled disk error.")));

    Task<Boolean> activateTask = frc.activate();

    assertWithMessage("activate() succeeded even though file write failed!")
        .that(activateTask.getResult())
        .isFalse();

    verify(mockActivatedCache).put(secondFetchedContainer);
    verify(mockFetchedCache, never()).clear();
  }

  @Test
  public void activate_hasNoAbtExperiments_sendsEmptyListToAbt() throws Exception {
    ConfigContainer containerWithNoAbtExperiments =
        ConfigContainer.newBuilder().withFetchTime(new Date(1000L)).build();

    loadCacheWithConfig(mockFetchedCache, containerWithNoAbtExperiments);
    cachePutReturnsConfig(mockActivatedCache, containerWithNoAbtExperiments);

    Task<Boolean> activateTask = frc.activate();

    assertWithMessage("activate() failed!").that(activateTask.getResult()).isTrue();

    verify(mockFirebaseAbt).replaceAllExperiments(ImmutableList.of());
  }

  @Test
  public void activate_callToAbtFails_activateStillSucceeds() throws Exception {
    ConfigContainer containerWithAbtExperiments =
        ConfigContainer.newBuilder(firstFetchedContainer)
            .withAbtExperiments(generateAbtExperiments())
            .build();

    loadCacheWithConfig(mockFetchedCache, containerWithAbtExperiments);
    cachePutReturnsConfig(mockActivatedCache, containerWithAbtExperiments);

    doThrow(new AbtException("Abt failure!")).when(mockFirebaseAbt).replaceAllExperiments(any());

    Task<Boolean> activateTask = frc.activate();

    assertWithMessage("activate() failed!").that(activateTask.getResult()).isTrue();
  }

  @Test
  public void activate_hasAbtExperiments_sendsExperimentsToAbt() throws Exception {
    ConfigContainer containerWithAbtExperiments =
        ConfigContainer.newBuilder(firstFetchedContainer)
            .withAbtExperiments(generateAbtExperiments())
            .build();

    loadCacheWithConfig(mockFetchedCache, containerWithAbtExperiments);
    cachePutReturnsConfig(mockActivatedCache, containerWithAbtExperiments);

    Task<Boolean> activateTask = frc.activate();

    assertWithMessage("activate() failed!").that(activateTask.getResult()).isTrue();

    List<Map<String, String>> expectedExperimentInfoMaps =
        toExperimentInfoMaps(containerWithAbtExperiments.getAbtExperiments());
    verify(mockFirebaseAbt).replaceAllExperiments(expectedExperimentInfoMaps);
  }

  @Test
  public void activate2p_hasNoAbtExperiments_doesNotCallAbt() throws Exception {
    ConfigContainer containerWithNoAbtExperiments =
        ConfigContainer.newBuilder().withFetchTime(new Date(1000L)).build();

    loadCacheWithConfig(mockFireperfFetchedCache, containerWithNoAbtExperiments);
    cachePutReturnsConfig(mockFireperfActivatedCache, containerWithNoAbtExperiments);

    Task<Boolean> activateTask = fireperfFrc.activate();

    assertWithMessage("Fireperf activate() failed!").that(activateTask.getResult()).isTrue();

    verify(mockFirebaseAbt, never()).replaceAllExperiments(any());
  }

  @Test
  public void activate2p_hasAbtExperiments_doesNotCallAbt() throws Exception {
    ConfigContainer containerWithAbtExperiments =
        ConfigContainer.newBuilder(firstFetchedContainer)
            .withAbtExperiments(generateAbtExperiments())
            .build();

    loadCacheWithConfig(mockFireperfFetchedCache, containerWithAbtExperiments);
    cachePutReturnsConfig(mockFireperfActivatedCache, containerWithAbtExperiments);

    Task<Boolean> activateTask = fireperfFrc.activate();

    assertWithMessage("Fireperf activate() failed!").that(activateTask.getResult()).isTrue();

    verify(mockFirebaseAbt, never()).replaceAllExperiments(any());
  }

  @Test
  public void activate_fireperfNamespace_noFetchedConfigs_returnsFalse() {
    loadCacheWithConfig(mockFireperfFetchedCache, /*container=*/ null);
    loadCacheWithConfig(mockFireperfActivatedCache, /*container=*/ null);

    Task<Boolean> activateTask = fireperfFrc.activate();

    assertWithMessage("activate(fireperf) succeeded with no fetched values!")
        .that(activateTask.getResult())
        .isFalse();

    verify(mockFireperfActivatedCache, never()).put(any());
    verify(mockFireperfFetchedCache, never()).clear();
  }

  @Test
  public void activate_fireperfNamespace_freshFetchedConfigs_activatesAndClearsFetched() {
    loadCacheWithConfig(mockFireperfFetchedCache, secondFetchedContainer);
    loadCacheWithConfig(mockFireperfActivatedCache, firstFetchedContainer);
    // When the fetched values are activated, they should be put into the activated cache.
    cachePutReturnsConfig(mockFireperfActivatedCache, secondFetchedContainer);

    Task<Boolean> activateTask = fireperfFrc.activate();

    assertWithMessage("activate(fireperf) failed!").that(activateTask.getResult()).isTrue();

    verify(mockFireperfActivatedCache).put(secondFetchedContainer);
    verify(mockFireperfFetchedCache).clear();
  }

  @Test
  public void fetch_hasNoErrors_taskReturnsSuccess() {
    when(mockFetchHandler.fetch()).thenReturn(Tasks.forResult(firstFetchedContainerResponse));

    Task<Void> fetchTask = frc.fetch();

    assertWithMessage("Fetch failed!").that(fetchTask.isSuccessful()).isTrue();
  }

  @Test
  public void fetch_hasNetworkError_taskReturnsException() {
    when(mockFetchHandler.fetch())
        .thenReturn(
            Tasks.forException(new FirebaseRemoteConfigClientException("Network call failed.")));

    Task<Void> fetchTask = frc.fetch();

    assertWithMessage("Fetch succeeded even though there's a network error!")
        .that(fetchTask.isSuccessful())
        .isFalse();
  }

  @Test
  public void fetchWithInterval_hasNoErrors_taskReturnsSuccess() {
    long minimumFetchIntervalInSeconds = 600L;
    when(mockFetchHandler.fetch(minimumFetchIntervalInSeconds))
        .thenReturn(Tasks.forResult(firstFetchedContainerResponse));

    Task<Void> fetchTask = frc.fetch(minimumFetchIntervalInSeconds);

    assertWithMessage("Fetch failed!").that(fetchTask.isSuccessful()).isTrue();
  }

  @Test
  public void fetchWithInterval_hasNetworkError_taskReturnsException() {
    long minimumFetchIntervalInSeconds = 600L;
    when(mockFetchHandler.fetch(minimumFetchIntervalInSeconds))
        .thenReturn(
            Tasks.forException(new FirebaseRemoteConfigClientException("Network call failed.")));

    Task<Void> fetchTask = frc.fetch(minimumFetchIntervalInSeconds);

    assertWithMessage("Fetch succeeded even though there's a network error!")
        .that(fetchTask.isSuccessful())
        .isFalse();
  }

  @Test
  public void getKeysByPrefix_noKeysWithPrefix_returnsEmptySet() {
    when(mockGetHandler.getKeysByPrefix("pre")).thenReturn(ImmutableSet.of());

    assertThat(frc.getKeysByPrefix("pre")).isEmpty();
  }

  @Test
  public void getKeysByPrefix_hasKeysWithPrefix_returnsKeysWithPrefix() {
    Set<String> keysWithPrefix = ImmutableSet.of("pre11", "pre12");
    when(mockGetHandler.getKeysByPrefix("pre")).thenReturn(keysWithPrefix);

    assertThat(frc.getKeysByPrefix("pre")).containsExactlyElementsIn(keysWithPrefix);
  }

  @Test
  public void getString_keyDoesNotExist_returnsDefaultValue() {
    when(mockGetHandler.getString(STRING_KEY)).thenReturn(DEFAULT_VALUE_FOR_STRING);

    assertThat(frc.getString(STRING_KEY)).isEqualTo(DEFAULT_VALUE_FOR_STRING);
  }

  @Test
  public void getString_keyExists_returnsRemoteValue() {
    String remoteValue = "remote value";
    when(mockGetHandler.getString(STRING_KEY)).thenReturn(remoteValue);

    assertThat(frc.getString(STRING_KEY)).isEqualTo(remoteValue);
  }

  @SuppressWarnings("deprecation")
  @Test
  public void getString_fireperfNamespace_keyDoesNotExist_returnsDefaultValue() {
    when(mockFireperfGetHandler.getString(STRING_KEY)).thenReturn(DEFAULT_VALUE_FOR_STRING);

    assertThat(fireperfFrc.getString(STRING_KEY)).isEqualTo(DEFAULT_VALUE_FOR_STRING);
  }

  @SuppressWarnings("deprecation")
  @Test
  public void getString_fireperfNamespace_keyExists_returnsRemoteValue() {
    String remoteValue = "remote value";
    when(mockFireperfGetHandler.getString(STRING_KEY)).thenReturn(remoteValue);

    assertThat(fireperfFrc.getString(STRING_KEY)).isEqualTo(remoteValue);
  }

  @Test
  public void getBoolean_keyDoesNotExist_returnsDefaultValue() {
    when(mockGetHandler.getBoolean(BOOLEAN_KEY)).thenReturn(DEFAULT_VALUE_FOR_BOOLEAN);

    assertThat(frc.getBoolean(BOOLEAN_KEY)).isEqualTo(DEFAULT_VALUE_FOR_BOOLEAN);
  }

  @Test
  public void getBoolean_keyExists_returnsRemoteValue() {
    when(mockGetHandler.getBoolean(BOOLEAN_KEY)).thenReturn(true);

    assertThat(frc.getBoolean(BOOLEAN_KEY)).isTrue();
  }

  @SuppressWarnings("deprecation")
  @Test
  public void getBoolean_fireperfNamespace_keyDoesNotExist_returnsDefaultValue() {
    when(mockFireperfGetHandler.getBoolean(BOOLEAN_KEY)).thenReturn(DEFAULT_VALUE_FOR_BOOLEAN);

    assertThat(fireperfFrc.getBoolean(BOOLEAN_KEY)).isEqualTo(DEFAULT_VALUE_FOR_BOOLEAN);
  }

  @SuppressWarnings("deprecation")
  @Test
  public void getBoolean_fireperfNamespace_keyExists_returnsRemoteValue() {
    when(mockFireperfGetHandler.getBoolean(BOOLEAN_KEY)).thenReturn(true);

    assertThat(fireperfFrc.getBoolean(BOOLEAN_KEY)).isTrue();
  }

  @Test
  public void getDouble_keyDoesNotExist_returnsDefaultValue() {
    when(mockGetHandler.getDouble(DOUBLE_KEY)).thenReturn(DEFAULT_VALUE_FOR_DOUBLE);

    assertThat(frc.getDouble(DOUBLE_KEY)).isEqualTo(DEFAULT_VALUE_FOR_DOUBLE);
  }

  @Test
  public void getDouble_keyExists_returnsRemoteValue() {
    double remoteValue = 555.5;
    when(mockGetHandler.getDouble(DOUBLE_KEY)).thenReturn(remoteValue);

    assertThat(frc.getDouble(DOUBLE_KEY)).isEqualTo(remoteValue);
  }

  @SuppressWarnings("deprecation")
  @Test
  public void getDouble_fireperfNamespace_keyDoesNotExist_returnsDefaultValue() {
    when(mockFireperfGetHandler.getDouble(DOUBLE_KEY)).thenReturn(DEFAULT_VALUE_FOR_DOUBLE);

    assertThat(fireperfFrc.getDouble(DOUBLE_KEY)).isEqualTo(DEFAULT_VALUE_FOR_DOUBLE);
  }

  @SuppressWarnings("deprecation")
  @Test
  public void getDouble_fireperfNamespace_keyExists_returnsRemoteValue() {
    double remoteValue = 555.5;
    when(mockFireperfGetHandler.getDouble(DOUBLE_KEY)).thenReturn(remoteValue);

    assertThat(fireperfFrc.getDouble(DOUBLE_KEY)).isEqualTo(remoteValue);
  }

  @Test
  public void getLong_keyDoesNotExist_returnsDefaultValue() {
    when(mockGetHandler.getLong(LONG_KEY)).thenReturn(DEFAULT_VALUE_FOR_LONG);

    assertThat(frc.getLong(LONG_KEY)).isEqualTo(DEFAULT_VALUE_FOR_LONG);
  }

  @Test
  public void getLong_keyExists_returnsRemoteValue() {
    long remoteValue = 555L;
    when(mockGetHandler.getLong(LONG_KEY)).thenReturn(remoteValue);

    assertThat(frc.getLong(LONG_KEY)).isEqualTo(remoteValue);
  }

  @SuppressWarnings("deprecation")
  @Test
  public void getLong_fireperfNamespace_keyDoesNotExist_returnsDefaultValue() {
    when(mockFireperfGetHandler.getLong(LONG_KEY)).thenReturn(DEFAULT_VALUE_FOR_LONG);

    assertThat(fireperfFrc.getLong(LONG_KEY)).isEqualTo(DEFAULT_VALUE_FOR_LONG);
  }

  @SuppressWarnings("deprecation")
  @Test
  public void getLong_fireperfNamespace_keyExists_returnsRemoteValue() {
    long remoteValue = 555L;
    when(mockFireperfGetHandler.getLong(LONG_KEY)).thenReturn(remoteValue);

    assertThat(fireperfFrc.getLong(LONG_KEY)).isEqualTo(remoteValue);
  }

  @Test
  public void getInfo_returnsInfo() {
    when(metadataClient.getInfo()).thenReturn(mockFrcInfo);

    long fetchTimeInMillis = 100L;
    int lastFetchStatus = LAST_FETCH_STATUS_THROTTLED;
    long fetchTimeoutInSeconds = 10L;
    long minimumFetchIntervalInSeconds = 100L;
    when(mockFrcInfo.getFetchTimeMillis()).thenReturn(fetchTimeInMillis);
    when(mockFrcInfo.getLastFetchStatus()).thenReturn(lastFetchStatus);
    when(mockFrcInfo.getConfigSettings())
        .thenReturn(
            new FirebaseRemoteConfigSettings.Builder()
                .setFetchTimeoutInSeconds(fetchTimeoutInSeconds)
                .setMinimumFetchIntervalInSeconds(minimumFetchIntervalInSeconds)
                .build());

    FirebaseRemoteConfigInfo info = frc.getInfo();

    assertThat(info.getFetchTimeMillis()).isEqualTo(fetchTimeInMillis);
    assertThat(info.getLastFetchStatus()).isEqualTo(lastFetchStatus);
    assertThat(info.getConfigSettings().getFetchTimeoutInSeconds())
        .isEqualTo(fetchTimeoutInSeconds);
    assertThat(info.getConfigSettings().getMinimumFetchIntervalInSeconds())
        .isEqualTo(minimumFetchIntervalInSeconds);
  }

  @Test
  public void setDefaultsAsync_withMap_setsDefaults() throws Exception {
    ConfigContainer defaultsContainer = newDefaultsContainer(DEFAULTS_STRING_MAP);
    ArgumentCaptor<ConfigContainer> captor = ArgumentCaptor.forClass(ConfigContainer.class);
    cachePutReturnsConfig(mockDefaultsCache, defaultsContainer);

    boolean isComplete = frc.setDefaultsAsync(ImmutableMap.copyOf(DEFAULTS_MAP)).isComplete();

    assertThat(isComplete).isTrue();
    // Assert defaults were set correctly.
    verify(mockDefaultsCache).put(captor.capture());

    JSONAssert.assertEquals(defaultsContainer.toString(), captor.getValue().toString(), false);
  }

  @Test
  public void clear_hasSettings_clearsEverything() {
    frc.reset();

    verify(mockActivatedCache).clear();
    verify(mockFetchedCache).clear();
    verify(mockDefaultsCache).clear();
    verify(metadataClient).clear();
  }

  @Test
  public void setConfigSettingsAsync_updatesMetadata() {
    long fetchTimeout = 13L;
    long minimumFetchInterval = 666L;
    FirebaseRemoteConfigSettings frcSettings =
        new FirebaseRemoteConfigSettings.Builder()
            .setFetchTimeoutInSeconds(fetchTimeout)
            .setMinimumFetchIntervalInSeconds(minimumFetchInterval)
            .build();

    Task<Void> setterTask = frc.setConfigSettingsAsync(frcSettings);

    assertThat(setterTask.isSuccessful()).isTrue();
    verify(metadataClient).setConfigSettings(frcSettings);
  }

  @Test
  public void personalization_hasMetadata_successful() throws Exception {
    List<Bundle> fakeLogs = new ArrayList<>();
    when(mockAnalyticsConnectorProvider.get()).thenReturn(null).thenReturn(mockAnalyticsConnector);
    doAnswer(invocation -> fakeLogs.add(invocation.getArgument(2)))
        .when(mockAnalyticsConnector)
        .logEvent(
            eq(Personalization.ANALYTICS_ORIGIN_PERSONALIZATION),
            eq(Personalization.EXTERNAL_EVENT),
            any(Bundle.class));

    ConfigContainer configContainer =
        ConfigContainer.newBuilder()
            .replaceConfigsWith(new JSONObject("{key1: 'value1', key2: 'value2', key3: 'value3'}"))
            .withFetchTime(new Date(1))
            .withPersonalizationMetadata(
                new JSONObject(
                    "{key1: {personalizationId: 'id1', choiceId: '1'}, key2: {personalizationId: 'id2', choiceId: '2'}}"))
            .build();

    when(mockFetchHandler.fetch())
        .thenReturn(
            Tasks.forResult(FetchResponse.forBackendUpdatesFetched(configContainer, "Etag")));

    when(mockActivatedCache.getBlocking()).thenReturn(configContainer);

    personalizationFrc
        .fetchAndActivate()
        .addOnCompleteListener(
            success -> {
              personalizationFrc.getString("key1");
              personalizationFrc.getString("key2");

              // Since the first time we tried to get the Analytics connector we got `null` (not
              // available) we should only get the values for the second `getString` call.
              verify(mockAnalyticsConnector, times(1))
                  .logEvent(
                      eq(Personalization.ANALYTICS_ORIGIN_PERSONALIZATION),
                      eq(Personalization.EXTERNAL_EVENT),
                      any(Bundle.class));
              assertThat(fakeLogs).hasSize(1);

              assertThat(fakeLogs.get(0))
                  .string(EXTERNAL_PERSONALIZATION_ID_PARAM)
                  .isEqualTo("id2");
              assertThat(fakeLogs.get(0)).string(EXTERNAL_ARM_VALUE_PARAM).isEqualTo("value2");
            });
  }

  @Test
  public void personalization_hasMetadata_successful_without_analytics() throws Exception {
    List<Bundle> fakeLogs = new ArrayList<>();
    when(mockAnalyticsConnectorProvider.get()).thenReturn(null);

    ConfigContainer configContainer =
        ConfigContainer.newBuilder()
            .replaceConfigsWith(new JSONObject("{key1: 'value1', key2: 'value2'}"))
            .withFetchTime(new Date(1))
            .withPersonalizationMetadata(
                new JSONObject("{key1: {personalizationId: 'id1', choiceId: '1'}}"))
            .build();

    when(mockFetchHandler.fetch())
        .thenReturn(
            Tasks.forResult(FetchResponse.forBackendUpdatesFetched(configContainer, "Etag")));

    when(mockActivatedCache.getBlocking()).thenReturn(configContainer);

    personalizationFrc
        .fetchAndActivate()
        .addOnCompleteListener(
            success -> {
              personalizationFrc.getString("key1");
              personalizationFrc.getString("key2");
              verify(mockAnalyticsConnector, never())
                  .logEvent(anyString(), anyString(), any(Bundle.class));
              assertThat(fakeLogs).isEmpty();
            });
  }

  @Test
  public void realtime_frc_full_test() {
    ConfigUpdateListener eventListener = generateEmptyRealtimeListener();
    when(mockConfigRealtimeHandler.addRealtimeConfigUpdateListener(eventListener))
        .thenReturn(mockRealtimeRegistration);

    ConfigUpdateListenerRegistration registration = frc.addOnConfigUpdateListener(eventListener);
    registration.remove();

    verify(mockRealtimeRegistration).remove();
    verify(mockConfigRealtimeHandler).addRealtimeConfigUpdateListener(eventListener);
  }

  @Test
  public void realtime_client_addListener_success() {
    ConfigUpdateListener eventListener = generateEmptyRealtimeListener();
    when(mockConfigRealtimeHandler.addRealtimeConfigUpdateListener(eventListener))
        .thenReturn(
            new ConfigUpdateListenerRegistration() {
              @Override
              public void remove() {}
            });
    ConfigUpdateListenerRegistration registration =
        mockConfigRealtimeHandler.addRealtimeConfigUpdateListener(eventListener);
    verify(mockConfigRealtimeHandler).addRealtimeConfigUpdateListener(eventListener);
    assertThat(registration).isNotNull();
  }

  @Test
  public void realtime_client_removeListener_success() {
    ConfigUpdateListener eventListener = generateEmptyRealtimeListener();
    when(mockConfigRealtimeHandler.addRealtimeConfigUpdateListener(eventListener))
        .thenReturn(mockRealtimeRegistration);

    ConfigUpdateListenerRegistration registration =
        mockConfigRealtimeHandler.addRealtimeConfigUpdateListener(eventListener);
    registration.remove();

    verify(mockRealtimeRegistration).remove();
  }

  @Test
  public void realtime_stream_listen_and_end_connection() throws Exception {
    when(mockHttpURLConnection.getInputStream())
        .thenReturn(
            new ByteArrayInputStream(
                "{ \"latestTemplateVersionNumber\": 1 }".getBytes(StandardCharsets.UTF_8)));
    when(mockFetchHandler.getTemplateVersionNumber()).thenReturn(1L);
    when(mockFetchHandler.fetchNowWithTypeAndAttemptNumber(
            ConfigFetchHandler.FetchType.REALTIME, 1))
        .thenReturn(Tasks.forResult(realtimeFetchedContainerResponse));
    configAutoFetch.listenForNotifications();

<<<<<<< HEAD
    verify(mockHttpURLConnection).disconnect();
=======
    verify(mockRetryListener).onUpdate(any());
  }

  @Test
  public void realtime_fetchesWithoutChangedParams_doesNotCallOnUpdate() throws Exception {
    when(mockHttpURLConnection.getInputStream())
        .thenReturn(
            new ByteArrayInputStream(
                "{ \"latestTemplateVersionNumber\": 1 }".getBytes(StandardCharsets.UTF_8)));
    when(mockFetchHandler.getTemplateVersionNumber()).thenReturn(1L);
    when(mockFetchHandler.fetch(0)).thenReturn(Tasks.forResult(firstFetchedContainerResponse));
    configAutoFetch.listenForNotifications();

    verifyZeroInteractions(mockOnUpdateListener);
>>>>>>> d7b09490
  }

  @Test
  public void realtime_stream_listen_fail() throws Exception {
    when(mockHttpURLConnection.getInputStream()).thenThrow(IOException.class);
    configAutoFetch.listenForNotifications();

    verify(mockInvalidMessageEventListener).onError(any(FirebaseRemoteConfigClientException.class));
  }

  @Test
  public void realtime_redirectStatusCode_noRetries() throws Exception {
    ConfigRealtimeHttpClient configRealtimeHttpClientSpy = spy(configRealtimeHttpClient);
    doReturn(mockHttpURLConnection).when(configRealtimeHttpClientSpy).createRealtimeConnection();
    doNothing().when(configRealtimeHttpClientSpy).closeRealtimeHttpStream();
    when(mockHttpURLConnection.getResponseCode()).thenReturn(301);
    configRealtimeHttpClientSpy.beginRealtimeHttpStream();

    verify(configRealtimeHttpClientSpy, never()).startAutoFetch(any());
    verify(configRealtimeHttpClientSpy, never()).retryHTTPConnection();
    verify(mockStreamErrorEventListener).onError(any(FirebaseRemoteConfigServerException.class));
  }

  @Test
  public void realtime_okStatusCode_startAutofetchAndRetries() throws Exception {
    ConfigRealtimeHttpClient configRealtimeHttpClientSpy = spy(configRealtimeHttpClient);
    doReturn(mockHttpURLConnection).when(configRealtimeHttpClientSpy).createRealtimeConnection();
    doReturn(mockConfigAutoFetch).when(configRealtimeHttpClientSpy).startAutoFetch(any());
    doNothing().when(configRealtimeHttpClientSpy).retryHTTPConnection();
    doNothing().when(configRealtimeHttpClientSpy).closeRealtimeHttpStream();
    when(mockHttpURLConnection.getResponseCode()).thenReturn(200);

    configRealtimeHttpClientSpy.beginRealtimeHttpStream();
    verify(mockConfigAutoFetch).listenForNotifications();
    verify(configRealtimeHttpClientSpy).retryHTTPConnection();
  }

  @Test
  public void realtime_badGatewayStatusCode_noAutofetchButRetries() throws Exception {
    ConfigRealtimeHttpClient configRealtimeHttpClientSpy = spy(configRealtimeHttpClient);
    doReturn(mockHttpURLConnection).when(configRealtimeHttpClientSpy).createRealtimeConnection();
    doNothing().when(configRealtimeHttpClientSpy).retryHTTPConnection();
    doNothing().when(configRealtimeHttpClientSpy).closeRealtimeHttpStream();
    when(mockHttpURLConnection.getResponseCode()).thenReturn(502);

    configRealtimeHttpClientSpy.beginRealtimeHttpStream();
    verify(configRealtimeHttpClientSpy, never()).startAutoFetch(any());
    verify(configRealtimeHttpClientSpy).retryHTTPConnection();
  }

  @Test
  public void realtime_exceptionThrown_noAutofetchButRetries() throws Exception {
    ConfigRealtimeHttpClient configRealtimeHttpClientSpy = spy(configRealtimeHttpClient);
    doThrow(IOException.class).when(configRealtimeHttpClientSpy).createRealtimeConnection();
    doNothing().when(configRealtimeHttpClientSpy).retryHTTPConnection();
    doNothing().when(configRealtimeHttpClientSpy).closeRealtimeHttpStream();

    configRealtimeHttpClientSpy.beginRealtimeHttpStream();
    verify(configRealtimeHttpClientSpy, never()).startAutoFetch(any());
    verify(configRealtimeHttpClientSpy).retryHTTPConnection();
  }

  @Test
  public void realtime_stream_listen_and_failsafe_enabled() throws Exception {
    when(mockHttpURLConnection.getResponseCode()).thenReturn(200);
    when(mockHttpURLConnection.getInputStream())
        .thenReturn(
            new ByteArrayInputStream(
                "{ \"featureDisabled\": true }".getBytes(StandardCharsets.UTF_8)));
    when(mockFetchHandler.getTemplateVersionNumber()).thenReturn(1L);
    configAutoFetch.listenForNotifications();

    verify(mockRetryListener).onError(any(FirebaseRemoteConfigServerException.class));
    verify(mockFetchHandler, never()).fetch(0);
  }

  @Test
  public void realtime_stream_listen_and_failsafe_disabled() throws Exception {
    when(mockHttpURLConnection.getResponseCode()).thenReturn(200);
    when(mockHttpURLConnection.getInputStream())
        .thenReturn(
            new ByteArrayInputStream(
                "{ \"featureDisabled\": false,  \"latestTemplateVersionNumber\": 2 }"
                    .getBytes(StandardCharsets.UTF_8)));
    when(mockFetchHandler.getTemplateVersionNumber()).thenReturn(1L);
    when(mockFetchHandler.fetchNowWithTypeAndAttemptNumber(
            ConfigFetchHandler.FetchType.REALTIME, 1))
        .thenReturn(Tasks.forResult(realtimeFetchedContainerResponse));
    configAutoFetch.listenForNotifications();

    verify(mockUnavailableEventListener, never())
        .onError(any(FirebaseRemoteConfigServerException.class));
    verify(mockFetchHandler).getTemplateVersionNumber();
  }

  @Test
  public void realtime_stream_listen_get_inputstream_fail() throws Exception {
    when(mockHttpURLConnection.getResponseCode()).thenReturn(200);
    when(mockHttpURLConnection.getInputStream()).thenThrow(IOException.class);
    when(mockFetchHandler.getTemplateVersionNumber()).thenReturn(1L);
    when(mockFetchHandler.fetchNowWithTypeAndAttemptNumber(
            ConfigFetchHandler.FetchType.REALTIME, 1))
        .thenReturn(Tasks.forResult(realtimeFetchedContainerResponse));
    configAutoFetch.listenForNotifications();

    verify(mockInvalidMessageEventListener).onError(any(FirebaseRemoteConfigClientException.class));
  }

  @Test
  public void realtime_stream_autofetch_success() throws Exception {
    // Setup activated configs with keys "string_param", "long_param"
    loadCacheWithConfig(mockActivatedCache, firstFetchedContainer);
    when(mockFetchHandler.getTemplateVersionNumber()).thenReturn(1L);
    when(mockFetchHandler.fetchNowWithTypeAndAttemptNumber(
            ConfigFetchHandler.FetchType.REALTIME, 1))
        .thenReturn(Tasks.forResult(realtimeFetchedContainerResponse));
    configAutoFetch.fetchLatestConfig(3, 1);

    flushScheduledTasks();

    Set<String> updatedParams = Sets.newHashSet("realtime_param");
    verify(mockOnUpdateListener)
        .onUpdate(argThat(configUpdate -> configUpdate.getUpdatedParams().equals(updatedParams)));
  }

  @Test
  public void realtime_autofetchBeforeActivate_callsOnUpdateWithAllFetchedParams()
      throws Exception {
    // The first call to get() returns null while the cache is loading.
    loadCacheWithConfig(mockActivatedCache, null);
    when(mockFetchHandler.getTemplateVersionNumber()).thenReturn(1L);
    when(mockFetchHandler.fetchNowWithTypeAndAttemptNumber(
            ConfigFetchHandler.FetchType.REALTIME, 3))
        .thenReturn(Tasks.forResult(realtimeFetchedContainerResponse));

    configAutoFetch.fetchLatestConfig(1, 1);
    flushScheduledTasks();

    Set<String> updatedParams = Sets.newHashSet("string_param", "long_param", "realtime_param");
    verify(mockOnUpdateListener)
        .onUpdate(argThat(configUpdate -> configUpdate.getUpdatedParams().equals(updatedParams)));
  }

  @Test
  public void realtime_stream_autofetch_failure() throws Exception {
    loadCacheWithConfig(mockActivatedCache, firstFetchedContainer);
    when(mockFetchHandler.getTemplateVersionNumber()).thenReturn(1L);
    when(mockFetchHandler.fetchNowWithTypeAndAttemptNumber(
            ConfigFetchHandler.FetchType.REALTIME, 3))
        .thenReturn(Tasks.forResult(realtimeFetchedContainerResponse));

    configAutoFetch.fetchLatestConfig(1, 1000);
    flushScheduledTasks();

    verify(mockNotFetchedEventListener).onError(any(FirebaseRemoteConfigServerException.class));
  }

  private static void loadCacheWithConfig(
      ConfigCacheClient cacheClient, ConfigContainer container) {
    when(cacheClient.getBlocking()).thenReturn(container);
    when(cacheClient.get()).thenReturn(Tasks.forResult(container));
  }

  private static void loadCacheWithIoException(ConfigCacheClient cacheClient) {
    when(cacheClient.getBlocking()).thenReturn(null);
    when(cacheClient.get())
        .thenReturn(Tasks.forException(new IOException("Should have handled disk error.")));
  }

  private void loadActivatedCacheWithIncompleteTask() {
    TaskCompletionSource<ConfigContainer> taskSource = new TaskCompletionSource<>();
    when(mockActivatedCache.get()).thenReturn(taskSource.getTask());
  }

  private static void cachePutReturnsConfig(
      ConfigCacheClient cacheClient, ConfigContainer container) {
    when(cacheClient.put(container)).thenReturn(Tasks.forResult(container));
  }

  private void loadFetchHandlerWithResponse() {
    when(mockFetchHandler.fetch()).thenReturn(Tasks.forResult(firstFetchedContainerResponse));
  }

  private void load2pFetchHandlerWithResponse() {
    when(mockFireperfFetchHandler.fetch())
        .thenReturn(Tasks.forResult(firstFetchedContainerResponse));
  }

  private void loadInstanceIdAndToken() {
    when(mockFirebaseInstallations.getId()).thenReturn(Tasks.forResult(INSTALLATION_ID));
    when(mockFirebaseInstallations.getToken(false))
        .thenReturn(Tasks.forResult(INSTALLATION_TOKEN_RESULT));
  }

  private static int getResourceId(String xmlResourceName) {
    Resources r = ApplicationProvider.getApplicationContext().getResources();
    return r.getIdentifier(
        xmlResourceName, "xml", ApplicationProvider.getApplicationContext().getPackageName());
  }

  private static ConfigContainer newDefaultsContainer(Map<String, String> configsMap)
      throws Exception {
    return ConfigContainer.newBuilder()
        .replaceConfigsWith(configsMap)
        .withFetchTime(new Date(0L))
        .build();
  }

  private <T> T getTaskResult(Task<T> task) {
    assertThat(task.isComplete()).isTrue();
    assertThat(task.getResult()).isNotNull();
    return task.getResult();
  }

  private static JSONArray generateAbtExperiments() throws JSONException {
    JSONArray experiments = new JSONArray();
    for (int experimentNum = 1; experimentNum <= 5; experimentNum++) {
      experiments.put(createAbtExperiment("exp" + experimentNum));
    }
    return experiments;
  }

  private static FirebaseApp initializeFirebaseApp(Context context) {
    FirebaseApp.clearInstancesForTest();

    return FirebaseApp.initializeApp(
        context,
        new FirebaseOptions.Builder()
            .setApiKey(API_KEY)
            .setApplicationId(APP_ID)
            .setProjectId(PROJECT_ID)
            .build());
  }

  /**
   * Flush tasks on the {@code scheduledExecutorService}'s thread.
   *
   * @throws InterruptedException if the thread is interrupted while waiting.
   */
  private void flushScheduledTasks() throws InterruptedException {
    // Create a latch with a count of 1 and submit an execution request to countdown.
    // When the existing tasks have been executed, the countdown will execute and release the latch.
    CountDownLatch latch = new CountDownLatch(1);
    scheduledExecutorService.execute(latch::countDown);
    assertTrue("Task didn't finish.", latch.await(1000, TimeUnit.MILLISECONDS));
  }

  private ConfigUpdateListener generateEmptyRealtimeListener() {
    return new ConfigUpdateListener() {
      @Override
      public void onUpdate(ConfigUpdate configUpdate) {}

      @Override
      public void onError(@NonNull FirebaseRemoteConfigException error) {}
    };
  }
}<|MERGE_RESOLUTION|>--- conflicted
+++ resolved
@@ -185,11 +185,8 @@
   private ConfigContainer realtimeFetchedContainer;
   private ConfigAutoFetch configAutoFetch;
   private ConfigRealtimeHttpClient configRealtimeHttpClient;
-<<<<<<< HEAD
   private ConfigMetadataClient realtimeMetadataClient;
 
-=======
->>>>>>> d7b09490
   private FetchResponse firstFetchedContainerResponse;
 
   private final ScheduledExecutorService scheduledExecutorService =
@@ -1200,10 +1197,7 @@
         .thenReturn(Tasks.forResult(realtimeFetchedContainerResponse));
     configAutoFetch.listenForNotifications();
 
-<<<<<<< HEAD
     verify(mockHttpURLConnection).disconnect();
-=======
-    verify(mockRetryListener).onUpdate(any());
   }
 
   @Test
@@ -1217,7 +1211,6 @@
     configAutoFetch.listenForNotifications();
 
     verifyZeroInteractions(mockOnUpdateListener);
->>>>>>> d7b09490
   }
 
   @Test
