--- conflicted
+++ resolved
@@ -89,10 +89,7 @@
 import java.util.concurrent.Executor;
 import java.util.concurrent.Executors;
 import java.util.concurrent.ScheduledExecutorService;
-<<<<<<< HEAD
 import java.util.concurrent.TimeUnit;
-=======
->>>>>>> 993673ed
 import org.json.JSONArray;
 import org.json.JSONException;
 import org.json.JSONObject;
@@ -333,10 +330,7 @@
         new ConfigAutoFetch(
             mockHttpURLConnection,
             mockFetchHandler,
-<<<<<<< HEAD
             mockActivatedCache,
-=======
->>>>>>> 993673ed
             listeners,
             mockRetryListener,
             scheduledExecutorService);
@@ -1325,9 +1319,11 @@
     // Setup activated configs with keys "string_param", "long_param"
     loadCacheWithConfig(mockActivatedCache, firstFetchedContainer);
     when(mockFetchHandler.getTemplateVersionNumber()).thenReturn(1L);
-    when(mockFetchHandler.fetch(0L)).thenReturn(Tasks.forResult(realtimeFetchedContainerResponse));
-
-    configAutoFetch.fetchLatestConfig(1, 1);
+    when(mockFetchHandler.fetchNowWithTypeAndAttemptNumber(
+            ConfigFetchHandler.FetchType.REALTIME, 1))
+        .thenReturn(Tasks.forResult(realtimeFetchedContainerResponse));
+    configAutoFetch.fetchLatestConfig(3, 1);
+
     flushScheduledTasks();
 
     Set<String> updatedParams = Sets.newHashSet("realtime_param");
@@ -1341,17 +1337,12 @@
     // The first call to get() returns null while the cache is loading.
     loadCacheWithConfig(mockActivatedCache, null);
     when(mockFetchHandler.getTemplateVersionNumber()).thenReturn(1L);
-<<<<<<< HEAD
-    when(mockFetchHandler.fetch(0)).thenReturn(Tasks.forResult(realtimeFetchedContainerResponse));
+    when(mockFetchHandler.fetchNowWithTypeAndAttemptNumber(
+            ConfigFetchHandler.FetchType.REALTIME, 3))
+        .thenReturn(Tasks.forResult(realtimeFetchedContainerResponse));
 
     configAutoFetch.fetchLatestConfig(1, 1);
     flushScheduledTasks();
-=======
-    when(mockFetchHandler.fetchNowWithTypeAndAttemptNumber(
-            ConfigFetchHandler.FetchType.REALTIME, 1))
-        .thenReturn(Tasks.forResult(realtimeFetchedContainerResponse));
-    configAutoFetch.fetchLatestConfig(3, 1);
->>>>>>> 993673ed
 
     Set<String> updatedParams = Sets.newHashSet("string_param", "long_param", "realtime_param");
     verify(mockOnUpdateListener)
@@ -1362,14 +1353,10 @@
   public void realtime_stream_autofetch_failure() throws Exception {
     loadCacheWithConfig(mockActivatedCache, firstFetchedContainer);
     when(mockFetchHandler.getTemplateVersionNumber()).thenReturn(1L);
-<<<<<<< HEAD
-    when(mockFetchHandler.fetch(0)).thenReturn(Tasks.forResult(realtimeFetchedContainerResponse));
-
-=======
     when(mockFetchHandler.fetchNowWithTypeAndAttemptNumber(
             ConfigFetchHandler.FetchType.REALTIME, 3))
         .thenReturn(Tasks.forResult(realtimeFetchedContainerResponse));
->>>>>>> 993673ed
+
     configAutoFetch.fetchLatestConfig(1, 1000);
     flushScheduledTasks();
 
