/*
 * Copyright 2023 Google LLC
 *
 * Licensed under the Apache License, Version 2.0 (the "License");
 * you may not use this file except in compliance with the License.
 * You may obtain a copy of the License at
 *
 *     http://www.apache.org/licenses/LICENSE-2.0
 *
 * Unless required by applicable law or agreed to in writing, software
 * distributed under the License is distributed on an "AS IS" BASIS,
 * WITHOUT WARRANTIES OR CONDITIONS OF ANY KIND, either express or implied.
 * See the License for the specific language governing permissions and
 * limitations under the License.
 */

package com.google.firebase.gradle.plugins

import com.google.firebase.gradle.bomgenerator.GenerateBomReleaseNotesTask
import com.google.firebase.gradle.bomgenerator.GenerateBomTask
import com.google.firebase.gradle.bomgenerator.GenerateTutorialBundleTask
import com.google.firebase.gradle.plugins.PublishingPlugin.Companion.BUILD_BOM_ZIP_TASK
import com.google.firebase.gradle.plugins.PublishingPlugin.Companion.BUILD_KOTLINDOC_ZIP_TASK
import com.google.firebase.gradle.plugins.PublishingPlugin.Companion.BUILD_MAVEN_ZIP_TASK
import com.google.firebase.gradle.plugins.PublishingPlugin.Companion.BUILD_RELEASE_NOTES_ZIP_TASK
import com.google.firebase.gradle.plugins.PublishingPlugin.Companion.FIREBASE_PUBLISH_TASK
import com.google.firebase.gradle.plugins.PublishingPlugin.Companion.GENERATE_BOM_TASK
import com.google.firebase.gradle.plugins.PublishingPlugin.Companion.GENERATE_KOTLINDOC_FOR_RELEASE_TASK
import com.google.firebase.gradle.plugins.PublishingPlugin.Companion.PUBLISH_RELEASING_LIBS_TO_BUILD_TASK
import com.google.firebase.gradle.plugins.services.gmavenService
import org.gradle.api.GradleException
import org.gradle.api.Plugin
import org.gradle.api.Project
import org.gradle.api.publish.maven.tasks.PublishToMavenRepository
import org.gradle.api.tasks.Copy
import org.gradle.api.tasks.TaskProvider
import org.gradle.api.tasks.bundling.Zip
import org.gradle.kotlin.dsl.apply
import org.gradle.kotlin.dsl.named
import org.gradle.kotlin.dsl.register

/**
 * Plugin for providing tasks to release [FirebaseLibrary][FirebaseAndroidLibraryPlugin] projects.
 *
 * Projects to release are computed via [computeReleaseMetadata]. A multitude of tasks are then
 * registered at the root project.
 *
 * The following pertain specifically to a release:
 * - [CHECK_HEAD_DEPS_TASK][registerCheckHeadDependenciesTask]
 * - [VALIDATE_POM_TASK][registerValidatePomForReleaseTask]
 * - [VALIDATE_PROJECTS_TO_PUBLISH_TASK][registerValidateProjectsToPublishTask]
 * - [BUILD_MAVEN_ZIP_TASK] -> Creates a zip file of the contents of
 *   [PUBLISH_RELEASING_LIBS_TO_BUILD_TASK] [registerPublishReleasingLibrariesToBuildDirTask]
 * - [BUILD_KOTLINDOC_ZIP_TASK] -> Creates a zip file of the contents of
 *   [GENERATE_KOTLINDOC_FOR_RELEASE_TASK] [registerGenerateKotlindocForReleaseTask]
 * - [BUILD_RELEASE_NOTES_ZIP_TASK] -> Creates a zip file of the contents of
 *   [PREPARE_RELEASE_NOTES_FOR_DROP][registerPrepareReleaseNotesForDropTask]
 * - [FIREBASE_PUBLISH_TASK] -> Runs all the tasks above
 *
 * The following are additional tasks provided- that are either for convenience sake, or are used
 * outside of the standard [FIREBASE_PUBLISH_TASK] workflow (possibly at a later time in the release
 * cycle):
 * - [BUILD_BOM_ZIP_TASK] -> Creates a zip file of the contents of [GENERATE_BOM_TASK]
 *   [registerGenerateBomTask]
 * - [BUILD_BOM_BUNDLE_ZIP_TASK] -> Creates a zip file of the contents of [BUILD_BOM_ZIP_TASK]
 *   [registerGenerateBomTask],
 *   [GENERATE_BOM_RELEASE_NOTES_TASK][registerGenerateBomReleaseNotesTask] and
 *   [GENERATE_TUTORIAL_BUNDLE_TASK][registerGenerateTutorialBundleTask]
 * - [RELEASE_GENEATOR_TASK][registerGenerateReleaseConfigFilesTask]
 * - [RELEASE_REPORT_GENERATOR_TASK][registerGenerateReleaseReportFilesTask]
 * - [PUBLISH_RELEASING_LIBS_TO_LOCAL_TASK][registerPublishReleasingLibrariesToMavenLocalTask]
 * - [SEMVER_CHECK_TASK][registerSemverCheckForReleaseTask]
 * - [PUBLISH_ALL_TO_BUILD_TASK][registerPublishAllToBuildDir]
 * - [LIBRARY_GROUPS_TASK][registerLibraryGroupsTask]
 *
 * Additionally, this plugin registers the [PostReleasePlugin] via [registerPostReleasePlugin] for
 * each releasing library.
 */
abstract class PublishingPlugin : Plugin<Project> {

  override fun apply(project: Project) {
    project.gradle.projectsEvaluated {
      val allFirebaseLibraries = project.subprojects.mapNotNull { it.firebaseLibraryOrNull }
      val libraryGroups = computeLibraryGroups(project)
      fixLibraryGroupVersions(libraryGroups)
      val releaseMetadata = computeReleaseMetadata(project, allFirebaseLibraries, libraryGroups)

      val releasingFirebaseLibraries = releaseMetadata?.releasingLibraries.orEmpty()
      val releasingProjects = releasingFirebaseLibraries.map { it.project }

      val generateBom = registerGenerateBomTask(project)
      val generateBomReleaseNotes = registerGenerateBomReleaseNotesTask(project, generateBom)
      val generateTutorialBundle = registerGenerateTutorialBundleTask(project)
      val validatePomForRelease = registerValidatePomForReleaseTask(project, releasingProjects)
      val checkHeadDependencies =
        registerCheckHeadDependenciesTask(project, releasingFirebaseLibraries)
      val validateProjectsToPublish =
        registerValidateProjectsToPublishTask(project, releasingFirebaseLibraries)
      val validateLibraryGroupsToPublish =
        registerValidateLibraryGroupsToPublishTask(
          project,
          releasingFirebaseLibraries,
          libraryGroups,
        )
      val publishReleasingLibrariesToBuildDir =
        registerPublishReleasingLibrariesToBuildDirTask(project, releasingProjects)
      val generateKotlindocsForRelease =
        registerGenerateKotlindocForReleaseTask(project, releasingFirebaseLibraries)
      val prepareReleaseNotesForDrop =
        registerPrepareReleaseNotesForDropTask(
          project,
          releasingProjects,
          releaseMetadata?.name.orEmpty(),
        )
      val releaseReportTask = registerGenerateReleaseReportFilesTask(project)

      registerGenerateReleaseConfigFilesTask(project, libraryGroups, releaseReportTask)
      registerPublishReleasingLibrariesToMavenLocalTask(project, releasingProjects)
      registerSemverCheckForReleaseTask(project, releasingProjects)
      registerPublishAllToBuildDir(project, allFirebaseLibraries)
      registerPostReleasePlugin(releasingProjects)
      registerLibraryGroupsTask(project, libraryGroups)

      val buildMavenZip =
        project.tasks.register<Zip>(BUILD_MAVEN_ZIP_TASK) {
          from(publishReleasingLibrariesToBuildDir)
          archiveFileName.set("m2repository.zip")
          destinationDirectory.set(project.layout.buildDirectory)
        }

      val buildKotlindocZip =
        project.tasks.register<Zip>(BUILD_KOTLINDOC_ZIP_TASK) {
          from(generateKotlindocsForRelease)
          archiveFileName.set("kotlindoc.zip")
          destinationDirectory.set(project.layout.buildDirectory)
        }

      val buildReleaseNotesZip =
        project.tasks.register<Zip>(BUILD_RELEASE_NOTES_ZIP_TASK) {
          from(prepareReleaseNotesForDrop.map { it.destinationDir })
          archiveFileName.set("release-notes.zip")
          destinationDirectory.set(project.layout.buildDirectory)
        }

      val buildBomZip =
        project.tasks.register<Zip>(BUILD_BOM_ZIP_TASK) {
          from(generateBom)
          archiveFileName.set("bom.zip")
          destinationDirectory.set(project.layout.buildDirectory)
        }

      project.tasks.register<Zip>(BUILD_BOM_BUNDLE_ZIP_TASK) {
        from(buildBomZip, generateBomReleaseNotes, generateTutorialBundle)
        archiveFileName.set("bomBundle.zip")
        destinationDirectory.set(project.layout.projectDirectory)
      }

      project.tasks.register(FIREBASE_PUBLISH_TASK) {
        dependsOn(
          validateProjectsToPublish,
          validateLibraryGroupsToPublish,
          checkHeadDependencies,
          // validatePomForRelease, TODO(b/279466888) - Make GmavenHelper testable
          buildMavenZip,
          buildKotlindocZip,
          buildReleaseNotesZip,
        )

        doLast {
          logger.lifecycle(
            "Publishing the following libraries:\n{}",
            releasingProjects.map { it.path }.joinToString("\n"),
          )
        }
      }
    }
  }

  private fun registerLibraryGroupsTask(
    project: Project,
    libraryGroups: Map<String, List<FirebaseLibraryExtension>>,
  ) {
    project.tasks.register(LIBRARY_GROUPS_TASK) {
      for (libraryGroup in libraryGroups) {
        println(
          "${libraryGroup.key} -> ${libraryGroup.value.joinToString(" | ") { it.artifactName }}"
        )
      }
    }
  }

  /**
   * Figures out the [ReleaseMetadata] for this release.
   *
   * Metadata can be provided either via the project properties or a [ReleaseConfig] file.
   *
   * The expected project properties can be defined as such:
   * - `projectsToPublish` -> A comma separated list of the publishing project(s) `artifactId`.
   * - `releaseName` -> The name of the release (such as `m123`)
   *
   * When using project properties, this method will take into account the sibling libraries per
   * [libraryGroup][FirebaseLibraryExtension.libraryGroup] -> so there's no need to specify multiple
   * of the same co-releasing libs.
   *
   * The [ReleaseConfig] is a pre-defined set of data for a release. It expects a valid
   * `release.json` [file][ReleaseConfig.fromFile], which provides a list of libraries via their
   * respective project [paths][FirebaseLibraryExtension.path]. Additionally, it does __NOT__ take
   * into account co-releasing libraries-> meaning libraries that should be releasing alongside one
   * another will need to be individually specified in the [ReleaseConfig], otherwise it will likely
   * cause an error during the release process.
   *
   * **Project properties take priority over a [ReleaseConfig].**
   *
   * Example usage of project properties:
   * ```
   * ./gradlew firebasePublish -PprojectsToPublish="firebase-firestore,firebase-common" -PreleaseName="m131"
   * ```
   *
   * See [ReleaseConfig.toFile] for example usage of [ReleaseConfig].
   *
   * If either project property is not provided, and a [ReleaseConfig] is either not found or is
   * empty- this method will return null.
   */
  private fun computeReleaseMetadata(
    project: Project,
    allFirebaseLibraries: List<FirebaseLibraryExtension>,
    libraryGroups: Map<String, List<FirebaseLibraryExtension>>,
  ): ReleaseMetadata? =
    releaseMetadataFromProperties(project, allFirebaseLibraries, libraryGroups)
      ?: releaseMetadataFromReleaseConfig(project, allFirebaseLibraries, libraryGroups)

  private fun releaseMetadataFromProperties(
    project: Project,
    allFirebaseLibraries: List<FirebaseLibraryExtension>,
    libraryGroups: Map<String, List<FirebaseLibraryExtension>>,
  ): ReleaseMetadata? {
    val projectsToPublish = project.provideProperty<String>("projectsToPublish").orNull
    val releaseName = project.provideProperty<String>("releaseName").orNull ?: "NO_NAME"

    if (projectsToPublish == null) return null

    val publishingProjects =
      allFirebaseLibraries.filter { it.artifactId.get() in projectsToPublish.split(",") }

    val librariesToRelease = getDeepTransitiveReleases(publishingProjects, libraryGroups)

    return ReleaseMetadata(librariesToRelease, releaseName)
  }

  /**
   * Finds all transitive libraries that need to be released so that the input list of project names
   * can be released. This includes all project level dependencies, and anything in the same library
   * group.
   */
  private tailrec fun getDeepTransitiveReleases(
    inputProjects: List<FirebaseLibraryExtension>,
    libraryGroups: Map<String, List<FirebaseLibraryExtension>>,
  ): List<FirebaseLibraryExtension> {
    val libraryGroupsToRelease =
      inputProjects
        .flatMap { it.resolveProjectLevelDependencies() + it }
        .map { it.libraryGroup.get() }
    val projectsToRelease =
      libraryGroups
        .filterKeys { it in libraryGroupsToRelease }
        .flatMap { it.value }
        .distinctBy { it.artifactId.get() }
    return if (inputProjects == projectsToRelease) inputProjects
    else getDeepTransitiveReleases(projectsToRelease, libraryGroups)
  }

  private fun releaseMetadataFromReleaseConfig(
    project: Project,
    allFirebaseLibraries: List<FirebaseLibraryExtension>,
    libraryGroups: Map<String, List<FirebaseLibraryExtension>>,
  ): ReleaseMetadata? {
    val releaseConfigFile =
      project.layout.projectDirectory.file(RELEASE_CONFIG_FILE).asFile.takeIf { it.exists() }

    return releaseConfigFile?.let {
      val releaseConfig = ReleaseConfig.fromFile(it)
      val librariesToRelease = allFirebaseLibraries.filter { it.path in releaseConfig.libraries }

      val missingLibrariesToRelease =
        computeMissingLibrariesToRelease(librariesToRelease, libraryGroups)
      if (missingLibrariesToRelease.isNotEmpty()) {
        throw GradleException(
          multiLine(
            "Invalid release configuration.",
            "It should include the following libraries due to library groups:",
            missingLibrariesToRelease,
          )
        )
      }

      ReleaseMetadata(librariesToRelease, releaseConfig.name)
    }
  }

  /**
   * Registers the [GENERATE_BOM_TASK] task.
   *
   * Generates a BOM for a release, although it relies on gmaven to be updated- so it should be
   * invoked manually later on in the release process.
   *
   * @see GenerateBomTask
   */
  private fun registerGenerateBomTask(project: Project) =
    project.tasks.register<GenerateBomTask>("generateBom") {
      bomArtifacts.set(BOM_ARTIFACTS)
      ignoredArtifacts.set(
        listOf(
          "com.google.firebase:crash-plugin",
          "com.google.firebase:firebase-ml-vision",
          "com.google.firebase:firebase-ads",
          "com.google.firebase:firebase-ads-lite",
          "com.google.firebase:firebase-abt",
          "com.google.firebase:firebase-analytics-impl",
          "com.google.firebase:firebase-analytics-impl-license",
          "com.google.firebase:firebase-analytics-license",
          "com.google.firebase:firebase-annotations",
          "com.google.firebase:firebase-appcheck-interop",
          "com.google.firebase:firebase-appcheck-safetynet",
          "com.google.firebase:firebase-appdistribution-gradle",
          "com.google.firebase:firebase-appindexing-license",
          "com.google.firebase:firebase-appindexing",
          "com.google.firebase:firebase-iid",
          "com.google.firebase:firebase-core",
          "com.google.firebase:firebase-auth-common",
          "com.google.firebase:firebase-auth-impl",
          "com.google.firebase:firebase-auth-interop",
          "com.google.firebase:firebase-auth-license",
          "com.google.firebase:firebase-encoders-json",
          "com.google.firebase:firebase-encoders-proto",
          "com.google.firebase:firebase-auth-module",
          "com.google.firebase:firebase-bom",
          "com.google.firebase:firebase-common-license",
          "com.google.firebase:firebase-components",
          "com.google.firebase:firebase-config-license",
          "com.google.firebase:firebase-config-interop",
          "com.google.firebase:firebase-crash",
          "com.google.firebase:firebase-crash-license",
          "com.google.firebase:firebase-crashlytics-buildtools",
          "com.google.firebase:firebase-crashlytics-gradle",
          "com.google.firebase:firebase-database-collection",
          "com.google.firebase:firebase-database-connection",
          "com.google.firebase:firebase-database-connection-license",
          "com.google.firebase:firebase-database-license",
          "com.google.firebase:firebase-datatransport",
          "com.google.firebase:firebase-appdistribution",
          "com.google.firebase:firebase-appdistribution-api",
          "com.google.firebase:firebase-dynamic-module-support",
          "com.google.firebase:firebase-functions-license",
          "com.google.firebase:firebase-iid-interop",
          "com.google.firebase:firebase-iid-license",
          "com.google.firebase:firebase-invites",
          "com.google.firebase:firebase-measurement-connector",
          "com.google.firebase:firebase-measurement-connector-impl",
          "com.google.firebase:firebase-messaging-license",
          "com.google.firebase:firebase-ml-common",
          "com.google.firebase:firebase-ml-vision-internal-vkp",
          "com.google.firebase:firebase-ml-model-interpreter",
          "com.google.firebase:firebase-perf-license",
          "com.google.firebase:firebase-plugins",
          "com.google.firebase:firebase-sessions",
          "com.google.firebase:firebase-storage-common",
          "com.google.firebase:firebase-storage-common-license",
          "com.google.firebase:firebase-storage-license",
          "com.google.firebase:perf-plugin",
          "com.google.firebase:protolite-well-known-types",
          "com.google.firebase:testlab-instr-lib",
          "com.google.firebase:firebase-installations-interop",
          "com.google.firebase:firebase-ml-vision-automl",
          "com.google.firebase:firebase-ml-vision-barcode-model",
          "com.google.firebase:firebase-ml-vision-face-model",
          "com.google.firebase:firebase-ml-vision-image-label-model",
          "com.google.firebase:firebase-ml-vision-object-detection-model",
          "com.google.firebase:firebase-ml-natural-language",
          "com.google.firebase:firebase-ml-natural-language-language-id-model",
          "com.google.firebase:firebase-ml-natural-language-smart-reply",
          "com.google.firebase:firebase-ml-natural-language-smart-reply-model",
          "com.google.firebase:firebase-ml-natural-language-translate",
          "com.google.firebase:firebase-ml-natural-language-translate-model",
          "com.crashlytics.sdk.android:crashlytics:crashlytics",
          "com.google.android.gms:play-services-ads",
          "com.google.gms:google-services",
          "com.android.tools.build:gradle",
        )
      )

      outputDirectory.set(project.layout.buildDirectory.dir(BOM_DIR_NAME))
    }

  /**
   * Registers the [GENERATE_TUTORIAL_BUNDLE_TASK] task.
   *
   * Generates a tutorial bundle for a release.
   *
   * @see GenerateTutorialBundleTask
   */
  private fun registerGenerateTutorialBundleTask(project: Project) =
    project.tasks.register<GenerateTutorialBundleTask>(GENERATE_TUTORIAL_BUNDLE_TASK) {
      commonArtifacts.set(listOf("com.google.gms:google-services"))
      gradlePlugins.set(
        listOf(
          "com.google.firebase:firebase-appdistribution-gradle",
          "com.google.firebase:firebase-crashlytics-gradle",
        )
      )
      perfArtifacts.set(listOf("com.google.firebase:perf-plugin"))
      requiredArtifacts.set(
        listOf(
          "com.google.gms:google-services",
          "com.google.firebase:firebase-analytics",
          "com.google.firebase:firebase-crashlytics",
          "com.google.firebase:firebase-perf",
          "com.google.firebase:firebase-ai",
          "com.google.firebase:firebase-messaging",
          "com.google.firebase:firebase-auth",
          "com.google.firebase:firebase-database",
          "com.google.firebase:firebase-storage",
          "com.google.firebase:firebase-config",
          "com.google.android.gms:play-services-ads",
          "com.google.firebase:firebase-firestore",
          "com.google.firebase:firebase-functions",
          "com.google.firebase:firebase-inappmessaging-display",
          "com.google.firebase:firebase-ml-vision",
          "com.google.firebase:firebase-appdistribution-gradle",
          "com.google.firebase:firebase-crashlytics-gradle",
          "com.google.firebase:perf-plugin",
        )
      )
      firebaseArtifacts.set(BOM_ARTIFACTS + EXTRA_TUTORIAL_ARTIFACTS)

      tutorialFile.set(project.layout.buildDirectory.file("recipeVersionUpdate.txt"))
    }

  /**
   * Registers the [GENERATE_BOM_RELEASE_NOTES_TASK] task.
   *
   * Generates the release notes for a bom during a release.
   *
   * @see GenerateBomReleaseNotesTask
   */
  private fun registerGenerateBomReleaseNotesTask(
    project: Project,
    generateBomTask: TaskProvider<GenerateBomTask>,
  ) =
    project.tasks.register<GenerateBomReleaseNotesTask>(GENERATE_BOM_RELEASE_NOTES_TASK) {
      currentBom.set(project.layout.file(generateBomTask.flatMap { it.outputDirectory.nestedFile }))
      previousBom.set(
        project.gmavenService.map { it.latestPom("com.google.firebase", "firebase-bom") }
      )

      releaseNotesFile.set(project.layout.buildDirectory.file("bomReleaseNotes.md"))
    }

  /**
   * Registers the [VALIDATE_POM_TASK] task.
   *
   * A collection of [PomValidator] for each releasing project.
   *
   * Ensures that pom dependencies are not accidentally downgraded.
   */
  private fun registerValidatePomForReleaseTask(
    project: Project,
    releasingProjects: List<Project>,
  ) =
    project.tasks.register(VALIDATE_POM_TASK) {
      for (releasingProject in releasingProjects) {
        val pomValidatorTask = releasingProject.tasks.named("isPomDependencyValid")

        dependsOn(pomValidatorTask)
      }
    }

  /**
   * Registers the [CHECK_HEAD_DEPS_TASK] task.
   *
   * Ensures that project level dependencies are included in the release.
   *
   * @see [CheckHeadDependencies]
   */
  private fun registerCheckHeadDependenciesTask(
    project: Project,
    releasingLibraries: List<FirebaseLibraryExtension>,
  ) =
    project.tasks.register<CheckHeadDependencies>(CHECK_HEAD_DEPS_TASK) {
      projectsToPublish.set(releasingLibraries)
    }

  /**
   * Registers the [VALIDATE_PROJECTS_TO_PUBLISH_TASK] task.
   *
   * Ensures that there are releasing projects provided, to avoid potential false positive
   * edge-cases.
   *
   * @throws GradleException if no releasing projects are found.
   */
  // TODO(b/280320915): Remove doLast when Gradle + IDEA fix task configuration avoidance bug
  private fun registerValidateProjectsToPublishTask(
    project: Project,
    releasinglibraries: List<FirebaseLibraryExtension>,
  ) =
    project.tasks.register(VALIDATE_PROJECTS_TO_PUBLISH_TASK) {
      doLast {
        if (releasinglibraries.isEmpty()) {
          throw GradleException(
            "No projects to release. " +
              "Ensure you've specified the projectsToPublish parameter, " +
              "or have a valid $RELEASE_CONFIG_FILE file at the root directory."
          )
        }
        for (releasingLibrary in releasinglibraries) {
          if (!releasingLibrary.version.contains(releasingLibrary.previewMode.get())) {
            throw GradleException(
              "You are releasing a ${releasingLibrary.previewMode.get()} SDK (${releasingLibrary.artifactId.get()}) as ${releasingLibrary.version}!"
            )
          }
        }
      }
    }

  /**
   * Registers the [VALIDATE_LIBRARY_GROUPS_TO_PUBLISH_TASK] task.
   *
   * Validates that all library groups of all publishing projects are included in the release config
   *
   * @throws GradleException if a library is releasing without it's library group.
   */
  private fun registerValidateLibraryGroupsToPublishTask(
    project: Project,
    librariesToRelease: List<FirebaseLibraryExtension>,
    libraryGroups: Map<String, List<FirebaseLibraryExtension>>,
  ) =
    project.tasks.register(VALIDATE_LIBRARY_GROUPS_TO_PUBLISH_TASK) {
      doLast {
        val missingLibrariesToRelease =
          computeMissingLibrariesToRelease(librariesToRelease, libraryGroups)
        if (missingLibrariesToRelease.isNotEmpty()) {
          throw GradleException(
            multiLine(
              "Invalid release configuration.",
              "It should include the following libraries due to library groups:",
              missingLibrariesToRelease,
            )
          )
        }
      }
    }

  /**
   * Registers the [PUBLISH_RELEASING_LIBS_TO_BUILD_TASK] task.
   *
   * A collection of [publishMavenAarPublicationToBuildDirRepository][PublishToMavenRepository] for
   * each releasing project.
   *
   * The artifacts are provided in a repository under the [buildDir][Project.getBuildDir] of the
   * provided [project].
   *
   * This task outputs the final repository directory.
   */
  private fun registerPublishReleasingLibrariesToBuildDirTask(
    project: Project,
    releasingProjects: List<Project>,
  ) =
    project.tasks.register(PUBLISH_RELEASING_LIBS_TO_BUILD_TASK) {
      for (releasingProject in releasingProjects) {
        val publishTask =
          releasingProject.tasks.named<PublishToMavenRepository>(
            "publishMavenAarPublicationToBuildDirRepository"
          )

        dependsOn(publishTask)
        outputs.file(publishTask.map { it.repository.url })
      }
    }

  /**
   * Registers the [GENERATE_KOTLINDOC_FOR_RELEASE_TASK] task.
   *
   * A collection of [kotlindoc][DackkaPlugin] for each releasing library.
   *
   * Outputs a directory containing all the documentation generated for releasing projects.
   */
  private fun registerGenerateKotlindocForReleaseTask(
    project: Project,
    releasingLibraries: List<FirebaseLibraryExtension>,
  ) =
    project.tasks.register(GENERATE_KOTLINDOC_FOR_RELEASE_TASK) {
      for (releasingLibrary in releasingLibraries) {
        val kotlindocTask = releasingLibrary.project.tasks.named("kotlindoc")

        dependsOn(kotlindocTask)

        outputs.dirs(kotlindocTask).optional()
      }
    }

  /**
   * Registers the [PREPARE_RELEASE_NOTES_FOR_DROP] task.
   *
   * A collection of [makeReleaseNotes][MakeReleaseNotesTask] for each releasing project, that are
   * arranged in a common directly such that they can be properly dropped in G3.
   *
   * The artifacts are provided in a folder under the [buildDir][Project.getBuildDir] of the
   * provided [project].
   */
  private fun registerPrepareReleaseNotesForDropTask(
    project: Project,
    releasingProjects: List<Project>,
    releaseName: String,
  ) =
    project.tasks.register<Copy>(PREPARE_RELEASE_NOTES_FOR_DROP) {
      for (releasingProject in releasingProjects) {
        with(releasingProject) {
          val directory = if (name == "firebase-storage") "$name-api" else name
          val releaseNotesTask = tasks.named("makeReleaseNotes")

          from(releaseNotesTask) { into("android/client/$directory/_releases") }
          rename { "$releaseName.md" }
        }
      }

      destinationDir = project.fileFromBuildDir("release-notes")
    }

  /**
   * Registers the [RELEASE_GENEATOR_TASK] task.
   *
   * Creates a config file that keeps track of what libraries are releasing. To learn more about the
   * file's format see [ReleaseConfig].
   *
   * @see [ReleaseGenerator]
   */
  private fun registerGenerateReleaseConfigFilesTask(
    project: Project,
    libraryGroups: Map<String, List<FirebaseLibraryExtension>>,
    releaseReportTask: TaskProvider<ReleaseReportGenerator>,
  ) =
    project.tasks.register<ReleaseGenerator>(RELEASE_GENEATOR_TASK) {
      currentRelease.convention(project.provideProperty("currentRelease"))
      pastRelease.convention(project.provideProperty("pastRelease"))
      printReleaseConfig.convention(project.provideProperty("printOutput"))
      commitsToIgnoreFile.convention(project.layout.projectDirectory.file("ignoreCommits.txt"))

      releaseConfigFile.convention(project.layout.projectDirectory.file(RELEASE_CONFIG_FILE))
      releaseReportJsonFile.convention(
        project.layout.projectDirectory.file(RELEASE_REPORT_JSON_FILE)
      )
      this.libraryGroups = libraryGroups
      finalizedBy(releaseReportTask)
    }

  /**
   * Registers the [RELEASE_REPORT_GENERATOR_TASK] task.
   *
   * Creates a markdown file that keeps track of what libraries are releasing. To learn more about
   * the file's format see [ReleaseConfig].
   *
   * @see [ReleaseReportGenerator]
   */
  private fun registerGenerateReleaseReportFilesTask(project: Project) =
    project.tasks.register<ReleaseReportGenerator>(RELEASE_REPORT_GENERATOR_TASK) {
      releaseReportMdFile.convention(project.layout.projectDirectory.file(RELEASE_REPORT_MD_FILE))
      releaseReportJsonFile.convention(
        project.layout.projectDirectory.file(RELEASE_REPORT_JSON_FILE)
      )
    }

  /**
   * Registers the [PUBLISH_RELEASING_LIBS_TO_LOCAL_TASK] task.
   *
   * A collection of [publishMavenAarPublicationToMavenLocal][PublishToMavenRepository] for each
   * releasing project.
   *
   * Allows users to do local testing of releasing libraries, pulling the artifacts via the maven
   * local repository.
   */
  private fun registerPublishReleasingLibrariesToMavenLocalTask(
    project: Project,
    releasingProjects: List<Project>,
  ) =
    project.tasks.register(PUBLISH_RELEASING_LIBS_TO_LOCAL_TASK) {
      for (releasingProject in releasingProjects) {
        val publishTask = releasingProject.tasks.named("publishMavenAarPublicationToMavenLocal")

        dependsOn(publishTask)
      }
    }

  /**
   * Registers the [SEMVER_CHECK_TASK] task.
   *
   * A collection of [ApiDiffer] for each releasing project.
   *
   * Ensures that the version of a releasing project aligns with the API. That is, if the API shows
   * signs of a major or minor bump- the version is bumped as expected.
   */
  private fun registerSemverCheckForReleaseTask(
    project: Project,
    releasingProjects: List<Project>,
  ) =
    project.tasks.register(SEMVER_CHECK_TASK) {
      for (releasingProject in releasingProjects) {
        val semverCheckTask = releasingProject.tasks.named("semverCheck")
        dependsOn(semverCheckTask)
      }
    }

  /**
   * Registers the [PUBLISH_ALL_TO_BUILD_TASK] task.
   *
   * A collection of [publishMavenAarPublicationToBuildDirRepository][PublishToMavenRepository] for
   * __ALL__ firebase library projects.
   *
   * The artifacts are provided in a repository under the [buildDir][Project.getBuildDir] of the
   * provided [project].
   */
  private fun registerPublishAllToBuildDir(
    project: Project,
    allFirebaseLibraries: List<FirebaseLibraryExtension>,
  ) =
    project.tasks.register(PUBLISH_ALL_TO_BUILD_TASK) {
      for (firebaseLibrary in allFirebaseLibraries) {
        val publishTask =
          firebaseLibrary.project.tasks.named("publishMavenAarPublicationToBuildDirRepository")

        dependsOn(publishTask)
      }
    }

  /** Registers the [PostReleasePlugin] to each releaing project. */
  private fun registerPostReleasePlugin(releasingProjects: List<Project>) {
    for (releasingProject in releasingProjects) {
      releasingProject.apply<PostReleasePlugin>()
    }
  }

  companion object {
    const val RELEASE_CONFIG_FILE = "release.json"
    const val RELEASE_REPORT_MD_FILE = "release_report.md"
    const val RELEASE_REPORT_JSON_FILE = "release_report.json"
    const val BOM_DIR_NAME = "bom"

    const val GENERATE_BOM_TASK = "generateBom"
    const val GENERATE_BOM_RELEASE_NOTES_TASK = "generateBomReleaseNotes"
    const val GENERATE_TUTORIAL_BUNDLE_TASK = "generateTutorialBundle"
    const val VALIDATE_PROJECTS_TO_PUBLISH_TASK = "validateProjectsToPublish"
    const val VALIDATE_LIBRARY_GROUPS_TO_PUBLISH_TASK = "validateLibraryGroupsToPublish"
    const val SEMVER_CHECK_TASK = "semverCheckForRelease"
    const val RELEASE_GENEATOR_TASK = "generateReleaseConfig"
    const val RELEASE_REPORT_GENERATOR_TASK = "generateReleaseReport"
    const val VALIDATE_POM_TASK = "validatePomForRelease"
    const val LIBRARY_GROUPS_TASK = "libraryGroups"
    const val PUBLISH_RELEASING_LIBS_TO_BUILD_TASK = "publishReleasingLibrariesToBuildDir"
    const val PUBLISH_RELEASING_LIBS_TO_LOCAL_TASK = "publishReleasingLibrariesToMavenLocal"
    const val GENERATE_KOTLINDOC_FOR_RELEASE_TASK = "generateKotlindocForRelease"
    const val PREPARE_RELEASE_NOTES_FOR_DROP = "prepareReleaseNotesForDrop"
    const val CHECK_HEAD_DEPS_TASK = "checkHeadDependencies"
    const val BUILD_MAVEN_ZIP_TASK = "buildMavenZip"
    const val BUILD_KOTLINDOC_ZIP_TASK = "buildKotlindocZip"
    const val BUILD_RELEASE_NOTES_ZIP_TASK = "buildReleaseNotesZip"
    const val BUILD_BOM_ZIP_TASK = "buildBomZip"
    const val BUILD_BOM_BUNDLE_ZIP_TASK = "buildBomBundleZip"
    const val FIREBASE_PUBLISH_TASK = "firebasePublish"
    const val PUBLISH_ALL_TO_BUILD_TASK = "publishAllToBuildDir"

    const val BUILD_DIR_REPOSITORY_DIR = "m2repository"

    /** Artifacts included in the bom. */
    val BOM_ARTIFACTS =
      listOf(
        "com.google.firebase:firebase-analytics",
        "com.google.firebase:firebase-appcheck-debug",
        "com.google.firebase:firebase-appcheck-debug-testing",
        "com.google.firebase:firebase-appcheck-playintegrity",
        "com.google.firebase:firebase-appcheck",
        "com.google.firebase:firebase-auth",
        "com.google.firebase:firebase-common",
        "com.google.firebase:firebase-config",
        "com.google.firebase:firebase-crashlytics",
        "com.google.firebase:firebase-crashlytics-ndk",
        "com.google.firebase:firebase-database",
        "com.google.firebase:firebase-dataconnect",
<<<<<<< HEAD
        "com.google.firebase:firebase-dynamic-links",
=======
        "com.google.firebase:firebase-database-ktx",
>>>>>>> 50cd4f39
        "com.google.firebase:firebase-encoders",
        "com.google.firebase:firebase-firestore",
        "com.google.firebase:firebase-functions",
        "com.google.firebase:firebase-inappmessaging",
        "com.google.firebase:firebase-inappmessaging-display",
        "com.google.firebase:firebase-installations",
        "com.google.firebase:firebase-messaging",
        "com.google.firebase:firebase-messaging-directboot",
        "com.google.firebase:firebase-ml-modeldownloader",
        "com.google.firebase:firebase-perf",
        "com.google.firebase:firebase-storage",
        "com.google.firebase:firebase-vertexai",
        "com.google.firebase:firebase-ai",
      )

    /** Artifacts that we use in the tutorial bundle, but _not_ in the bom. */
    val EXTRA_TUTORIAL_ARTIFACTS =
      listOf(
        "com.google.android.gms:play-services-ads",
        "com.google.firebase:firebase-ml-vision",
        "androidx.credentials:credentials",
        "androidx.credentials:credentials-play-services-auth",
        "com.google.android.libraries.identity.googleid:googleid",
      )
  }
}

/**
 * Data needed to understand a Release.
 *
 * @property releasingLibraries A list of libraries that should be released
 * @property name The name of the release (such as `m123`)
 * @see PublishingPlugin.computeReleaseMetadata
 */
data class ReleaseMetadata(
  val releasingLibraries: List<FirebaseLibraryExtension>,
  val name: String,
)<|MERGE_RESOLUTION|>--- conflicted
+++ resolved
@@ -783,11 +783,6 @@
         "com.google.firebase:firebase-crashlytics-ndk",
         "com.google.firebase:firebase-database",
         "com.google.firebase:firebase-dataconnect",
-<<<<<<< HEAD
-        "com.google.firebase:firebase-dynamic-links",
-=======
-        "com.google.firebase:firebase-database-ktx",
->>>>>>> 50cd4f39
         "com.google.firebase:firebase-encoders",
         "com.google.firebase:firebase-firestore",
         "com.google.firebase:firebase-functions",
