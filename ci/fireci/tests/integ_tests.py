--- conflicted
+++ resolved
@@ -108,54 +108,48 @@
         result = self.runner.invoke(cli, ['smoke_tests_proguarded_app'])
         self.assertEqual(result.exit_code, 0)
 
-@in_tempdir
-def test_smoke_test_unproguarded_app_when_build_fails_should_fail(self):
-    create_artifacts(
-        Artifact('gradlew', content=scripts.with_exit(1), mode=0o744))
-    result = self.runner.invoke(cli, ['smoke_tests_unproguarded_app'])
-    self.assertNotEqual(result.exit_code, 0)
+    @in_tempdir
+    def test_smoke_test_unproguarded_app_when_build_fails_should_fail(self):
+        create_artifacts(
+            Artifact('gradlew', content=scripts.with_exit(1), mode=0o744))
+        result = self.runner.invoke(cli, ['smoke_tests_unproguarded_app'])
+        self.assertNotEqual(result.exit_code, 0)
 
-@in_tempdir
-def test_smoke_test_unproguarded_app_when_build_succeeds_and_tests_fails_should_fail(self):
-    create_artifacts(
-        Artifact('gradlew', content=scripts.with_exit(0), mode=0o744),
-        Artifact('test-apps/gradlew', content=scripts.with_exit(1), mode=0o744),
-    )
-    result = self.runner.invoke(cli, ['smoke_tests_unproguarded_app'])
-    self.assertNotEqual(result.exit_code, 0)
+    @in_tempdir
+    def test_smoke_test_unproguarded_app_when_build_succeeds_and_tests_fails_should_fail(self):
+        create_artifacts(
+            Artifact('gradlew', content=scripts.with_exit(0), mode=0o744),
+            Artifact('test-apps/gradlew', content=scripts.with_exit(1), mode=0o744),
+        )
+        result = self.runner.invoke(cli, ['smoke_tests_unproguarded_app'])
+        self.assertNotEqual(result.exit_code, 0)
 
-<<<<<<< HEAD
-@in_tempdir
-def test_smoke_test_unproguarded_app_when_build_succeeds_and_tests_succeed_should_succeed(self):
-=======
-  @in_tempdir
-  def test_smoke_test_when_build_succeeds_and_tests_succeed_should_succeed(
-      self):
->>>>>>> 95703c5c
-    create_artifacts(
-        Artifact('gradlew', content=scripts.with_exit(0), mode=0o744),
-        Artifact('test-apps/gradlew', content=scripts.with_exit(0), mode=0o744),
-    )
-    result = self.runner.invoke(cli, ['smoke_tests_unproguarded_app'])
-    self.assertEqual(result.exit_code, 0)
+    @in_tempdir
+    def test_smoke_test_unproguarded_app_when_build_succeeds_and_tests_succeed_should_succeed(self):
+        create_artifacts(
+            Artifact('gradlew', content=scripts.with_exit(0), mode=0o744),
+            Artifact('test-apps/gradlew', content=scripts.with_exit(0), mode=0o744),
+        )
+        result = self.runner.invoke(cli, ['smoke_tests_unproguarded_app'])
+        self.assertEqual(result.exit_code, 0)
 
-@in_tempdir
-def test_smoke_test_unproguarded_app_should_invoke_gradle_with_expected_arguments(self):
-    create_artifacts(
-        Artifact(
-            'gradlew',
-            content=scripts.with_expected_arguments(
-                ['./gradlew', 'publishAllToBuildDir']),
-            mode=0o744),
-        Artifact(
-            'test-apps/gradlew',
-            content=scripts.with_expected_arguments(
-                ['./gradlew', 'connectedCheck', '-PtestBuildType=debug'], {
-                    'GRADLE_OPTS':
-                        '-Dmaven.repo.local={}'.format(
-                            os.path.join(os.getcwd(), 'build', 'm2repository'))
-                }),
-            mode=0o744),
-    )
-    result = self.runner.invoke(cli, ['smoke_tests_proguarded_app'])
-    self.assertEqual(result.exit_code, 0)
+    @in_tempdir
+    def test_smoke_test_unproguarded_app_should_invoke_gradle_with_expected_arguments(self):
+        create_artifacts(
+            Artifact(
+                'gradlew',
+                content=scripts.with_expected_arguments(
+                    ['./gradlew', 'publishAllToBuildDir']),
+                mode=0o744),
+            Artifact(
+                'test-apps/gradlew',
+                content=scripts.with_expected_arguments(
+                    ['./gradlew', 'connectedCheck', '-PtestBuildType=debug'], {
+                        'GRADLE_OPTS':
+                            '-Dmaven.repo.local={}'.format(
+                                os.path.join(os.getcwd(), 'build', 'm2repository'))
+                    }),
+                mode=0o744),
+        )
+        result = self.runner.invoke(cli, ['smoke_tests_proguarded_app'])
+        self.assertEqual(result.exit_code, 0)
