{
    "name": "Firebase SDK for Android",
    "type": "library",
    "platforms": [
        "Android"
    ],
    "content": "docs/README.md",
    "pages": {
        "README.md": "Development Guide",
        "docs/ktx/common.md": "Common KTX",
        "docs/ktx/firestore.md": "Firestore KTX",
        "docs/ktx/functions.md": "Functions KTX",
<<<<<<< HEAD
        "docs/ktx/storage.md": "Storage KTX"
=======
        "docs/ktx/remote-config.md": "Remote Config KTX"
>>>>>>> cdcc36b8
    },
    "related": [
        "firebase/quickstart-android"
    ],
    "tabs": [
        {
            "title": "Main Reference",
            "href": "https://firebase.google.com/docs/reference/android/"
        },
        {
            "title": "KTX Reference",
            "href": "https://firebase.github.io/firebase-android-sdk/reference/kotlin/firebase-ktx/"
        }
    ]
}<|MERGE_RESOLUTION|>--- conflicted
+++ resolved
@@ -10,11 +10,8 @@
         "docs/ktx/common.md": "Common KTX",
         "docs/ktx/firestore.md": "Firestore KTX",
         "docs/ktx/functions.md": "Functions KTX",
-<<<<<<< HEAD
+        "docs/ktx/remote-config.md": "Remote Config KTX",
         "docs/ktx/storage.md": "Storage KTX"
-=======
-        "docs/ktx/remote-config.md": "Remote Config KTX"
->>>>>>> cdcc36b8
     },
     "related": [
         "firebase/quickstart-android"
