// Copyright 2021 Google LLC
//
// Licensed under the Apache License, Version 2.0 (the "License");
// you may not use this file except in compliance with the License.
// You may obtain a copy of the License at
//
//      http://www.apache.org/licenses/LICENSE-2.0
//
// Unless required by applicable law or agreed to in writing, software
// distributed under the License is distributed on an "AS IS" BASIS,
// WITHOUT WARRANTIES OR CONDITIONS OF ANY KIND, either express or implied.
// See the License for the specific language governing permissions and
// limitations under the License.

package com.google.firebase.crashlytics.internal.common;

import static org.junit.Assert.*;
import static org.mockito.ArgumentMatchers.any;
import static org.mockito.ArgumentMatchers.eq;
import static org.mockito.Mockito.never;
import static org.mockito.Mockito.verify;
import static org.mockito.Mockito.when;
import static org.robolectric.Shadows.shadowOf;

import android.app.ActivityManager;
import android.app.ApplicationExitInfo;
import android.content.Context;
import android.os.Build;
import androidx.annotation.RequiresApi;
import androidx.test.core.app.ApplicationProvider;
import com.google.firebase.crashlytics.internal.log.LogFileManager;
import com.google.firebase.crashlytics.internal.model.CrashlyticsReport;
import com.google.firebase.crashlytics.internal.persistence.CrashlyticsReportPersistence;
import com.google.firebase.crashlytics.internal.send.DataTransportCrashlyticsReportSender;
import java.io.ByteArrayInputStream;
import java.io.IOException;
import java.io.InputStream;
import org.junit.Before;
import org.junit.Test;
import org.junit.runner.RunWith;
import org.mockito.Mock;
import org.mockito.MockitoAnnotations;
import org.robolectric.RobolectricTestRunner;

@RunWith(RobolectricTestRunner.class)
public class SessionReportingCoordinatorRobolectricTest {
  @Mock private CrashlyticsReportDataCapture dataCapture;
  @Mock private CrashlyticsReportPersistence reportPersistence;
  @Mock private DataTransportCrashlyticsReportSender reportSender;
  @Mock private LogFileManager logFileManager;
  @Mock private UserMetadata reportMetadata;
  @Mock private CrashlyticsReport.Session.Event mockEvent;
  @Mock private CrashlyticsReport.Session.Event.Builder mockEventBuilder;
  @Mock private CrashlyticsReport.Session.Event.Application mockEventApp;
  @Mock private CrashlyticsReport.Session.Event.Application.Builder mockEventAppBuilder;
  @Mock private LogFileManager mockLogFileManager;

  private SessionReportingCoordinator reportingCoordinator;

  @Before
  public void setUp() {
    MockitoAnnotations.initMocks(this);

    reportingCoordinator =
        new SessionReportingCoordinator(
            dataCapture, reportPersistence, reportSender, logFileManager, reportMetadata);
    mockEventInteractions();
  }

  @Test
  public void testAppExitInfoEvent_persistIfAnrWithinSession() {
    // The timestamp of the applicationExitInfo is 0, and so in this case, we want the session
    // timestamp to be less than or equal to 0.
    final long sessionStartTimestamp = 0;
    final String sessionId = "testSessionId";
    when(reportPersistence.getStartTimestampMillis(sessionId)).thenReturn(sessionStartTimestamp);

    mockEventInteractions();
    ApplicationExitInfo testApplicationExitInfo = addAppExitInfo(ApplicationExitInfo.REASON_ANR);

    reportingCoordinator.onBeginSession(sessionId, sessionStartTimestamp);
<<<<<<< HEAD
    reportingCoordinator.persistAppExitInfoEvent(
        sessionId, testApplicationExitInfo, mockLogFileManager);
=======
    reportingCoordinator.persistAppExitInfoEvent(sessionId, testApplicationExitInfo);
>>>>>>> 21d4f2ae

    verify(dataCapture).captureAnrEventData(convertApplicationExitInfo(testApplicationExitInfo));
    verify(reportPersistence).persistEvent(any(), eq(sessionId), eq(true));
  }

  @Test
  public void testAppExitInfoEvent_notPersistIfAnrBeforeSession() {
    // The timestamp of the applicationExitInfo is 0, and so in this case, we want the session
    // timestamp to be greater than 0.
    final long sessionStartTimestamp = 10;
    final String sessionId = "testSessionId";
    when(reportPersistence.getStartTimestampMillis(sessionId)).thenReturn(sessionStartTimestamp);

    ApplicationExitInfo testApplicationExitInfo = addAppExitInfo(ApplicationExitInfo.REASON_ANR);

    reportingCoordinator.onBeginSession(sessionId, sessionStartTimestamp);
    reportingCoordinator.persistAppExitInfoEvent(
        sessionId, testApplicationExitInfo, mockLogFileManager);

    verify(dataCapture, never())
        .captureAnrEventData(convertApplicationExitInfo(testApplicationExitInfo));
    verify(reportPersistence, never()).persistEvent(any(), eq(sessionId), eq(true));
  }

  @Test
  public void testAppExitInfoEvent_notPersistIfAppExitInfoNotAnrButWithinSession() {
    // The timestamp of the applicationExitInfo is 0, and so in this case, we want the session
    // timestamp to be less than or equal to 0.
    final long sessionStartTimestamp = 0;
    final String sessionId = "testSessionId";
    when(reportPersistence.getStartTimestampMillis(sessionId)).thenReturn(sessionStartTimestamp);

    ApplicationExitInfo testApplicationExitInfo =
        addAppExitInfo(ApplicationExitInfo.REASON_DEPENDENCY_DIED);

    reportingCoordinator.onBeginSession(sessionId, sessionStartTimestamp);
    reportingCoordinator.persistAppExitInfoEvent(
        sessionId, testApplicationExitInfo, mockLogFileManager);

    verify(dataCapture, never())
        .captureAnrEventData(convertApplicationExitInfo(testApplicationExitInfo));
    verify(reportPersistence, never()).persistEvent(any(), eq(sessionId), eq(true));
  }

  @Test
  public void testconvertInputStreamToString_worksSuccessfully() throws IOException {
    String stackTrace = "-----stacktrace---------";
    InputStream inputStream = new ByteArrayInputStream(stackTrace.getBytes());
    assertEquals(stackTrace, SessionReportingCoordinator.convertInputStreamToString(inputStream));
  }

  private void mockEventInteractions() {
    when(mockEvent.toBuilder()).thenReturn(mockEventBuilder);
    when(mockEventBuilder.build()).thenReturn(mockEvent);
    when(mockEvent.getApp()).thenReturn(mockEventApp);
    when(mockEventApp.toBuilder()).thenReturn(mockEventAppBuilder);
    when(mockEventAppBuilder.setCustomAttributes(any())).thenReturn(mockEventAppBuilder);
    when(mockEventAppBuilder.build()).thenReturn(mockEventApp);
    when(dataCapture.captureAnrEventData(any(CrashlyticsReport.ApplicationExitInfo.class)))
        .thenReturn(mockEvent);
  }

  private ApplicationExitInfo addAppExitInfo(int reason) {
    ActivityManager activityManager =
        (ActivityManager)
            ApplicationProvider.getApplicationContext().getSystemService(Context.ACTIVITY_SERVICE);
    ActivityManager.RunningAppProcessInfo runningAppProcessInfo =
        activityManager.getRunningAppProcesses().get(0);
    shadowOf(activityManager)
        .addApplicationExitInfo(
            runningAppProcessInfo.processName, runningAppProcessInfo.pid, reason, 1);
    return activityManager.getHistoricalProcessExitReasons(null, 0, 0).get(0);
  }

  @RequiresApi(api = Build.VERSION_CODES.R)
  private static CrashlyticsReport.ApplicationExitInfo convertApplicationExitInfo(
      ApplicationExitInfo applicationExitInfo) {
    // The ApplicationExitInfo inserted by ShadowApplicationManager does not contain an input trace,
    // and so it will be null.
    // Thus, these tests verify that an ApplicationExitInfo is successfully converted even when the
    // input trace fails to be parsed as a string.
    return CrashlyticsReport.ApplicationExitInfo.builder()
        .setImportance(applicationExitInfo.getImportance())
        .setProcessName(applicationExitInfo.getProcessName())
        .setReasonCode(applicationExitInfo.getReason())
        .setTimestamp(applicationExitInfo.getTimestamp())
        .setPid(applicationExitInfo.getPid())
        .setPss(applicationExitInfo.getPss())
        .setRss(applicationExitInfo.getRss())
        .setTraceFile(null)
        .build();
  }
}<|MERGE_RESOLUTION|>--- conflicted
+++ resolved
@@ -53,7 +53,6 @@
   @Mock private CrashlyticsReport.Session.Event.Builder mockEventBuilder;
   @Mock private CrashlyticsReport.Session.Event.Application mockEventApp;
   @Mock private CrashlyticsReport.Session.Event.Application.Builder mockEventAppBuilder;
-  @Mock private LogFileManager mockLogFileManager;
 
   private SessionReportingCoordinator reportingCoordinator;
 
@@ -79,12 +78,7 @@
     ApplicationExitInfo testApplicationExitInfo = addAppExitInfo(ApplicationExitInfo.REASON_ANR);
 
     reportingCoordinator.onBeginSession(sessionId, sessionStartTimestamp);
-<<<<<<< HEAD
-    reportingCoordinator.persistAppExitInfoEvent(
-        sessionId, testApplicationExitInfo, mockLogFileManager);
-=======
     reportingCoordinator.persistAppExitInfoEvent(sessionId, testApplicationExitInfo);
->>>>>>> 21d4f2ae
 
     verify(dataCapture).captureAnrEventData(convertApplicationExitInfo(testApplicationExitInfo));
     verify(reportPersistence).persistEvent(any(), eq(sessionId), eq(true));
@@ -101,8 +95,7 @@
     ApplicationExitInfo testApplicationExitInfo = addAppExitInfo(ApplicationExitInfo.REASON_ANR);
 
     reportingCoordinator.onBeginSession(sessionId, sessionStartTimestamp);
-    reportingCoordinator.persistAppExitInfoEvent(
-        sessionId, testApplicationExitInfo, mockLogFileManager);
+    reportingCoordinator.persistAppExitInfoEvent(sessionId, testApplicationExitInfo);
 
     verify(dataCapture, never())
         .captureAnrEventData(convertApplicationExitInfo(testApplicationExitInfo));
@@ -121,8 +114,7 @@
         addAppExitInfo(ApplicationExitInfo.REASON_DEPENDENCY_DIED);
 
     reportingCoordinator.onBeginSession(sessionId, sessionStartTimestamp);
-    reportingCoordinator.persistAppExitInfoEvent(
-        sessionId, testApplicationExitInfo, mockLogFileManager);
+    reportingCoordinator.persistAppExitInfoEvent(sessionId, testApplicationExitInfo);
 
     verify(dataCapture, never())
         .captureAnrEventData(convertApplicationExitInfo(testApplicationExitInfo));
