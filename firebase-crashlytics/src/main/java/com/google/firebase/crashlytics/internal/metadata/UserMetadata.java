--- conflicted
+++ resolved
@@ -149,38 +149,19 @@
    */
   public Map<String, String> getCustomKeys(Map<String, String> eventKeys) {
     // In case of empty event keys, preserve existing behavior.
-<<<<<<< HEAD
-    if (eventKeys.isEmpty()) return customKeys.getKeys();
-=======
     if (eventKeys.isEmpty()) {
       return customKeys.getKeys();
     }
->>>>>>> 71ceb1b2
 
     // Otherwise merge the event keys with custom keys as appropriate.
     Map<String, String> globalKeys = customKeys.getKeys();
     HashMap<String, String> result = new HashMap<>(globalKeys);
-<<<<<<< HEAD
-=======
     int eventKeysOverLimit = 0;
->>>>>>> 71ceb1b2
     for (Map.Entry<String, String> entry : eventKeys.entrySet()) {
       String sanitizedKey = KeysMap.sanitizeString(entry.getKey(), MAX_ATTRIBUTE_SIZE);
       if (result.size() < MAX_ATTRIBUTES || result.containsKey(sanitizedKey)) {
         String sanitizedValue = KeysMap.sanitizeString(entry.getValue(), MAX_ATTRIBUTE_SIZE);
         result.put(sanitizedKey, sanitizedValue);
-<<<<<<< HEAD
-        continue;
-      }
-
-      Logger.getLogger()
-          .w(
-              "Ignored entry \""
-                  + entry.getKey()
-                  + "\" when adding event specific keys. Maximum allowable: "
-                  + MAX_ATTRIBUTE_SIZE);
-    }
-=======
       } else {
         eventKeysOverLimit++;
       }
@@ -195,7 +176,6 @@
                   + MAX_ATTRIBUTE_SIZE);
     }
 
->>>>>>> 71ceb1b2
     return Collections.unmodifiableMap(result);
   }
 
