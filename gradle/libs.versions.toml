--- conflicted
+++ resolved
@@ -7,17 +7,10 @@
 coroutines = "1.7.3"
 dagger = "2.43.2"
 grpc = "1.57.2"
-<<<<<<< HEAD
 grpcKotlin = "1.4.0"
 javalite = "3.24.0"
-kotlin = "1.8.0"
+kotlin = "1.8.22"
 protoc = "3.24.0"
-robolectric = "4.10.3"
-=======
-javalite = "3.21.11"
-kotlin = "1.8.22"
-protoc = "3.21.11"
->>>>>>> c7005528
 truth = "1.4.2"
 robolectric = "4.12"
 protobufjavautil = "3.21.11"
@@ -75,12 +68,8 @@
 androidx-test-runner = { module = "androidx.test:runner", version = "1.5.2" }
 junit = { module = "junit:junit", version = "4.13.2" }
 kotlin-coroutines-test = { module = "org.jetbrains.kotlinx:kotlinx-coroutines-test", version.ref = "coroutines" }
-<<<<<<< HEAD
-mockito-android = { module = "org.mockito:mockito-android", version = "2.28.2" }
-mockito-core = { module = "org.mockito:mockito-core", version = "2.28.2" }
-=======
+mockito-android = { module = "org.mockito:mockito-android", version = "5.2.0" }
 mockito-core = { module = "org.mockito:mockito-core", version = "5.2.0" }
->>>>>>> c7005528
 mockito-dexmaker = { module = "com.linkedin.dexmaker:dexmaker-mockito", version = "2.28.3" }
 robolectric = { module = "org.robolectric:robolectric", version.ref = "robolectric" }
 truth = { module = "com.google.truth:truth", version.ref = "truth" }
