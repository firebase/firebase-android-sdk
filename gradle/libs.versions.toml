[versions]
# javalite, protoc and protobufjavautil versions should be in sync while updating and
# it needs to match the protobuf version which grpc has transitive dependency on, which
# needs to match the version of grpc that grpc-kotlin has a transitive dependency on.
android-lint = "30.3.1"
autovalue = "1.10.1"
coroutines = "1.7.3"
dagger = "2.43.2"
grpc = "1.57.2"
grpcKotlin = "1.4.0"
javalite = "3.24.0"
kotlin = "1.8.0"
protoc = "3.24.0"
robolectric = "4.10.3"
<<<<<<< HEAD
truth = "1.1.2"
protobufjavautil = "3.24.0"
=======
truth = "1.3.0"
protobufjavautil = "3.21.11"
>>>>>>> 3c6f0356
kotest = "5.5.5"
quickcheck = "0.6"
serialization = "1.5.0"
androidx-test-core="1.5.0"
androidx-test-junit="1.1.5"
androidx-test-truth = "1.5.0"

[libraries]
android-lint = { module = "com.android.tools.lint:lint", version.ref = "android-lint" }
android-lint-api = { module = "com.android.tools.lint:lint-api", version.ref = "android-lint" }
android-lint-checks = { module = "com.android.tools.lint:lint-checks", version.ref = "android-lint" }
android-lint-tests = { module = "com.android.tools.lint:lint-tests", version.ref = "android-lint" }
android-lint-testutils = { module = "com.android.tools:testutils", version.ref = "android-lint" }
androidx-annotation = { module = "androidx.annotation:annotation", version = "1.5.0" }
androidx-core = { module = "androidx.core:core", version = "1.2.0" }
androidx-futures = { module = "androidx.concurrent:concurrent-futures", version = "1.1.0" }
autovalue = { module = "com.google.auto.value:auto-value", version.ref = "autovalue" }
autovalue-annotations = { module = "com.google.auto.value:auto-value-annotations", version.ref = "autovalue" }
dagger-dagger = { module = "com.google.dagger:dagger", version.ref = "dagger" }
dagger-compiler = { module = "com.google.dagger:dagger-compiler", version.ref = "dagger" }
errorprone-annotations = { module = "com.google.errorprone:error_prone_annotations", version = "2.9.0" }
findbugs-jsr305 = { module = "com.google.code.findbugs:jsr305", version = "3.0.2" }
grpc-android = { module = "io.grpc:grpc-android", version.ref = "grpc" }
grpc-kotlin-stub = { module = "io.grpc:grpc-kotlin-stub", version.ref = "grpcKotlin" }
grpc-okhttp = { module = "io.grpc:grpc-okhttp", version.ref = "grpc" }
grpc-protobuf-lite = { module = "io.grpc:grpc-protobuf-lite", version.ref = "grpc" }
grpc-protoc-gen-java = { module = "io.grpc:protoc-gen-grpc-java", version.ref = "grpc" }
grpc-protoc-gen-kotlin = { module = "io.grpc:protoc-gen-grpc-kotlin", version.ref = "grpcKotlin" }
grpc-stub = { module = "io.grpc:grpc-stub", version.ref = "grpc" }
javax-annotation-jsr250 = { module = "javax.annotation:jsr250-api", version = "1.0" }
javax-inject = { module = "javax.inject:javax.inject", version = "1" }
kotlin-stdlib = { module = "org.jetbrains.kotlin:kotlin-stdlib", version.ref = "kotlin" }
kotlin-coroutines-tasks = { module = "org.jetbrains.kotlinx:kotlinx-coroutines-play-services", version.ref = "coroutines" }
kotlinx-serialization-core = { module = "org.jetbrains.kotlinx:kotlinx-serialization-core", version.ref = "serialization" }
kotlinx-serialization-json = { module = "org.jetbrains.kotlinx:kotlinx-serialization-json", version.ref = "serialization" }
kotlinx-coroutines-core = { module = "org.jetbrains.kotlinx:kotlinx-coroutines-core", version.ref = "coroutines" }
okhttp = { module = "com.squareup.okhttp3:okhttp", version = "3.12.13" }
org-json = { module = "org.json:json", version = "20210307" }
playservices-base = { module = "com.google.android.gms:play-services-base", version = "18.1.0" }
playservices-basement = { module = "com.google.android.gms:play-services-basement", version = "18.1.0" }
<<<<<<< HEAD
playservices-tasks = { module = "com.google.android.gms:play-services-tasks", version = "18.0.2" }
protoc = { module = "com.google.protobuf:protoc", version.ref = "protoc" }
protobuf-java = { module = "com.google.protobuf:protobuf-java", version.ref = "javalite" }
protobuf-java-lite = { module = "com.google.protobuf:protobuf-javalite", version.ref = "javalite" }
protobuf-kotlin-lite = { module = "com.google.protobuf:protobuf-kotlin-lite", version.ref = "javalite" }
=======
playservices-tasks = { module = "com.google.android.gms:play-services-tasks", version = "18.1.0" }
>>>>>>> 3c6f0356

# Test libs
androidx-test-core = { module = "androidx.test:core", version.ref = "androidx-test-core" }
androidx-test-junit = { module = "androidx.test.ext:junit", version.ref = "androidx-test-junit" }
androidx-test-truth = { module = "androidx.test.ext:truth", version.ref = "androidx-test-truth" }
androidx-test-rules = { module = "androidx.test:rules", version.ref = "androidx-test-core" }
androidx-test-runner = { module = "androidx.test:runner", version = "1.5.2" }
junit = { module = "junit:junit", version = "4.13.2" }
kotlin-coroutines-test = { module = "org.jetbrains.kotlinx:kotlinx-coroutines-test", version.ref = "coroutines" }
mockito-core = { module = "org.mockito:mockito-core", version = "2.28.2" }
mockito-dexmaker = { module = "com.linkedin.dexmaker:dexmaker-mockito", version = "2.28.3" }
robolectric = { module = "org.robolectric:robolectric", version.ref = "robolectric" }
truth = { module = "com.google.truth:truth", version.ref = "truth" }
truth-liteproto-extension = { module = "com.google.truth.extensions:truth-liteproto-extension", version.ref = "truth" }
protobuf-java-util = { module = "com.google.protobuf:protobuf-java-util", version.ref = "protobufjavautil" }
kotest-runner = { module = "io.kotest:kotest-runner-junit4-jvm", version.ref = "kotest" }
kotest-assertions = { module = "io.kotest:kotest-assertions-core-jvm", version.ref = "kotest" }
kotest-property = { module = "io.kotest:kotest-property-jvm", version.ref = "kotest" }
quickcheck = { module = "net.java:quickcheck", version.ref = "quickcheck" }
turbine = { module = "app.cash.turbine:turbine", version = "1.0.0" }

[bundles]
kotest = ["kotest-runner", "kotest-assertions", "kotest-property"]
playservices = ["playservices-base", "playservices-basement", "playservices-tasks"]<|MERGE_RESOLUTION|>--- conflicted
+++ resolved
@@ -12,13 +12,8 @@
 kotlin = "1.8.0"
 protoc = "3.24.0"
 robolectric = "4.10.3"
-<<<<<<< HEAD
-truth = "1.1.2"
+truth = "1.3.0"
 protobufjavautil = "3.24.0"
-=======
-truth = "1.3.0"
-protobufjavautil = "3.21.11"
->>>>>>> 3c6f0356
 kotest = "5.5.5"
 quickcheck = "0.6"
 serialization = "1.5.0"
@@ -59,15 +54,11 @@
 org-json = { module = "org.json:json", version = "20210307" }
 playservices-base = { module = "com.google.android.gms:play-services-base", version = "18.1.0" }
 playservices-basement = { module = "com.google.android.gms:play-services-basement", version = "18.1.0" }
-<<<<<<< HEAD
-playservices-tasks = { module = "com.google.android.gms:play-services-tasks", version = "18.0.2" }
+playservices-tasks = { module = "com.google.android.gms:play-services-tasks", version = "18.1.0" }
 protoc = { module = "com.google.protobuf:protoc", version.ref = "protoc" }
 protobuf-java = { module = "com.google.protobuf:protobuf-java", version.ref = "javalite" }
 protobuf-java-lite = { module = "com.google.protobuf:protobuf-javalite", version.ref = "javalite" }
 protobuf-kotlin-lite = { module = "com.google.protobuf:protobuf-kotlin-lite", version.ref = "javalite" }
-=======
-playservices-tasks = { module = "com.google.android.gms:play-services-tasks", version = "18.1.0" }
->>>>>>> 3c6f0356
 
 # Test libs
 androidx-test-core = { module = "androidx.test:core", version.ref = "androidx-test-core" }
