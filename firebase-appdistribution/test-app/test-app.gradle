--- conflicted
+++ resolved
@@ -71,14 +71,6 @@
     // TODO(rachelprince): Add flag to build with public version of SDK
     println("Building with HEAD version ':firebase-appdistribution' of SDK")
 
-<<<<<<< HEAD
-    // Debug variant uses full SDK
-    debugImplementation 'com.google.firebase:firebase-appdistribution-api:16.0.0-beta05' // TODO(lkellogg): why doesn't this get picked up transitively?
-    debugImplementation project(':firebase-appdistribution')
-
-    // Release variant just uses the API, as if publishing to Play
-    releaseImplementation 'com.google.firebase:firebase-appdistribution-api:16.0.0-beta05'
-=======
     // All variants use the API
     implementation project(':firebase-appdistribution-api:ktx')
 
@@ -86,7 +78,6 @@
     implementation project(':firebase-appdistribution-api')
     implementation project(':firebase-common:ktx')
     implementation "com.google.android.gms:play-services-tasks:18.0.2"
->>>>>>> df07a408
 
     // Beta flavor uses the full implementation
     betaImplementation project(':firebase-appdistribution')
