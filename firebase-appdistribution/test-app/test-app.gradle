--- conflicted
+++ resolved
@@ -32,13 +32,8 @@
     }
 
     buildTypes {
-<<<<<<< HEAD
-=======
-        // This is so we can build the "release" variant for the "test-app" (and the SDK) without
-        // needing to have the app signed.
->>>>>>> 4146e40f
         release {
-            // This is so we can build the "release" variant for the "dev-app" (and the SDK) without
+            // This is so we can build the "release" variant for the "test-app" (and the SDK) without
             // needing to have the app signed.
             initWith debug
         }
@@ -64,20 +59,12 @@
     // TODO(rachelprince): Add flag to build with public version of SDK
     println("Building with HEAD version ':firebase-appdistribution' of SDK")
 
-<<<<<<< HEAD
-    // Include the API in all variants
-    implementation project(':firebase-appdistribution-api')
-    // Only include the full SDK implementation in the debug variant
-    debugImplementation project(':firebase-appdistribution')
-
-=======
     // All variants use the API
     implementation project(':firebase-appdistribution-api:ktx')
 
     // In this test project we also need to explicitly declare these dependencies
     implementation project(':firebase-appdistribution-api')
     implementation project(':firebase-common:ktx')
->>>>>>> 4146e40f
     implementation "com.google.android.gms:play-services-tasks:18.0.1"
 
     // Debug uses the full implementation
