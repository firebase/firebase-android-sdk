// Copyright 2021 Google LLC
//
// Licensed under the Apache License, Version 2.0 (the "License");
// you may not use this file except in compliance with the License.
// You may obtain a copy of the License at
//
//      http://www.apache.org/licenses/LICENSE-2.0
//
// Unless required by applicable law or agreed to in writing, software
// distributed under the License is distributed on an "AS IS" BASIS,
// WITHOUT WARRANTIES OR CONDITIONS OF ANY KIND, either express or implied.
// See the License for the specific language governing permissions and
// limitations under the License.

plugins {
    id 'firebase-library'
    id 'firebase-vendor'
}

firebaseLibrary {
    publishJavadoc = false
}

android {
    compileSdkVersion project.targetSdkVersion

    defaultConfig {
        minSdkVersion 16
        targetSdkVersion project.targetSdkVersion
        multiDexEnabled true
        versionName version
        testInstrumentationRunner "androidx.test.runner.AndroidJUnitRunner"
        vectorDrawables {
            useSupportLibrary = true
        }
    }
    compileOptions {
        sourceCompatibility JavaVersion.VERSION_1_8
        targetCompatibility JavaVersion.VERSION_1_8
    }
    testOptions {
        unitTests {
            includeAndroidResources = true
        }
    }
}

dependencies {
<<<<<<< HEAD
    implementation 'org.jetbrains:annotations:15.0'
    implementation 'com.google.firebase:firebase-appdistribution-api:16.0.0-beta05'
    implementation 'com.google.firebase:firebase-components:17.1.0'
    implementation 'com.google.firebase:firebase-installations-interop:17.1.0'
    implementation 'com.google.firebase:firebase-common:20.3.0'
=======
    implementation project(':firebase-appdistribution-api')
    implementation project(':firebase-annotations')
    implementation project(':firebase-components')
    implementation project(':firebase-installations-interop')
    implementation project(':firebase-common')
>>>>>>> df07a408
    testImplementation project(path: ':firebase-appdistribution')
    testImplementation project(':integ-testing')
    runtimeOnly project(':firebase-installations')

    implementation libs.javax.inject
    vendor (libs.dagger.dagger) {
        exclude group: "javax.inject", module: "javax.inject"
    }
    annotationProcessor libs.dagger.compiler

    testImplementation 'junit:junit:4.13.2'
    testImplementation "org.robolectric:robolectric:$robolectricVersion"
    testImplementation "com.google.truth:truth:$googleTruthVersion"
    testImplementation 'org.mockito:mockito-inline:3.4.0'
    testImplementation 'androidx.test:core:1.2.0'

    implementation 'com.google.android.gms:play-services-tasks:18.0.1'

    compileOnly 'com.google.auto.value:auto-value-annotations:1.6.5'
    annotationProcessor 'com.google.auto.value:auto-value:1.6.5'
    implementation 'androidx.appcompat:appcompat:1.3.1'
    implementation "androidx.browser:browser:1.3.0"
    implementation "androidx.constraintlayout:constraintlayout:2.1.4"

    androidTestImplementation project(':integ-testing')
    androidTestImplementation 'androidx.test.ext:junit:1.1.1'
    androidTestImplementation 'androidx.test:runner:1.2.0'
    androidTestImplementation "com.google.truth:truth:$googleTruthVersion"
    androidTestImplementation 'junit:junit:4.12'
    androidTestImplementation "androidx.annotation:annotation:1.0.0"
    androidTestImplementation 'org.mockito:mockito-core:2.25.0'
    androidTestImplementation 'org.mockito:mockito-inline:2.25.0'
}<|MERGE_RESOLUTION|>--- conflicted
+++ resolved
@@ -46,19 +46,11 @@
 }
 
 dependencies {
-<<<<<<< HEAD
     implementation 'org.jetbrains:annotations:15.0'
     implementation 'com.google.firebase:firebase-appdistribution-api:16.0.0-beta05'
     implementation 'com.google.firebase:firebase-components:17.1.0'
     implementation 'com.google.firebase:firebase-installations-interop:17.1.0'
     implementation 'com.google.firebase:firebase-common:20.3.0'
-=======
-    implementation project(':firebase-appdistribution-api')
-    implementation project(':firebase-annotations')
-    implementation project(':firebase-components')
-    implementation project(':firebase-installations-interop')
-    implementation project(':firebase-common')
->>>>>>> df07a408
     testImplementation project(path: ':firebase-appdistribution')
     testImplementation project(':integ-testing')
     runtimeOnly project(':firebase-installations')
