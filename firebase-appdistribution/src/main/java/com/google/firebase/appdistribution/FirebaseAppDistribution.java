--- conflicted
+++ resolved
@@ -153,12 +153,7 @@
     }
 
     lifecycleNotifier
-<<<<<<< HEAD
-        .getForegroundActivity()
-        .onSuccessTask(activity -> showSignInConfirmationDialog(activity))
-=======
         .applyToForegroundActivityTask(this::showSignInConfirmationDialog)
->>>>>>> d131c6e1
         // TODO(rachelprince): Revisit this comment once changes to checkForNewRelease are reviewed
         // Even though checkForNewRelease() calls signInTester(), we explicitly call signInTester
         // here for code clarity, and because we plan to remove the signInTester() call
@@ -188,14 +183,8 @@
                 setCachedUpdateIfNewReleaseResult();
                 return Tasks.forResult(null);
               }
-<<<<<<< HEAD
-              return lifecycleNotifier
-                  .getForegroundActivity()
-                  .onSuccessTask((activity) -> showUpdateConfirmationDialog(activity, release));
-=======
               return lifecycleNotifier.applyToForegroundActivityTask(
                   activity -> showUpdateAlertDialog(activity, release));
->>>>>>> d131c6e1
             })
         .onSuccessTask(
             unused ->
