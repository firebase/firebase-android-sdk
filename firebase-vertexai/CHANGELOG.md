# Unreleased
<<<<<<< HEAD
* [changed] Added new exception type for quota exceeded scenarios.
=======
* [feature] `CountTokenRequest` now includes `GenerationConfig` from the model.
>>>>>>> bdb330ec

# 16.2.0
* [fixed] Added support for new values sent by the server for `FinishReason` and `BlockReason`.
* [changed] Added support for modality-based token count. (#6658)
* [feature] Added support for generating images with Imagen models.

# 16.1.0
* [changed] Internal improvements to correctly handle empty model responses.

# 16.0.2
* [fixed] Improved error message when using an invalid location. (#6428)
* [fixed] Fixed issue where Firebase App Check error tokens were unintentionally missing from the requests. (#6409)
* [fixed] Clarified in the documentation that `Schema.integer` and `Schema.float` only provide hints to the model. (#6420)
* [fixed] Fixed issue were `Schema.double` set the format parameter in `Schema`. (#6432)

# 16.0.1
* [fixed] Fixed issue where authorization headers weren't correctly formatted and were ignored by the backend. (#6400)

# 16.0.0
* [feature] {{firebase_vertexai}} is now Generally Available (GA) and can be
  used in production apps.

  Use the {{firebase_vertexai_sdk}} to call the {{gemini_api_vertexai_long}}
  directly from your app. This client SDK is built specifically for use with
  Android apps, offering security options against unauthorized clients
  as well as integrations with other Firebase services.

    * If you're new to this library, visit the
      [getting started guide](/docs/vertex-ai/get-started?platform=android).

    * If you were using the preview version of the library, visit the
      [migration guide](/docs/vertex-ai/migrate-to-ga?platform=android) to learn
      about some important updates.
* [changed] **Breaking Change**: Changed `functionCallingConfig` parameter type to be nullable in `ToolConfig`. (#6373)
* [changed] **Breaking Change**: Removed `functionResponse` accessor method from `GenerateContentResponse`. (#6373)
* [changed] **Breaking Change**: Migrated `FirebaseVertexAIException` from a sealed class to an abstract class, and marked constructors as internal. (#6368)
* [feature] Added support for `title` and `publicationDate` in citations. (#6309)
* [feature] Added support for `frequencyPenalty`, `presencePenalty`, and `HarmBlockMethod`. (#6309)
* [changed] **Breaking Change**: Introduced `Citations` class. Now `CitationMetadata` wraps that type. (#6276)
* [changed] **Breaking Change**: Reworked `Schema` declaration mechanism. (#6258)
* [changed] **Breaking Change**: Reworked function calling mechanism to use the new `Schema` format. Function calls no longer use native types, nor include references to the actual executable code. (#6258)
* [changed] **Breaking Change**: Made `totalBillableCharacters` field in `CountTokens` nullable and optional. (#6294)
* [changed] **Breaking Change**: Removed `UNKNOWN` option for the `HarmBlockThreshold` enum. (#6294)
* [changed] **Breaking Change**: Removed `UNSPECIFIED` option for the `HarmBlockThreshold`, `HarmProbability`, `HarmSeverity`, and `BlockReason` enums. (#6294)
* [changed] **Breaking Change**: Renamed `BlockThreshold` as `HarmBlockThreshold`. (#6262)
* [changed] **Breaking Change**: Renamed all types and methods starting with `blob` to start with `inlineData`. (#6309)
* [changed] **Breaking Change**: Changed the order of arguments in `InlineDataPart` to match `ImagePart`. (#6340)
* [changed] **Breaking Change**: Changed `RequestOption` to accept only `long` timeout values. (#6289)
* [changed] **Breaking Change**: Moved `requestOptions` to the last positional argument in the `generativeModel` argument list. (#6292)
* [changed] **Breaking Change**: Replaced sealed classes with abstract classes for `StringFormat`. (#6334)
* [changed] **Breaking Change**: Refactored enum classes to be normal classes. (#6340)
* [changed] **Breaking Change**: Marked `GenerativeModel` properties as private. (#6309)
* [changed] **Breaking Change**: Changed `method` parameter type to be nullable in `SafetySettings`. (#6379)

# 16.0.0-beta05
* [changed] Merged core networking code into VertexAI from a separate library
* [feature] added support for `responseSchema` in `GenerationConfig`.

# 16.0.0-beta03
* [changed] Breaking Change: changed `Schema.int` to return 32 bit integers instead of 64 bit (long).
* [changed] Added `Schema.long` to return 64-bit integer numbers.
* [changed] Added `Schema.double` to handle floating point numbers.
* [changed] Marked `Schema.num` as deprecated, prefer using `Schema.double`.
* [fixed] Fixed an issue with decoding JSON literals (#6028).

# 16.0.0-beta01
* [feature] Added support for `responseMimeType` in `GenerationConfig`.
* [changed] Renamed `GoogleGenerativeAIException` to `FirebaseVertexAIException`.
* [changed] Updated the KDocs for various classes and functions.<|MERGE_RESOLUTION|>--- conflicted
+++ resolved
@@ -1,9 +1,7 @@
 # Unreleased
-<<<<<<< HEAD
 * [changed] Added new exception type for quota exceeded scenarios.
-=======
 * [feature] `CountTokenRequest` now includes `GenerationConfig` from the model.
->>>>>>> bdb330ec
+
 
 # 16.2.0
 * [fixed] Added support for new values sent by the server for `FinishReason` and `BlockReason`.
