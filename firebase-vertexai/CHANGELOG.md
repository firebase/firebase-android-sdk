--- conflicted
+++ resolved
@@ -1,11 +1,8 @@
 # Unreleased
-<<<<<<< HEAD
 * [fixed] Fixed issue where error AppCheck tokens were missing from the requests unintentionally. (#6409)
-=======
 
 
 # 16.0.1
->>>>>>> 7220e428
 * [fixed] Fixed issue where authorization headers weren't correctly formatted and were ignored by the backend. (#6400)
 
 # 16.0.0
@@ -58,4 +55,4 @@
 # 16.0.0-beta01
 * [feature] Added support for `responseMimeType` in `GenerationConfig`.
 * [changed] Renamed `GoogleGenerativeAIException` to `FirebaseVertexAIException`.
-* [changed] Updated the KDocs for various classes and functions.
+* [changed] Updated the KDocs for various classes and functions.