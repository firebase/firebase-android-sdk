# Unreleased
<<<<<<< HEAD
- [changed] Internal improvements to correctly handle empty model responses.
- [feature] Added support for generating images with Imagen models.
=======
* [fixed] Added support for new values sent by the server for `FinishReason` and `BlockReason`.
* [changed] Added support for modality-based token count. (#6658)
>>>>>>> f6b59f69

# 16.1.0
* [changed] Internal improvements to correctly handle empty model responses.

# 16.0.2
* [fixed] Improved error message when using an invalid location. (#6428)
* [fixed] Fixed issue where Firebase App Check error tokens were unintentionally missing from the requests. (#6409)
* [fixed] Clarified in the documentation that `Schema.integer` and `Schema.float` only provide hints to the model. (#6420)
* [fixed] Fixed issue were `Schema.double` set the format parameter in `Schema`. (#6432)

# 16.0.1
* [fixed] Fixed issue where authorization headers weren't correctly formatted and were ignored by the backend. (#6400)

# 16.0.0
* [feature] {{firebase_vertexai}} is now Generally Available (GA) and can be
  used in production apps.

  Use the {{firebase_vertexai_sdk}} to call the {{gemini_api_vertexai_long}}
  directly from your app. This client SDK is built specifically for use with
  Android apps, offering security options against unauthorized clients
  as well as integrations with other Firebase services.

    * If you're new to this library, visit the
      [getting started guide](/docs/vertex-ai/get-started?platform=android).

    * If you were using the preview version of the library, visit the
      [migration guide](/docs/vertex-ai/migrate-to-ga?platform=android) to learn
      about some important updates.
* [changed] **Breaking Change**: Changed `functionCallingConfig` parameter type to be nullable in `ToolConfig`. (#6373)
* [changed] **Breaking Change**: Removed `functionResponse` accessor method from `GenerateContentResponse`. (#6373)
* [changed] **Breaking Change**: Migrated `FirebaseVertexAIException` from a sealed class to an abstract class, and marked constructors as internal. (#6368)
* [feature] Added support for `title` and `publicationDate` in citations. (#6309)
* [feature] Added support for `frequencyPenalty`, `presencePenalty`, and `HarmBlockMethod`. (#6309)
* [changed] **Breaking Change**: Introduced `Citations` class. Now `CitationMetadata` wraps that type. (#6276)
* [changed] **Breaking Change**: Reworked `Schema` declaration mechanism. (#6258)
* [changed] **Breaking Change**: Reworked function calling mechanism to use the new `Schema` format. Function calls no longer use native types, nor include references to the actual executable code. (#6258)
* [changed] **Breaking Change**: Made `totalBillableCharacters` field in `CountTokens` nullable and optional. (#6294)
* [changed] **Breaking Change**: Removed `UNKNOWN` option for the `HarmBlockThreshold` enum. (#6294)
* [changed] **Breaking Change**: Removed `UNSPECIFIED` option for the `HarmBlockThreshold`, `HarmProbability`, `HarmSeverity`, and `BlockReason` enums. (#6294)
* [changed] **Breaking Change**: Renamed `BlockThreshold` as `HarmBlockThreshold`. (#6262)
* [changed] **Breaking Change**: Renamed all types and methods starting with `blob` to start with `inlineData`. (#6309)
* [changed] **Breaking Change**: Changed the order of arguments in `InlineDataPart` to match `ImagePart`. (#6340)
* [changed] **Breaking Change**: Changed `RequestOption` to accept only `long` timeout values. (#6289)
* [changed] **Breaking Change**: Moved `requestOptions` to the last positional argument in the `generativeModel` argument list. (#6292)
* [changed] **Breaking Change**: Replaced sealed classes with abstract classes for `StringFormat`. (#6334)
* [changed] **Breaking Change**: Refactored enum classes to be normal classes. (#6340)
* [changed] **Breaking Change**: Marked `GenerativeModel` properties as private. (#6309)
* [changed] **Breaking Change**: Changed `method` parameter type to be nullable in `SafetySettings`. (#6379)

# 16.0.0-beta05
* [changed] Merged core networking code into VertexAI from a separate library
* [feature] added support for `responseSchema` in `GenerationConfig`.

# 16.0.0-beta03
* [changed] Breaking Change: changed `Schema.int` to return 32 bit integers instead of 64 bit (long).
* [changed] Added `Schema.long` to return 64-bit integer numbers.
* [changed] Added `Schema.double` to handle floating point numbers.
* [changed] Marked `Schema.num` as deprecated, prefer using `Schema.double`.
* [fixed] Fixed an issue with decoding JSON literals (#6028).

# 16.0.0-beta01
* [feature] Added support for `responseMimeType` in `GenerationConfig`.
* [changed] Renamed `GoogleGenerativeAIException` to `FirebaseVertexAIException`.
* [changed] Updated the KDocs for various classes and functions.<|MERGE_RESOLUTION|>--- conflicted
+++ resolved
@@ -1,11 +1,7 @@
 # Unreleased
-<<<<<<< HEAD
-- [changed] Internal improvements to correctly handle empty model responses.
-- [feature] Added support for generating images with Imagen models.
-=======
 * [fixed] Added support for new values sent by the server for `FinishReason` and `BlockReason`.
 * [changed] Added support for modality-based token count. (#6658)
->>>>>>> f6b59f69
+* [feature] Added support for generating images with Imagen models.
 
 # 16.1.0
 * [changed] Internal improvements to correctly handle empty model responses.
@@ -69,4 +65,4 @@
 # 16.0.0-beta01
 * [feature] Added support for `responseMimeType` in `GenerationConfig`.
 * [changed] Renamed `GoogleGenerativeAIException` to `FirebaseVertexAIException`.
-* [changed] Updated the KDocs for various classes and functions.+* [changed] Updated the KDocs for various classes and functions.
