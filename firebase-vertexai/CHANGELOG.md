--- conflicted
+++ resolved
@@ -6,11 +6,7 @@
  Note: Existing users of the Vertex AI in Firebase SDK (`firebase-vertexai`) may continue to use the 
  SDK and receive bug fixes but, going forward, new features will only be added into the new Firebase
  AI SDK.
-<<<<<<< HEAD
- 
-=======
 
->>>>>>> 5224fd37
  The following changes and features are in the Vertex AI in Firebase SDK (`firebase-vertexai`), but
  we recommend that you accommodate them (as applicable) as part of migrating to the `firebase-ai` SDK.
 * [changed] **Breaking Change**: Removed the `LiveContentResponse.Status` class, and instead have nested the status
