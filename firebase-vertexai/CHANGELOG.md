# Unreleased
<<<<<<< HEAD
=======
* [changed] Added new exception type for quota exceeded scenarios.
* [feature] `CountTokenRequest` now includes `GenerationConfig` from the model.
>>>>>>> 0554f0df


# 16.2.0
* [fixed] Added support for new values sent by the server for `FinishReason` and `BlockReason`.
* [changed] Added support for modality-based token count. (#6658)
* [feature] Added support for generating images with Imagen models.

# 16.1.0
* [changed] Internal improvements to correctly handle empty model responses.

# 16.0.2
* [fixed] Improved error message when using an invalid location. (#6428)
* [fixed] Fixed issue where Firebase App Check error tokens were unintentionally missing from the requests. (#6409)
* [fixed] Clarified in the documentation that `Schema.integer` and `Schema.float` only provide hints to the model. (#6420)
* [fixed] Fixed issue were `Schema.double` set the format parameter in `Schema`. (#6432)

# 16.0.1
* [fixed] Fixed issue where authorization headers weren't correctly formatted and were ignored by the backend. (#6400)

# 16.0.0
* [feature] {{firebase_vertexai}} is now Generally Available (GA) and can be
  used in production apps.

  Use the {{firebase_vertexai_sdk}} to call the {{gemini_api_vertexai_long}}
  directly from your app. This client SDK is built specifically for use with
  Android apps, offering security options against unauthorized clients
  as well as integrations with other Firebase services.

    * If you're new to this library, visit the
      [getting started guide](/docs/vertex-ai/get-started?platform=android).

    * If you were using the preview version of the library, visit the
      [migration guide](/docs/vertex-ai/migrate-to-ga?platform=android) to learn
      about some important updates.
* [changed] **Breaking Change**: Changed `functionCallingConfig` parameter type to be nullable in `ToolConfig`. (#6373)
* [changed] **Breaking Change**: Removed `functionResponse` accessor method from `GenerateContentResponse`. (#6373)
* [changed] **Breaking Change**: Migrated `FirebaseVertexAIException` from a sealed class to an abstract class, and marked constructors as internal. (#6368)
* [feature] Added support for `title` and `publicationDate` in citations. (#6309)
* [feature] Added support for `frequencyPenalty`, `presencePenalty`, and `HarmBlockMethod`. (#6309)
* [changed] **Breaking Change**: Introduced `Citations` class. Now `CitationMetadata` wraps that type. (#6276)
* [changed] **Breaking Change**: Reworked `Schema` declaration mechanism. (#6258)
* [changed] **Breaking Change**: Reworked function calling mechanism to use the new `Schema` format. Function calls no longer use native types, nor include references to the actual executable code. (#6258)
* [changed] **Breaking Change**: Made `totalBillableCharacters` field in `CountTokens` nullable and optional. (#6294)
* [changed] **Breaking Change**: Removed `UNKNOWN` option for the `HarmBlockThreshold` enum. (#6294)
* [changed] **Breaking Change**: Removed `UNSPECIFIED` option for the `HarmBlockThreshold`, `HarmProbability`, `HarmSeverity`, and `BlockReason` enums. (#6294)
* [changed] **Breaking Change**: Renamed `BlockThreshold` as `HarmBlockThreshold`. (#6262)
* [changed] **Breaking Change**: Renamed all types and methods starting with `blob` to start with `inlineData`. (#6309)
* [changed] **Breaking Change**: Changed the order of arguments in `InlineDataPart` to match `ImagePart`. (#6340)
* [changed] **Breaking Change**: Changed `RequestOption` to accept only `long` timeout values. (#6289)
* [changed] **Breaking Change**: Moved `requestOptions` to the last positional argument in the `generativeModel` argument list. (#6292)
* [changed] **Breaking Change**: Replaced sealed classes with abstract classes for `StringFormat`. (#6334)
* [changed] **Breaking Change**: Refactored enum classes to be normal classes. (#6340)
* [changed] **Breaking Change**: Marked `GenerativeModel` properties as private. (#6309)
* [changed] **Breaking Change**: Changed `method` parameter type to be nullable in `SafetySettings`. (#6379)

# 16.0.0-beta05
* [changed] Merged core networking code into VertexAI from a separate library
* [feature] added support for `responseSchema` in `GenerationConfig`.

# 16.0.0-beta03
* [changed] Breaking Change: changed `Schema.int` to return 32 bit integers instead of 64 bit (long).
* [changed] Added `Schema.long` to return 64-bit integer numbers.
* [changed] Added `Schema.double` to handle floating point numbers.
* [changed] Marked `Schema.num` as deprecated, prefer using `Schema.double`.
* [fixed] Fixed an issue with decoding JSON literals (#6028).

# 16.0.0-beta01
* [feature] Added support for `responseMimeType` in `GenerationConfig`.
* [changed] Renamed `GoogleGenerativeAIException` to `FirebaseVertexAIException`.
* [changed] Updated the KDocs for various classes and functions.<|MERGE_RESOLUTION|>--- conflicted
+++ resolved
@@ -1,9 +1,7 @@
 # Unreleased
-<<<<<<< HEAD
-=======
+
 * [changed] Added new exception type for quota exceeded scenarios.
 * [feature] `CountTokenRequest` now includes `GenerationConfig` from the model.
->>>>>>> 0554f0df
 
 
 # 16.2.0
