# Copyright 2024 Google LLC
#
# Licensed under the Apache License, Version 2.0 (the "License");
# you may not use this file except in compliance with the License.
# You may obtain a copy of the License at
#
#      http://www.apache.org/licenses/LICENSE-2.0
#
# Unless required by applicable law or agreed to in writing, software
# distributed under the License is distributed on an "AS IS" BASIS,
# WITHOUT WARRANTIES OR CONDITIONS OF ANY KIND, either express or implied.
# See the License for the specific language governing permissions and
# limitations under the License.

<<<<<<< HEAD
version=17.1.0
=======
version=16.3.0
>>>>>>> 0554f0df
latestReleasedVersion=16.2.0<|MERGE_RESOLUTION|>--- conflicted
+++ resolved
@@ -12,9 +12,5 @@
 # See the License for the specific language governing permissions and
 # limitations under the License.
 
-<<<<<<< HEAD
-version=17.1.0
-=======
 version=16.3.0
->>>>>>> 0554f0df
 latestReleasedVersion=16.2.0