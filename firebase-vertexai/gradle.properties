# Copyright 2024 Google LLC
#
# Licensed under the Apache License, Version 2.0 (the "License");
# you may not use this file except in compliance with the License.
# You may obtain a copy of the License at
#
#      http://www.apache.org/licenses/LICENSE-2.0
#
# Unless required by applicable law or agreed to in writing, software
# distributed under the License is distributed on an "AS IS" BASIS,
# WITHOUT WARRANTIES OR CONDITIONS OF ANY KIND, either express or implied.
# See the License for the specific language governing permissions and
# limitations under the License.

<<<<<<< HEAD
version=16.1.0
latestReleasedVersion=16.0.1
=======
version=16.0.3
latestReleasedVersion=16.0.2
>>>>>>> 519aa16a
<|MERGE_RESOLUTION|>--- conflicted
+++ resolved
@@ -12,10 +12,5 @@
 # See the License for the specific language governing permissions and
 # limitations under the License.
 
-<<<<<<< HEAD
 version=16.1.0
-latestReleasedVersion=16.0.1
-=======
-version=16.0.3
-latestReleasedVersion=16.0.2
->>>>>>> 519aa16a
+latestReleasedVersion=16.0.2