--- conflicted
+++ resolved
@@ -275,25 +275,6 @@
           continue
         }
         try {
-<<<<<<< HEAD
-=======
-          val functionContent = Json.decodeFromString<ToolCallSetup.Internal>(receivedJson)
-          emit(
-            LiveContentResponse(
-              null,
-              LiveContentResponse.Status.NORMAL,
-              functionContent.toolCall.functionCalls.map {
-                FunctionCallPart(it.name, it.args.orEmpty().mapValues { x -> x.value ?: JsonNull })
-              }
-            )
-          )
-          continue
-        } catch (e: Exception) {
-          Log.w(TAG, "Failed to decode function calling: ${e.message}")
-        }
-        try {
-
->>>>>>> 1df7e48e
           val serverContent = Json.decodeFromString<ServerContentSetup.Internal>(receivedJson)
           val data = serverContent.serverContent.modelTurn.toPublic()
           if (outputModalities.contains(ContentModality.AUDIO)) {
@@ -308,7 +289,7 @@
           }
           continue
         } catch (e: Exception) {
-          Log.w(TAG, "Failed to decode server content: ${e.message}")
+          Log.i(TAG, "Failed to decode server content: ${e.message}")
         }
         try {
           val functionContent = Json.decodeFromString<ToolCallSetup.Internal>(receivedJson)
@@ -323,7 +304,7 @@
           )
           continue
         } catch (e: Exception) {
-          Log.i(TAG, "Failed to decode function calling: ${e.message}")
+          Log.w(TAG, "Failed to decode function calling: ${e.message}")
         }
       }
     }
