--- conflicted
+++ resolved
@@ -24,12 +24,8 @@
  * @param threshold The threshold form harm allowable.
  * @param method Specify if the threshold is used for probability or severity score.
  */
-<<<<<<< HEAD
-class SafetySetting(val harmCategory: HarmCategory, val threshold: HarmBlockThreshold) {}
-=======
 public class SafetySetting(
   internal val harmCategory: HarmCategory,
   internal val threshold: HarmBlockThreshold,
   internal val method: HarmBlockMethod = HarmBlockMethod.PROBABILITY
-)
->>>>>>> e98a4b63
+)