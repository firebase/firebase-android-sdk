/*
 * Copyright 2024 Google LLC
 *
 * Licensed under the Apache License, Version 2.0 (the "License");
 * you may not use this file except in compliance with the License.
 * You may obtain a copy of the License at
 *
 *     http://www.apache.org/licenses/LICENSE-2.0
 *
 * Unless required by applicable law or agreed to in writing, software
 * distributed under the License is distributed on an "AS IS" BASIS,
 * WITHOUT WARRANTIES OR CONDITIONS OF ANY KIND, either express or implied.
 * See the License for the specific language governing permissions and
 * limitations under the License.
 */

package com.google.firebase.vertexai

import androidx.annotation.GuardedBy
import com.google.firebase.FirebaseApp
import com.google.firebase.annotations.concurrent.Blocking
import com.google.firebase.appcheck.interop.InteropAppCheckTokenProvider
import com.google.firebase.auth.internal.InternalAuthProvider
import com.google.firebase.inject.Provider
import com.google.firebase.vertexai.type.GenerativeBackend
import kotlin.coroutines.CoroutineContext

/**
 * Multi-resource container for Firebase Vertex AI.
 *
 * @hide
 */
internal class FirebaseVertexAIMultiResourceComponent(
  private val app: FirebaseApp,
  @Blocking val blockingDispatcher: CoroutineContext,
  private val appCheckProvider: Provider<InteropAppCheckTokenProvider>,
  private val internalAuthProvider: Provider<InternalAuthProvider>,
) {

  @GuardedBy("this")
  private val vertexInstances: MutableMap<String, FirebaseVertexAI> = mutableMapOf()

  @GuardedBy("this") private val googleInstance: MutableList<FirebaseGoogleAI> = mutableListOf()

  fun getVertexAI(location: String): FirebaseVertexAI =
    synchronized(this) {
      vertexInstances[location]
        ?: FirebaseVertexAI(
            app,
<<<<<<< HEAD
            GenerativeBackend.VERTEX_AI,
            backgroundDispatcher,
=======
            blockingDispatcher,
>>>>>>> d568e844
            location,
            appCheckProvider,
            internalAuthProvider,
          )
          .also { vertexInstances[location] = it }
    }

  fun getGoogleAI(): FirebaseGoogleAI =
    synchronized(this) {
      googleInstance.getOrNull(0)
        ?: FirebaseGoogleAI(
            FirebaseVertexAI(
              app,
              GenerativeBackend.GOOGLE_AI,
              backgroundDispatcher,
              "UNUSED",
              appCheckProvider,
              internalAuthProvider,
            )
          )
          .also { googleInstance.add(it) }
    }
}<|MERGE_RESOLUTION|>--- conflicted
+++ resolved
@@ -47,12 +47,8 @@
       vertexInstances[location]
         ?: FirebaseVertexAI(
             app,
-<<<<<<< HEAD
             GenerativeBackend.VERTEX_AI,
-            backgroundDispatcher,
-=======
             blockingDispatcher,
->>>>>>> d568e844
             location,
             appCheckProvider,
             internalAuthProvider,
