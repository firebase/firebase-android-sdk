/*
 * Copyright 2024 Google LLC
 *
 * Licensed under the Apache License, Version 2.0 (the "License");
 * you may not use this file except in compliance with the License.
 * You may obtain a copy of the License at
 *
 *     http://www.apache.org/licenses/LICENSE-2.0
 *
 * Unless required by applicable law or agreed to in writing, software
 * distributed under the License is distributed on an "AS IS" BASIS,
 * WITHOUT WARRANTIES OR CONDITIONS OF ANY KIND, either express or implied.
 * See the License for the specific language governing permissions and
 * limitations under the License.
 */

package com.google.firebase.vertexai

import com.google.firebase.Firebase
import com.google.firebase.FirebaseApp
import com.google.firebase.app
import com.google.firebase.appcheck.interop.InteropAppCheckTokenProvider
import com.google.firebase.inject.Provider
import com.google.firebase.vertexai.type.Content
import com.google.firebase.vertexai.type.GenerationConfig
import com.google.firebase.vertexai.type.RequestOptions
import com.google.firebase.vertexai.type.SafetySetting
import com.google.firebase.vertexai.type.Tool
import com.google.firebase.vertexai.type.ToolConfig

/** Entry point for all Firebase Vertex AI functionality. */
class FirebaseVertexAI(
  private val firebaseApp: FirebaseApp,
  private val appCheckProvider: Provider<InteropAppCheckTokenProvider>
) {

  /**
   * A facilitator for a given multimodal model (eg; Gemini).
   *
   * @param modelName name of the model in the backend
   * @param generationConfig configuration parameters to use for content generation
   * @param safetySettings the safety bounds to use during alongside prompts during content
   * generation
   * @param tools the list of tools to make available to the model
   * @param toolConfig the configuration that defines how the model handles the tools provided
   * @param requestOptions configuration options to utilize during backend communication
   * @property systemInstruction contains a [Content] that directs the model to behave a certain way
   */
  fun generativeModel(
    modelName: String,
    generationConfig: GenerationConfig? = null,
    safetySettings: List<SafetySetting>? = null,
    requestOptions: RequestOptions = RequestOptions(),
    tools: List<Tool>? = null,
    toolConfig: ToolConfig? = null,
<<<<<<< HEAD
=======
    requestOptions: RequestOptions = RequestOptions(),
    systemInstruction: Content? = null,
>>>>>>> 5cd0290e
  ) =
    GenerativeModel(
      "projects/${firebaseApp.options.projectId}/locations/${LOCATION}/publishers/google/models/${modelName}",
      firebaseApp.options.apiKey,
      generationConfig,
      safetySettings,
      tools,
      toolConfig,
      systemInstruction,
      requestOptions,
      appCheckProvider.get()
    )

  companion object {
    val instance: FirebaseVertexAI
      get() = Firebase.app[FirebaseVertexAI::class.java]

    fun getInstance(app: FirebaseApp): FirebaseVertexAI = app[FirebaseVertexAI::class.java]

    private val LOCATION = "us-central1"
  }
}

/** Returns the [FirebaseVertexAI] instance of the default [FirebaseApp]. */
val Firebase.vertexAI: FirebaseVertexAI
  get() = FirebaseVertexAI.instance

/** Returns the [FirebaseVertexAI] instance of a given [FirebaseApp]. */
fun Firebase.vertexAI(app: FirebaseApp): FirebaseVertexAI = FirebaseVertexAI.getInstance(app)<|MERGE_RESOLUTION|>--- conflicted
+++ resolved
@@ -53,11 +53,7 @@
     requestOptions: RequestOptions = RequestOptions(),
     tools: List<Tool>? = null,
     toolConfig: ToolConfig? = null,
-<<<<<<< HEAD
-=======
-    requestOptions: RequestOptions = RequestOptions(),
     systemInstruction: Content? = null,
->>>>>>> 5cd0290e
   ) =
     GenerativeModel(
       "projects/${firebaseApp.options.projectId}/locations/${LOCATION}/publishers/google/models/${modelName}",
