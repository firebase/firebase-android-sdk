--- conflicted
+++ resolved
@@ -42,11 +42,8 @@
 public class FirebaseVertexAI
 internal constructor(
   private val firebaseApp: FirebaseApp,
-<<<<<<< HEAD
   private val backend: GenerativeBackend,
-=======
   @Background private val backgroundDispatcher: CoroutineContext,
->>>>>>> 9a074989
   private val location: String,
   private val appCheckProvider: Provider<InteropAppCheckTokenProvider>,
   private val internalAuthProvider: Provider<InternalAuthProvider>,
@@ -78,7 +75,6 @@
     if (location.trim().isEmpty() || location.contains("/")) {
       throw InvalidLocationException(location)
     }
-<<<<<<< HEAD
     val modelUri =
       when (backend) {
         GenerativeBackend.VERTEX_AI ->
@@ -86,7 +82,6 @@
         GenerativeBackend.GOOGLE_AI ->
           "projects/${firebaseApp.options.projectId}/models/${modelName}"
       }
-=======
     if (!modelName.startsWith(GEMINI_MODEL_NAME_PREFIX)) {
       Log.w(
         TAG,
@@ -96,7 +91,6 @@
           .trimIndent()
       )
     }
->>>>>>> 9a074989
     return GenerativeModel(
       modelUri,
       firebaseApp.options.apiKey,
