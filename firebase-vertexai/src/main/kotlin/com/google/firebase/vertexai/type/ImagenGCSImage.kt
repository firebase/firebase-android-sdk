/*
 * Copyright 2025 Google LLC
 *
 * Licensed under the Apache License, Version 2.0 (the "License");
 * you may not use this file except in compliance with the License.
 * You may obtain a copy of the License at
 *
 *     http://www.apache.org/licenses/LICENSE-2.0
 *
 * Unless required by applicable law or agreed to in writing, software
 * distributed under the License is distributed on an "AS IS" BASIS,
 * WITHOUT WARRANTIES OR CONDITIONS OF ANY KIND, either express or implied.
 * See the License for the specific language governing permissions and
 * limitations under the License.
 */

package com.google.firebase.vertexai.type

<<<<<<< HEAD
/**
 * Represents an Imagen Image that is contained in Google Cloud Storage.
 *
 * @param gcsUri Contains the gs:// uri for the image.
 * @param mimeType Contains the mime type of the image eg. "image/png"
 */
public class ImagenGCSImage(public val gcsUri: String, public val mimeType: String) :
  ImagenImageRepresentible {

  override fun asImagenImage(): ImagenImage {
    return ImagenImage(null, gcsUri, mimeType)
  }
}
=======
public class ImagenGCSImage(public val gcsUri: String, public val mimeType: String) {}
>>>>>>> 26b25161
<|MERGE_RESOLUTION|>--- conflicted
+++ resolved
@@ -16,20 +16,10 @@
 
 package com.google.firebase.vertexai.type
 
-<<<<<<< HEAD
 /**
  * Represents an Imagen Image that is contained in Google Cloud Storage.
  *
  * @param gcsUri Contains the gs:// uri for the image.
  * @param mimeType Contains the mime type of the image eg. "image/png"
  */
-public class ImagenGCSImage(public val gcsUri: String, public val mimeType: String) :
-  ImagenImageRepresentible {
-
-  override fun asImagenImage(): ImagenImage {
-    return ImagenImage(null, gcsUri, mimeType)
-  }
-}
-=======
-public class ImagenGCSImage(public val gcsUri: String, public val mimeType: String) {}
->>>>>>> 26b25161
+public class ImagenGCSImage(public val gcsUri: String, public val mimeType: String) {}