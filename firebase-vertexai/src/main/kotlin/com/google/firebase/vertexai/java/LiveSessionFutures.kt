/*
 * Copyright 2025 Google LLC
 *
 * Licensed under the Apache License, Version 2.0 (the "License");
 * you may not use this file except in compliance with the License.
 * You may obtain a copy of the License at
 *
 *     http://www.apache.org/licenses/LICENSE-2.0
 *
 * Unless required by applicable law or agreed to in writing, software
 * distributed under the License is distributed on an "AS IS" BASIS,
 * WITHOUT WARRANTIES OR CONDITIONS OF ANY KIND, either express or implied.
 * See the License for the specific language governing permissions and
 * limitations under the License.
 */

package com.google.firebase.vertexai.java

import android.Manifest.permission.RECORD_AUDIO
import androidx.annotation.RequiresPermission
import androidx.concurrent.futures.SuspendToFutureAdapter
import com.google.common.util.concurrent.ListenableFuture
import com.google.firebase.vertexai.type.Content
import com.google.firebase.vertexai.type.FunctionCallPart
import com.google.firebase.vertexai.type.FunctionResponsePart
import com.google.firebase.vertexai.type.LiveContentResponse
import com.google.firebase.vertexai.type.LiveSession
import com.google.firebase.vertexai.type.MediaData
import com.google.firebase.vertexai.type.PublicPreviewAPI
import com.google.firebase.vertexai.type.SessionAlreadyReceivingException
import io.ktor.websocket.close
import kotlinx.coroutines.reactive.asPublisher
import org.reactivestreams.Publisher

/**
 * Wrapper class providing Java compatible methods for [LiveSession].
 *
 * @see [LiveSession]
 */
@PublicPreviewAPI
public abstract class LiveSessionFutures internal constructor() {

  /**
   * Starts an audio conversation with the model, which can only be stopped using
   * [stopAudioConversation] or [close].
   *
   * @param functionCallHandler A callback function that is invoked whenever the model receives a
   * function call.
   */
  public abstract fun startAudioConversation(
    functionCallHandler: ((FunctionCallPart) -> FunctionResponsePart)?
  ): ListenableFuture<Unit>

  /**
<<<<<<< HEAD
   * Stops the audio conversation with the model.
=======
   * Starts an audio conversation with the Gemini server, which can only be stopped using
   * [stopAudioConversation].
   */
  public abstract fun startAudioConversation(): ListenableFuture<Unit>

  /**
   * Stops the audio conversation with the Gemini Server.
>>>>>>> 47e37b58
   *
   * This only needs to be called after a previous call to [startAudioConversation].
   *
   * If there is no audio conversation currently active, this function does nothing.
   */
  public abstract fun stopAudioConversation(): ListenableFuture<Unit>

  /**
   * Stops receiving from the model.
   *
   * If this function is called during an ongoing audio conversation, the model's response will not
   * be received, and no audio will be played; the live session object will no longer receive data
   * from the server.
   *
   * To resume receiving data, you must either handle it directly using [receive], or indirectly by
   * using [startAudioConversation].
   *
   * @see close
   */
  // TODO(b/410059569): Remove when fixed
  public abstract fun stopReceiving()

  /**
   * Sends function calling responses to the model.
   *
   * @param functionList The list of [FunctionResponsePart] instances indicating the function
   * response from the client.
   */
  public abstract fun sendFunctionResponse(
    functionList: List<FunctionResponsePart>
  ): ListenableFuture<Unit>

  /**
   * Streams client data to the model.
   *
   * Calling this after [startAudioConversation] will play the response audio immediately.
   *
   * @param mediaChunks The list of [MediaData] instances representing the media data to be sent.
   */
  public abstract fun sendMediaStream(mediaChunks: List<MediaData>): ListenableFuture<Unit>

  /**
   * Sends [data][Content] to the model.
   *
   * Calling this after [startAudioConversation] will play the response audio immediately.
   *
   * @param content Client [Content] to be sent to the model.
   */
  public abstract fun send(content: Content): ListenableFuture<Unit>

  /**
   * Sends text to the model.
   *
   * Calling this after [startAudioConversation] will play the response audio immediately.
   *
   * @param text Text to be sent to the model.
   */
  public abstract fun send(text: String): ListenableFuture<Unit>

  /**
   * Closes the client session.
   *
   * Once a [LiveSession] is closed, it can not be reopened; you'll need to start a new
   * [LiveSession].
   *
   * @see stopReceiving
   */
  public abstract fun close(): ListenableFuture<Unit>

  /**
   * Receives responses from the model for both streaming and standard requests.
   *
   * Call [close] to stop receiving responses from the model.
   *
   * @return A [Publisher] which will emit [LiveContentResponse] from the model.
   *
   * @throws [SessionAlreadyReceivingException] when the session is already receiving.
   * @see stopReceiving
   */
  public abstract fun receive(): Publisher<LiveContentResponse>

  private class FuturesImpl(private val session: LiveSession) : LiveSessionFutures() {

    override fun receive(): Publisher<LiveContentResponse> = session.receive().asPublisher()

    override fun close(): ListenableFuture<Unit> =
      SuspendToFutureAdapter.launchFuture { session.close() }

    override fun send(text: String) = SuspendToFutureAdapter.launchFuture { session.send(text) }

    override fun send(content: Content) =
      SuspendToFutureAdapter.launchFuture { session.send(content) }

    override fun sendFunctionResponse(functionList: List<FunctionResponsePart>) =
      SuspendToFutureAdapter.launchFuture { session.sendFunctionResponse(functionList) }

    override fun sendMediaStream(mediaChunks: List<MediaData>) =
      SuspendToFutureAdapter.launchFuture { session.sendMediaStream(mediaChunks) }

    @RequiresPermission(RECORD_AUDIO)
    override fun startAudioConversation(
      functionCallHandler: ((FunctionCallPart) -> FunctionResponsePart)?
    ) = SuspendToFutureAdapter.launchFuture { session.startAudioConversation(functionCallHandler) }

    override fun startAudioConversation() =
      SuspendToFutureAdapter.launchFuture { session.startAudioConversation() }

    override fun stopAudioConversation() =
      SuspendToFutureAdapter.launchFuture { session.stopAudioConversation() }

    override fun stopReceiving() = session.stopReceiving()
  }

  public companion object {

    /** @return a [LiveSessionFutures] created around the provided [LiveSession] */
    @JvmStatic public fun from(session: LiveSession): LiveSessionFutures = FuturesImpl(session)
  }
}<|MERGE_RESOLUTION|>--- conflicted
+++ resolved
@@ -52,17 +52,13 @@
   ): ListenableFuture<Unit>
 
   /**
-<<<<<<< HEAD
-   * Stops the audio conversation with the model.
-=======
-   * Starts an audio conversation with the Gemini server, which can only be stopped using
+   * Starts an audio conversation with the model, which can only be stopped using
    * [stopAudioConversation].
    */
   public abstract fun startAudioConversation(): ListenableFuture<Unit>
 
   /**
    * Stops the audio conversation with the Gemini Server.
->>>>>>> 47e37b58
    *
    * This only needs to be called after a previous call to [startAudioConversation].
    *
