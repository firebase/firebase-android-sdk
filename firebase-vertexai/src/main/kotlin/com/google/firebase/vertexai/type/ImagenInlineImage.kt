--- conflicted
+++ resolved
@@ -20,22 +20,13 @@
 import android.graphics.BitmapFactory
 import android.util.Base64
 
-<<<<<<< HEAD
 /**
  * Represents an Imagen Image that is contained inline
  *
  * @param data Contains the raw bytes of the image
  * @param mimeType Contains the mime type of the image eg. "image/png"
  */
-public class ImagenInlineImage(public val data: ByteArray, public val mimeType: String) :
-  ImagenImageRepresentible {
-
-  override fun asImagenImage(): ImagenImage {
-    return ImagenImage(data, null, mimeType)
-  }
-=======
 public class ImagenInlineImage(public val data: ByteArray, public val mimeType: String) {
->>>>>>> 26b25161
 
   /**
    * Returns the image as an android OS native [Bitmap] so that it can be saved or sent to the UI.
