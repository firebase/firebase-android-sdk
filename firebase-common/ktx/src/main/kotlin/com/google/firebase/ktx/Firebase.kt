// Copyright 2019 Google LLC
//
// Licensed under the Apache License, Version 2.0 (the "License");
// you may not use this file except in compliance with the License.
// You may obtain a copy of the License at
//
//      http://www.apache.org/licenses/LICENSE-2.0
//
// Unless required by applicable law or agreed to in writing, software
// distributed under the License is distributed on an "AS IS" BASIS,
// WITHOUT WARRANTIES OR CONDITIONS OF ANY KIND, either express or implied.
// See the License for the specific language governing permissions and
// limitations under the License.
package com.google.firebase.ktx

import android.content.Context
import androidx.annotation.Keep
import com.google.firebase.FirebaseApp
import com.google.firebase.FirebaseOptions
import com.google.firebase.annotations.concurrent.Background
import com.google.firebase.annotations.concurrent.Blocking
import com.google.firebase.annotations.concurrent.Lightweight
import com.google.firebase.annotations.concurrent.UiThread
import com.google.firebase.components.Component
import com.google.firebase.components.ComponentRegistrar
import com.google.firebase.components.Dependency
import com.google.firebase.components.Qualified
import com.google.firebase.platforminfo.LibraryVersionComponent
import java.util.concurrent.Executor
import kotlinx.coroutines.CoroutineDispatcher
import kotlinx.coroutines.asCoroutineDispatcher

/**
 * Single access point to all firebase SDKs from Kotlin.
 *
 * <p>Acts as a target for extension methods provided by sdks.
 */
object Firebase

/** Returns the default firebase app instance. */
val Firebase.app: FirebaseApp
  get() = FirebaseApp.getInstance()

/** Returns a named firebase app instance. */
fun Firebase.app(name: String): FirebaseApp = FirebaseApp.getInstance(name)

/** Initializes and returns a FirebaseApp. */
fun Firebase.initialize(context: Context): FirebaseApp? = FirebaseApp.initializeApp(context)

/** Initializes and returns a FirebaseApp. */
fun Firebase.initialize(context: Context, options: FirebaseOptions): FirebaseApp =
<<<<<<< HEAD
    FirebaseApp.initializeApp(context, options)

/** Initializes and returns a FirebaseApp. */
fun Firebase.initialize(context: Context, options: FirebaseOptions, name: String): FirebaseApp =
    FirebaseApp.initializeApp(context, options, name)
=======
  FirebaseApp.initializeApp(context, options)

/** Initializes and returns a FirebaseApp. */
fun Firebase.initialize(context: Context, options: FirebaseOptions, name: String): FirebaseApp =
  FirebaseApp.initializeApp(context, options, name)
>>>>>>> c1adf5bb

/** Returns options of default FirebaseApp */
val Firebase.options: FirebaseOptions
  get() = Firebase.app.options

internal const val LIBRARY_NAME: String = "fire-core-ktx"

/** @suppress */
@Keep
class FirebaseCommonKtxRegistrar : ComponentRegistrar {
<<<<<<< HEAD
    override fun getComponents(): List<Component<*>> {
        return listOf(
            LibraryVersionComponent.create(LIBRARY_NAME, BuildConfig.VERSION_NAME),
            coroutineDispatcher<Background>(),
            coroutineDispatcher<Lightweight>(),
            coroutineDispatcher<Blocking>(),
            coroutineDispatcher<UiThread>()
        )
    }
}

private inline fun <reified T : Annotation> coroutineDispatcher(): Component<CoroutineDispatcher> =
    Component.builder(
        Qualified.qualified(T::class.java, CoroutineDispatcher::class.java)
    ).add(
        Dependency.required(
            Qualified.qualified(
                T::class.java,
                Executor::class.java
            )
        )
    ).factory { c ->
        c.get(
            Qualified.qualified(T::class.java, Executor::class.java)
        ).asCoroutineDispatcher()
    }.build()
=======
  override fun getComponents(): List<Component<*>> {
    return listOf(LibraryVersionComponent.create(LIBRARY_NAME, BuildConfig.VERSION_NAME))
  }
}
>>>>>>> c1adf5bb
<|MERGE_RESOLUTION|>--- conflicted
+++ resolved
@@ -49,19 +49,11 @@
 
 /** Initializes and returns a FirebaseApp. */
 fun Firebase.initialize(context: Context, options: FirebaseOptions): FirebaseApp =
-<<<<<<< HEAD
-    FirebaseApp.initializeApp(context, options)
-
-/** Initializes and returns a FirebaseApp. */
-fun Firebase.initialize(context: Context, options: FirebaseOptions, name: String): FirebaseApp =
-    FirebaseApp.initializeApp(context, options, name)
-=======
   FirebaseApp.initializeApp(context, options)
 
 /** Initializes and returns a FirebaseApp. */
 fun Firebase.initialize(context: Context, options: FirebaseOptions, name: String): FirebaseApp =
   FirebaseApp.initializeApp(context, options, name)
->>>>>>> c1adf5bb
 
 /** Returns options of default FirebaseApp */
 val Firebase.options: FirebaseOptions
@@ -72,36 +64,21 @@
 /** @suppress */
 @Keep
 class FirebaseCommonKtxRegistrar : ComponentRegistrar {
-<<<<<<< HEAD
-    override fun getComponents(): List<Component<*>> {
-        return listOf(
-            LibraryVersionComponent.create(LIBRARY_NAME, BuildConfig.VERSION_NAME),
-            coroutineDispatcher<Background>(),
-            coroutineDispatcher<Lightweight>(),
-            coroutineDispatcher<Blocking>(),
-            coroutineDispatcher<UiThread>()
-        )
-    }
+  override fun getComponents(): List<Component<*>> {
+    return listOf(
+      LibraryVersionComponent.create(LIBRARY_NAME, BuildConfig.VERSION_NAME),
+      coroutineDispatcher<Background>(),
+      coroutineDispatcher<Lightweight>(),
+      coroutineDispatcher<Blocking>(),
+      coroutineDispatcher<UiThread>()
+    )
+  }
 }
 
 private inline fun <reified T : Annotation> coroutineDispatcher(): Component<CoroutineDispatcher> =
-    Component.builder(
-        Qualified.qualified(T::class.java, CoroutineDispatcher::class.java)
-    ).add(
-        Dependency.required(
-            Qualified.qualified(
-                T::class.java,
-                Executor::class.java
-            )
-        )
-    ).factory { c ->
-        c.get(
-            Qualified.qualified(T::class.java, Executor::class.java)
-        ).asCoroutineDispatcher()
-    }.build()
-=======
-  override fun getComponents(): List<Component<*>> {
-    return listOf(LibraryVersionComponent.create(LIBRARY_NAME, BuildConfig.VERSION_NAME))
-  }
-}
->>>>>>> c1adf5bb
+  Component.builder(Qualified.qualified(T::class.java, CoroutineDispatcher::class.java))
+    .add(Dependency.required(Qualified.qualified(T::class.java, Executor::class.java)))
+    .factory { c ->
+      c.get(Qualified.qualified(T::class.java, Executor::class.java)).asCoroutineDispatcher()
+    }
+    .build()