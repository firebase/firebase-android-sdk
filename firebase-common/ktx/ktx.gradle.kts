--- conflicted
+++ resolved
@@ -18,17 +18,9 @@
 }
 
 firebaseLibrary {
-<<<<<<< HEAD
-    libraryGroup = "common"
-    publishJavadoc = false
-    releaseNotes { 
-        enabled.set(false)
-    }
-=======
-  libraryGroup("common")
+  libraryGroup = "common"
   publishJavadoc = false
   releaseNotes { enabled.set(false) }
->>>>>>> 3afa1c4f
 }
 
 android {
