// Copyright 2018 Google LLC
//
// Licensed under the Apache License, Version 2.0 (the "License");
// you may not use this file except in compliance with the License.
// You may obtain a copy of the License at
//
//      http://www.apache.org/licenses/LICENSE-2.0
//
// Unless required by applicable law or agreed to in writing, software
// distributed under the License is distributed on an "AS IS" BASIS,
// WITHOUT WARRANTIES OR CONDITIONS OF ANY KIND, either express or implied.
// See the License for the specific language governing permissions and
// limitations under the License.

package com.google.firebase;

import static com.google.android.gms.common.util.Base64Utils.encodeUrlSafeNoPadding;

import android.annotation.TargetApi;
import android.app.Application;
import android.content.BroadcastReceiver;
import android.content.Context;
import android.content.Intent;
import android.content.IntentFilter;
import android.os.Build;
import android.text.TextUtils;
import android.util.Log;
import androidx.annotation.GuardedBy;
import androidx.annotation.NonNull;
import androidx.annotation.Nullable;
import androidx.annotation.RestrictTo;
import androidx.annotation.RestrictTo.Scope;
import androidx.annotation.VisibleForTesting;
import androidx.collection.ArrayMap;
import androidx.core.os.UserManagerCompat;
import com.google.android.gms.common.annotation.KeepForSdk;
import com.google.android.gms.common.api.internal.BackgroundDetector;
import com.google.android.gms.common.internal.Objects;
import com.google.android.gms.common.internal.Preconditions;
import com.google.android.gms.common.util.PlatformVersion;
import com.google.android.gms.common.util.ProcessUtils;
import com.google.firebase.components.Component;
import com.google.firebase.components.ComponentDiscovery;
import com.google.firebase.components.ComponentDiscoveryService;
import com.google.firebase.components.ComponentRegistrar;
import com.google.firebase.components.ComponentRuntime;
import com.google.firebase.components.Lazy;
import com.google.firebase.concurrent.ExecutorsRegistrar;
import com.google.firebase.events.Publisher;
import com.google.firebase.heartbeatinfo.DefaultHeartBeatController;
import com.google.firebase.inject.Provider;
import com.google.firebase.internal.DataCollectionConfigStorage;
import com.google.firebase.provider.FirebaseInitProvider;
import com.google.firebase.tracing.ComponentMonitor;
import com.google.firebase.tracing.FirebaseTrace;
import java.nio.charset.Charset;
import java.util.ArrayList;
import java.util.Collections;
import java.util.List;
import java.util.Map;
import java.util.concurrent.CopyOnWriteArrayList;
import java.util.concurrent.atomic.AtomicBoolean;
import java.util.concurrent.atomic.AtomicReference;

/**
 * The entry point of Firebase SDKs. It holds common configuration and state for Firebase APIs. Most
 * applications don't need to directly interact with FirebaseApp.
 *
 * <p>For a vast majority of apps, {@link com.google.firebase.provider.FirebaseInitProvider} will
 * handle the initialization of Firebase for the default project that it's configured to work with,
 * via the data contained in the app's <code>google-services.json</code> file. This <code>
 * ContentProvider</code> is merged into the app's manifest by default when building with Gradle,
 * and it runs automatically at app launch. <strong>No additional lines of code are needed in this
 * case.</strong>
 *
 * <p>In the event that an app requires access to another Firebase project <strong>in addition
 * to</strong> the default project, {@link FirebaseApp#initializeApp(Context, FirebaseOptions,
 * String)} must be used to create that relationship programmatically. The name parameter must be
 * unique. To connect to the resources exposed by that project, use the {@link FirebaseApp} object
 * returned by {@link FirebaseApp#getInstance(String)}, passing it the same name used with <code>
 * initializeApp</code>. This object must be passed to the static accessor of the feature that
 * provides the resource. For example, {@link
 * com.google.firebase.storage.FirebaseStorage#getInstance(FirebaseApp)} is used to access the
 * storage bucket provided by the additional project, whereas {@link
 * com.google.firebase.storage.FirebaseStorage#getInstance()} is used to access the default project.
 *
 * <p>Any <code>FirebaseApp</code> initialization must occur only in the main process of the app.
 * Use of Firebase in processes other than the main process is not supported and will likely cause
 * problems related to resource contention.
 */
public class FirebaseApp {

  private static final String LOG_TAG = "FirebaseApp";

  public static final @NonNull String DEFAULT_APP_NAME = "[DEFAULT]";

  private static final Object LOCK = new Object();

  /** A map of (name, FirebaseApp) instances. */
  @GuardedBy("LOCK")
  static final Map<String, FirebaseApp> INSTANCES = new ArrayMap<>();

  private final Context applicationContext;
  private final String name;
  private final FirebaseOptions options;
  private final ComponentRuntime componentRuntime;

  // Default disabled. We released Firebase publicly without this feature, so making it default
  // enabled is a backwards incompatible change.
  private final AtomicBoolean automaticResourceManagementEnabled = new AtomicBoolean(false);
  private final AtomicBoolean deleted = new AtomicBoolean();
  private final Lazy<DataCollectionConfigStorage> dataCollectionConfigStorage;
  private final Provider<DefaultHeartBeatController> defaultHeartBeatController;
  private final List<BackgroundStateChangeListener> backgroundStateChangeListeners =
      new CopyOnWriteArrayList<>();
  private final List<FirebaseAppLifecycleListener> lifecycleListeners =
      new CopyOnWriteArrayList<>();

  /** Returns the application {@link Context}. */
  @NonNull
  public Context getApplicationContext() {
    checkNotDeleted();
    return applicationContext;
  }

  /** Returns the unique name of this app. */
  @NonNull
  public String getName() {
    checkNotDeleted();
    return name;
  }

  /** Returns the specified {@link FirebaseOptions}. */
  @NonNull
  public FirebaseOptions getOptions() {
    checkNotDeleted();
    return options;
  }

  @Override
  public boolean equals(Object o) {
    if (!(o instanceof FirebaseApp)) {
      return false;
    }
    return name.equals(((FirebaseApp) o).getName());
  }

  @Override
  public int hashCode() {
    return name.hashCode();
  }

  @Override
  public String toString() {
    return Objects.toStringHelper(this).add("name", name).add("options", options).toString();
  }

  /** Returns a mutable list of all FirebaseApps. */
  @NonNull
  public static List<FirebaseApp> getApps(@NonNull Context context) {
    synchronized (LOCK) {
      return new ArrayList<>(INSTANCES.values());
    }
  }

  /**
   * Returns the default (first initialized) instance of the {@link FirebaseApp}.
   *
   * @throws IllegalStateException if the default app was not initialized.
   */
  @NonNull
  public static FirebaseApp getInstance() {
    synchronized (LOCK) {
      FirebaseApp defaultApp = INSTANCES.get(DEFAULT_APP_NAME);
      if (defaultApp == null) {
        throw new IllegalStateException(
            "Default FirebaseApp is not initialized in this "
                + "process "
                + ProcessUtils.getMyProcessName()
                + ". Make sure to call "
                + "FirebaseApp.initializeApp(Context) first.");
      }
      return defaultApp;
    }
  }

  /**
   * Returns the instance identified by the unique name, or throws if it does not exist.
   *
   * @param name represents the name of the {@link FirebaseApp} instance.
   * @throws IllegalStateException if the {@link FirebaseApp} was not initialized, either via {@link
   *     #initializeApp(Context, FirebaseOptions, String)}.
   */
  @NonNull
  public static FirebaseApp getInstance(@NonNull String name) {
    synchronized (LOCK) {
      FirebaseApp firebaseApp = INSTANCES.get(normalize(name));
      if (firebaseApp != null) {
        firebaseApp.defaultHeartBeatController.get().registerHeartBeat();
        return firebaseApp;
      }

      List<String> availableAppNames = getAllAppNames();
      String availableAppNamesMessage;
      if (availableAppNames.isEmpty()) {
        availableAppNamesMessage = "";
      } else {
        availableAppNamesMessage =
            "Available app names: " + TextUtils.join(", ", availableAppNames);
      }
      String errorMessage =
          String.format(
              "FirebaseApp with name %s doesn't exist. %s", name, availableAppNamesMessage);
      throw new IllegalStateException(errorMessage);
    }
  }

  /**
   * Initializes the default FirebaseApp instance using string resource values - populated from
   * google-services.json. It also initializes Firebase Analytics for the current process.
   *
   * <p>This method is called at app startup time by {@link
   * com.google.firebase.provider.FirebaseInitProvider}. Call this method before any Firebase APIs
   * in components outside the main process.
   *
   * <p>The {@link FirebaseOptions} values used by the default app instance are read from string
   * resources.
   *
   * <p>
   *
   * @return the default FirebaseApp, if either it has been initialized previously, or Firebase API
   *     keys are present in string resources. Returns null otherwise.
   */
  @Nullable
  public static FirebaseApp initializeApp(@NonNull Context context) {
    synchronized (LOCK) {
      if (INSTANCES.containsKey(DEFAULT_APP_NAME)) {
        return getInstance();
      }
      FirebaseOptions firebaseOptions = FirebaseOptions.fromResource(context);
      if (firebaseOptions == null) {
        Log.w(
            LOG_TAG,
            "Default FirebaseApp failed to initialize because no default "
                + "options were found. This usually means that com.google.gms:google-services was "
                + "not applied to your gradle project.");
        return null;
      }
      return initializeApp(context, firebaseOptions);
    }
  }

  /**
   * Initializes the default {@link FirebaseApp} instance. Same as {@link #initializeApp(Context,
   * FirebaseOptions, String)}, but it uses {@link #DEFAULT_APP_NAME} as name.
   *
   * <p>It's only required to call this to initialize Firebase if it's <strong>not possible</strong>
   * to do so automatically in {@link com.google.firebase.provider.FirebaseInitProvider}. Automatic
   * initialization that way is the expected situation.
   */
  @NonNull
  public static FirebaseApp initializeApp(
      @NonNull Context context, @NonNull FirebaseOptions options) {
    return initializeApp(context, options, DEFAULT_APP_NAME);
  }

  /**
   * A factory method to initialize a {@link FirebaseApp}.
   *
   * @param context represents the {@link Context}
   * @param options represents the global {@link FirebaseOptions}
   * @param name unique name for the app. It is an error to initialize an app with an already
   *     existing name. Starting and ending whitespace characters in the name are ignored (trimmed).
   * @return an instance of {@link FirebaseApp}
   * @throws IllegalStateException if an app with the same name has already been initialized.
   */
  @NonNull
  public static FirebaseApp initializeApp(
      @NonNull Context context, @NonNull FirebaseOptions options, @NonNull String name) {
    GlobalBackgroundStateListener.ensureBackgroundStateListenerRegistered(context);
    String normalizedName = normalize(name);
    final FirebaseApp firebaseApp;
    Context applicationContext;
    if (context.getApplicationContext() == null) {
      // In shared processes' content providers getApplicationContext() can return null.
      applicationContext = context;
    } else {
      applicationContext = context.getApplicationContext();
    }
    synchronized (LOCK) {
      Preconditions.checkState(
          !INSTANCES.containsKey(normalizedName),
          "FirebaseApp name " + normalizedName + " already exists!");

      Preconditions.checkNotNull(applicationContext, "Application context cannot be null.");
      firebaseApp = new FirebaseApp(applicationContext, normalizedName, options);
      INSTANCES.put(normalizedName, firebaseApp);
    }

    firebaseApp.initializeAllApis();
    return firebaseApp;
  }

  /**
   * Deletes the {@link FirebaseApp} and all its data. All calls to this {@link FirebaseApp}
   * instance will throw once it has been called.
   *
   * <p>A no-op if delete was called before.
   *
   * @hide
   */
  public void delete() {
    boolean valueChanged = deleted.compareAndSet(false /* expected */, true);
    if (!valueChanged) {
      return;
    }

    synchronized (LOCK) {
      INSTANCES.remove(this.name);
    }

    notifyOnAppDeleted();
  }

  /**
   * Returns an instance of the requested component.
   *
   * @hide
   */
  @KeepForSdk
  public <T> T get(Class<T> anInterface) {
    checkNotDeleted();
    return componentRuntime.get(anInterface);
  }

  /**
   * If set to true it indicates that Firebase should close database connections automatically when
   * the app is in the background. Disabled by default.
   */
  public void setAutomaticResourceManagementEnabled(boolean enabled) {
    checkNotDeleted();
    boolean updated =
        automaticResourceManagementEnabled.compareAndSet(
            !enabled /* expect */, enabled /* update */);
    if (updated) {
      boolean inBackground = BackgroundDetector.getInstance().isInBackground();
      if (enabled && inBackground) {
        // Automatic resource management has been enabled while the app is in the
        // background, notify the listeners of the app being in the background.
        notifyBackgroundStateChangeListeners(true);
      } else if (!enabled && inBackground) {
        // Automatic resource management has been disabled while the app is in the
        // background, act as if we were in the foreground.
        notifyBackgroundStateChangeListeners(false);
      }
    }
  }

  /**
   * Determine whether automatic data collection is enabled or disabled by default in all SDKs.
   *
   * <p>Note: this value is respected by all SDKs unless overridden by the developer via SDK
   * specific mechanisms.
   *
   * @return true if automatic data collection is enabled by default and false otherwise
   * @hide
   */
  @KeepForSdk
  public boolean isDataCollectionDefaultEnabled() {
    checkNotDeleted();
    return dataCollectionConfigStorage.get().isEnabled();
  }

  /**
   * Enable or disable automatic data collection across all SDKs.
   *
   * <p>Note: this value is respected by all SDKs unless overridden by the developer via SDK
   * specific mechanisms.
   *
   * @hide
   */
  @KeepForSdk
  public void setDataCollectionDefaultEnabled(Boolean enabled) {
    checkNotDeleted();
    dataCollectionConfigStorage.get().setEnabled(enabled);
  }

  /**
   * Enable or disable automatic data collection across all SDKs.
   *
   * <p>Note: this value is respected by all SDKs unless overridden by the developer via SDK
   * specific mechanisms.
   *
   * @hide
   * @deprecated Use {@link #setDataCollectionDefaultEnabled(Boolean)} instead.
   */
  @KeepForSdk
  @Deprecated
  public void setDataCollectionDefaultEnabled(boolean enabled) {
    setDataCollectionDefaultEnabled(Boolean.valueOf(enabled));
  }

  /**
   * Default constructor.
   *
   * @hide
   */
  protected FirebaseApp(Context applicationContext, String name, FirebaseOptions options) {
    this.applicationContext = Preconditions.checkNotNull(applicationContext);
    this.name = Preconditions.checkNotEmpty(name);
    this.options = Preconditions.checkNotNull(options);
    StartupTime startupTime = FirebaseInitProvider.startupTime;

    FirebaseTrace.pushTrace("Firebase");

    FirebaseTrace.pushTrace("ComponentDiscovery");
    List<Provider<ComponentRegistrar>> registrars =
        ComponentDiscovery.forContext(applicationContext, ComponentDiscoveryService.class)
            .discoverLazy();
    FirebaseTrace.popTrace(); // ComponentDiscovery

    FirebaseTrace.pushTrace("Runtime");
<<<<<<< HEAD
    ComponentRuntime.Builder builder =
        ComponentRuntime.builder(UI_EXECUTOR)
=======
    componentRuntime =
        ComponentRuntime.builder(com.google.firebase.concurrent.UiExecutor.INSTANCE)
>>>>>>> 94ae2ac6
            .addLazyComponentRegistrars(registrars)
            .addComponentRegistrar(new FirebaseCommonRegistrar())
            .addComponentRegistrar(new ExecutorsRegistrar())
            .addComponent(Component.of(applicationContext, Context.class))
            .addComponent(Component.of(this, FirebaseApp.class))
            .addComponent(Component.of(options, FirebaseOptions.class))
            .setProcessor(new ComponentMonitor());

    // Don't provide StartupTime in direct boot mode or if Firebase was manually started
    if (UserManagerCompat.isUserUnlocked(applicationContext)
        && FirebaseInitProvider.currentlyInitializing.get()) {
      builder.addComponent(Component.of(startupTime, StartupTime.class));
    }

    componentRuntime = builder.build();
    FirebaseTrace.popTrace(); // Runtime

    dataCollectionConfigStorage =
        new Lazy<>(
            () ->
                new DataCollectionConfigStorage(
                    applicationContext,
                    getPersistenceKey(),
                    componentRuntime.get(Publisher.class)));
    defaultHeartBeatController = componentRuntime.getProvider(DefaultHeartBeatController.class);

    addBackgroundStateChangeListener(
        background -> {
          if (!background) {
            defaultHeartBeatController.get().registerHeartBeat();
          }
        });

    FirebaseTrace.popTrace(); // Firebase
  }

  private void checkNotDeleted() {
    Preconditions.checkState(!deleted.get(), "FirebaseApp was deleted");
  }

  /** @hide */
  @KeepForSdk
  @VisibleForTesting
  public boolean isDefaultApp() {
    return DEFAULT_APP_NAME.equals(getName());
  }

  /** @hide */
  @VisibleForTesting
  @RestrictTo(Scope.TESTS)
  void initializeAllComponents() {
    componentRuntime.initializeAllComponentsForTests();
  }

  private void notifyBackgroundStateChangeListeners(boolean background) {
    Log.d(LOG_TAG, "Notifying background state change listeners.");
    for (BackgroundStateChangeListener listener : backgroundStateChangeListeners) {
      listener.onBackgroundStateChanged(background);
    }
  }

  /**
   * Registers a background state change listener. Make sure to call {@link
   * #removeBackgroundStateChangeListener(BackgroundStateChangeListener)} as appropriate to avoid
   * memory leaks.
   *
   * <p>If automatic resource management is enabled and the app is in the background a callback is
   * triggered immediately.
   *
   * @hide
   * @see BackgroundStateChangeListener
   */
  @KeepForSdk
  public void addBackgroundStateChangeListener(BackgroundStateChangeListener listener) {
    checkNotDeleted();
    if (automaticResourceManagementEnabled.get()
        && BackgroundDetector.getInstance().isInBackground()) {
      listener.onBackgroundStateChanged(true /* isInBackground */);
    }
    backgroundStateChangeListeners.add(listener);
  }

  /**
   * Unregisters the background state change listener.
   *
   * @hide
   */
  @KeepForSdk
  public void removeBackgroundStateChangeListener(BackgroundStateChangeListener listener) {
    checkNotDeleted();
    backgroundStateChangeListeners.remove(listener);
  }

  /**
   * Use this key to store data per FirebaseApp.
   *
   * @hide
   */
  @KeepForSdk
  public String getPersistenceKey() {
    return encodeUrlSafeNoPadding(getName().getBytes(Charset.defaultCharset()))
        + "+"
        + encodeUrlSafeNoPadding(
            getOptions().getApplicationId().getBytes(Charset.defaultCharset()));
  }

  /**
   * If an API has locally stored data it must register lifecycle listeners at initialization time.
   *
   * @hide
   */
  // TODO: make sure that all APIs that are interested in these events are
  // initialized using reflection when an app is deleted (for v5).
  @KeepForSdk
  public void addLifecycleEventListener(@NonNull FirebaseAppLifecycleListener listener) {
    checkNotDeleted();
    Preconditions.checkNotNull(listener);
    lifecycleListeners.add(listener);
  }

  /** @hide */
  @KeepForSdk
  public void removeLifecycleEventListener(@NonNull FirebaseAppLifecycleListener listener) {
    checkNotDeleted();
    Preconditions.checkNotNull(listener);
    lifecycleListeners.remove(listener);
  }

  /**
   * Notifies all listeners with the name and options of the deleted {@link FirebaseApp} instance.
   */
  private void notifyOnAppDeleted() {
    for (FirebaseAppLifecycleListener listener : lifecycleListeners) {
      listener.onDeleted(name, options);
    }
  }

  /** @hide */
  @VisibleForTesting
  public static void clearInstancesForTest() {
    // TODO: also delete, once functionality is implemented.
    synchronized (LOCK) {
      INSTANCES.clear();
    }
  }

  /**
   * Returns persistence key. Exists to support getting {@link FirebaseApp} persistence key after
   * the app has been deleted.
   *
   * @hide
   */
  @KeepForSdk
  public static String getPersistenceKey(String name, FirebaseOptions options) {
    return encodeUrlSafeNoPadding(name.getBytes(Charset.defaultCharset()))
        + "+"
        + encodeUrlSafeNoPadding(options.getApplicationId().getBytes(Charset.defaultCharset()));
  }

  private static List<String> getAllAppNames() {
    List<String> allAppNames = new ArrayList<>();
    synchronized (LOCK) {
      for (FirebaseApp app : INSTANCES.values()) {
        allAppNames.add(app.getName());
      }
    }
    Collections.sort(allAppNames);
    return allAppNames;
  }

  /** Initializes all appropriate APIs for this instance. */
  private void initializeAllApis() {
    boolean inDirectBoot = !UserManagerCompat.isUserUnlocked(applicationContext);
    if (inDirectBoot) {
      Log.i(
          LOG_TAG,
          "Device in Direct Boot Mode: postponing initialization of Firebase APIs for app "
              + getName());
      // Ensure that all APIs are initialized once the user unlocks the phone.
      UserUnlockReceiver.ensureReceiverRegistered(applicationContext);
    } else {
      Log.i(LOG_TAG, "Device unlocked: initializing all Firebase APIs for app " + getName());
      componentRuntime.initializeEagerComponents(isDefaultApp());
      defaultHeartBeatController.get().registerHeartBeat();
    }
  }

  /** Normalizes the app name. */
  private static String normalize(@NonNull String name) {
    return name.trim();
  }

  /**
   * Used to deliver notifications about whether the app is in the background. The first callback is
   * invoked inline if the app is in the background.
   *
   * <p>Doesn't fire on pre-ICS devices.
   *
   * <p>If the app is in the background and {@link #setAutomaticResourceManagementEnabled(boolean)}
   * is set to false.
   *
   * <p>
   *
   * @hide
   */
  @KeepForSdk
  public interface BackgroundStateChangeListener {

    /**
     * @param background True, if the app is in the background and automatic resource management is
     *     enabled.
     */
    @KeepForSdk
    void onBackgroundStateChanged(boolean background);
  }

  /**
   * Utility class that initializes Firebase APIs when the user unlocks the device, if the app is
   * first started in direct boot mode.
   *
   * @hide
   */
  @TargetApi(Build.VERSION_CODES.N)
  private static class UserUnlockReceiver extends BroadcastReceiver {

    private static AtomicReference<UserUnlockReceiver> INSTANCE = new AtomicReference<>();
    private final Context applicationContext;

    public UserUnlockReceiver(Context applicationContext) {
      this.applicationContext = applicationContext;
    }

    private static void ensureReceiverRegistered(Context applicationContext) {
      if (INSTANCE.get() == null) {
        UserUnlockReceiver receiver = new UserUnlockReceiver(applicationContext);
        if (INSTANCE.compareAndSet(null /* expected */, receiver)) {
          IntentFilter intentFilter = new IntentFilter(Intent.ACTION_USER_UNLOCKED);
          applicationContext.registerReceiver(receiver, intentFilter);
        }
      }
    }

    @Override
    public void onReceive(Context context, Intent intent) {
      // API initialization is idempotent.
      synchronized (LOCK) {
        for (FirebaseApp app : INSTANCES.values()) {
          app.initializeAllApis();
        }
      }
      unregister();
    }

    public void unregister() {
      applicationContext.unregisterReceiver(this);
    }
  }

  /** Registers an activity lifecycle listener on ICS+ devices. */
  @TargetApi(Build.VERSION_CODES.ICE_CREAM_SANDWICH)
  private static class GlobalBackgroundStateListener
      implements BackgroundDetector.BackgroundStateChangeListener {

    private static AtomicReference<GlobalBackgroundStateListener> INSTANCE =
        new AtomicReference<>();

    private static void ensureBackgroundStateListenerRegistered(Context context) {
      if (!(PlatformVersion.isAtLeastIceCreamSandwich()
          && context.getApplicationContext() instanceof Application)) {
        return;
      }
      Application application = (Application) context.getApplicationContext();
      if (INSTANCE.get() == null) {
        GlobalBackgroundStateListener listener = new GlobalBackgroundStateListener();
        if (INSTANCE.compareAndSet(null /* expected */, listener)) {
          BackgroundDetector.initialize(application);
          BackgroundDetector.getInstance().addListener(listener);
        }
      }
    }

    @Override
    public void onBackgroundStateChanged(boolean background) {
      synchronized (LOCK) {
        for (FirebaseApp app : new ArrayList<>(INSTANCES.values())) {
          if (app.automaticResourceManagementEnabled.get()) {
            app.notifyBackgroundStateChangeListeners(background);
          }
        }
      }
    }
  }
}<|MERGE_RESOLUTION|>--- conflicted
+++ resolved
@@ -420,13 +420,8 @@
     FirebaseTrace.popTrace(); // ComponentDiscovery
 
     FirebaseTrace.pushTrace("Runtime");
-<<<<<<< HEAD
-    ComponentRuntime.Builder builder =
-        ComponentRuntime.builder(UI_EXECUTOR)
-=======
     componentRuntime =
         ComponentRuntime.builder(com.google.firebase.concurrent.UiExecutor.INSTANCE)
->>>>>>> 94ae2ac6
             .addLazyComponentRegistrars(registrars)
             .addComponentRegistrar(new FirebaseCommonRegistrar())
             .addComponentRegistrar(new ExecutorsRegistrar())
