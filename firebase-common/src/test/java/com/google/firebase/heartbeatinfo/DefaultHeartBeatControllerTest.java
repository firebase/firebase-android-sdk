--- conflicted
+++ resolved
@@ -39,11 +39,8 @@
 import java.util.concurrent.LinkedBlockingQueue;
 import java.util.concurrent.ThreadPoolExecutor;
 import java.util.concurrent.TimeUnit;
-<<<<<<< HEAD
 import java.util.zip.GZIPOutputStream;
-=======
 import org.json.JSONArray;
->>>>>>> f69f4f49
 import org.json.JSONException;
 import org.json.JSONObject;
 import org.junit.Before;
@@ -119,12 +116,8 @@
     String expected =
         Base64.getUrlEncoder()
             .encodeToString(
-<<<<<<< HEAD
                 compress(
-                        "{\"heartbeats\":[{\"date\":[\"2015-02-03\"],\"agent\":\"test-agent\"}],\"version\":\"2\"}")
-=======
-                "{\"heartbeats\":[{\"agent\":\"test-agent\",\"date\":\"[2015-02-03]\"}],\"version\":\"2\"}"
->>>>>>> f69f4f49
+                        "{\"heartbeats\":[{\"agent\":\"test-agent\",\"date\":\"[2015-02-03]\"}],\"version\":\"2\"}")
                     .getBytes());
     assertThat(getOnCompleteListener.await().replace("\n", "")).isEqualTo(expected);
   }
@@ -153,7 +146,7 @@
 
   @Test
   public void firstOldThenNew_synchronizedCorrectly()
-      throws ExecutionException, InterruptedException {
+      throws ExecutionException, InterruptedException, IOException {
     Context context = ApplicationProvider.getApplicationContext();
     SharedPreferences heartBeatSharedPreferences =
         context.getSharedPreferences("testHeartBeat", Context.MODE_PRIVATE);
@@ -163,7 +156,8 @@
         new DefaultHeartBeatController(
             () -> heartBeatInfoStorage, logSources, executor, () -> publisher, context);
     String emptyString =
-        Base64.getEncoder().encodeToString("{\"heartbeats\":[],\"version\":\"2\"}".getBytes());
+        Base64.getUrlEncoder()
+            .encodeToString(compress("{\"heartbeats\":[],\"version\":\"2\"}").getBytes());
     controller.registerHeartBeat().addOnCompleteListener(executor, storeOnCompleteListener);
     storeOnCompleteListener.await();
     int heartBeatCode = controller.getHeartBeatCode("test").getCode();
@@ -199,27 +193,16 @@
     heartBeatController
         .getHeartBeatsHeader()
         .addOnCompleteListener(executor, getOnCompleteListener);
-<<<<<<< HEAD
-    String expected =
-        Base64.getUrlEncoder()
-            .encodeToString(
-                compress(
-                        "{\"heartbeats\":[{\"date\":[\"2015-03-02\",\"2015-03-01\"],\"agent\":\"test-agent\"}],\"version\":\"2\"}")
-                    .getBytes());
-    assertThat(getOnCompleteListener.await()).isEqualTo(expected);
-=======
     JSONObject output = new JSONObject();
     JSONArray array = new JSONArray();
     JSONObject obj = new JSONObject();
-    ;
     obj.put("agent", "test-agent");
     obj.put("date", dateList);
     array.put(obj);
     output.put("heartbeats", array);
     output.put("version", "2");
-    String expected = Base64.getEncoder().encodeToString(output.toString().getBytes());
+    String expected = Base64.getUrlEncoder().encodeToString(compress(output.toString()).getBytes());
     assertThat(getOnCompleteListener.await().replace("\n", "")).isEqualTo(expected);
->>>>>>> f69f4f49
   }
 
   private String compress(String str) throws IOException {
@@ -256,12 +239,8 @@
     String expected =
         Base64.getUrlEncoder()
             .encodeToString(
-<<<<<<< HEAD
                 compress(
-                        "{\"heartbeats\":[{\"date\":[\"2015-03-02\"],\"agent\":\"test-agent\"},{\"date\":[\"2015-03-03\"],\"agent\":\"test-agent-1\"}],\"version\":\"2\"}")
-=======
-                "{\"heartbeats\":[{\"agent\":\"test-agent\",\"date\":\"[2015-03-02]\"},{\"agent\":\"test-agent-1\",\"date\":\"[2015-03-03]\"}],\"version\":\"2\"}"
->>>>>>> f69f4f49
+                        "{\"heartbeats\":[{\"agent\":\"test-agent\",\"date\":\"[2015-03-02]\"},{\"agent\":\"test-agent-1\",\"date\":\"[2015-03-03]\"}],\"version\":\"2\"}")
                     .getBytes());
     assertThat(getOnCompleteListener.await().replace("\n", "")).isEqualTo(expected);
   }
