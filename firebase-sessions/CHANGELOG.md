--- conflicted
+++ resolved
@@ -1,10 +1,7 @@
 # Unreleased
-<<<<<<< HEAD
+* [changed] Added internal api for Crashlytics to notify Sessions of crash events
 * [changed] Use multi-process DataStore instead of Preferences DataStore
 * [changed] Update the heuristic to detect cold app starts
-=======
-* [changed] Added internal api for Crashlytics to notify Sessions of crash events
->>>>>>> c09e9ccd
 
 # 2.1.1
 * [unchanged] Updated to keep SDK versions aligned.
