# Copyright 2023 Google LLC
#
# Licensed under the Apache License, Version 2.0 (the "License");
# you may not use this file except in compliance with the License.
# You may obtain a copy of the License at
#
#      http://www.apache.org/licenses/LICENSE-2.0
#
# Unless required by applicable law or agreed to in writing, software
# distributed under the License is distributed on an "AS IS" BASIS,
# WITHOUT WARRANTIES OR CONDITIONS OF ANY KIND, either express or implied.
# See the License for the specific language governing permissions and
# limitations under the License.

<<<<<<< HEAD
version=2.0.10
=======
version=2.1.0
>>>>>>> 0554f0df
latestReleasedVersion=2.0.9<|MERGE_RESOLUTION|>--- conflicted
+++ resolved
@@ -12,9 +12,5 @@
 # See the License for the specific language governing permissions and
 # limitations under the License.
 
-<<<<<<< HEAD
-version=2.0.10
-=======
 version=2.1.0
->>>>>>> 0554f0df
 latestReleasedVersion=2.0.9