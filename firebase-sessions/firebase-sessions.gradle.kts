/*
 * Copyright 2023 Google LLC
 *
 * Licensed under the Apache License, Version 2.0 (the "License");
 * you may not use this file except in compliance with the License.
 * You may obtain a copy of the License at
 *
 *     http://www.apache.org/licenses/LICENSE-2.0
 *
 * Unless required by applicable law or agreed to in writing, software
 * distributed under the License is distributed on an "AS IS" BASIS,
 * WITHOUT WARRANTIES OR CONDITIONS OF ANY KIND, either express or implied.
 * See the License for the specific language governing permissions and
 * limitations under the License.
 */

@file:Suppress("UnstableApiUsage")

import org.jetbrains.kotlin.gradle.dsl.JvmTarget
import org.jetbrains.kotlin.gradle.tasks.KotlinJvmCompile

plugins {
  id("firebase-library")
  id("firebase-vendor")
  id("kotlin-android")
  id("kotlin-kapt")
  id("kotlinx-serialization")
}

firebaseLibrary {
  libraryGroup = "crashlytics"

  testLab.enabled = true
  publishJavadoc = false

  releaseNotes { enabled = false }
}

android {
  val compileSdkVersion: Int by rootProject
  val targetSdkVersion: Int by rootProject
  val minSdkVersion: Int by rootProject

  namespace = "com.google.firebase.sessions"
  compileSdk = compileSdkVersion
  defaultConfig {
    minSdk = minSdkVersion
    multiDexEnabled = true
    testInstrumentationRunner = "androidx.test.runner.AndroidJUnitRunner"
  }
  compileOptions {
    sourceCompatibility = JavaVersion.VERSION_1_8
    targetCompatibility = JavaVersion.VERSION_1_8
  }
  testOptions {
    targetSdk = targetSdkVersion
    unitTests { isIncludeAndroidResources = true }
  }
  lint {
    baseline = file("lint-baseline.xml")
    targetSdk = targetSdkVersion
  }
}

<<<<<<< HEAD
kotlin { compilerOptions { jvmTarget = JvmTarget.JVM_1_8 } }
=======
kotlin { explicitApi() }

tasks.withType(org.jetbrains.kotlin.gradle.tasks.KaptGenerateStubs::class.java).configureEach {
  kotlinOptions.jvmTarget = "1.8"
}
>>>>>>> 9d4553a8

dependencies {
  api(libs.firebase.common)

  api(libs.firebase.components)
  api("com.google.firebase:firebase-installations-interop:17.2.0") {
    exclude(group = "com.google.firebase", module = "firebase-common")
    exclude(group = "com.google.firebase", module = "firebase-components")
  }

  api(libs.firebase.annotations)
  api("com.google.firebase:firebase-encoders:17.0.0")
  api("com.google.firebase:firebase-encoders-json:18.0.1")

  implementation("com.google.android.datatransport:transport-api:3.2.0")
  implementation(libs.javax.inject)
  implementation(libs.androidx.annotation)
  implementation(libs.androidx.datastore)
  implementation(libs.kotlinx.serialization.json)

  vendor(libs.dagger.dagger) { exclude(group = "javax.inject", module = "javax.inject") }

  compileOnly(libs.errorprone.annotations)

  runtimeOnly("com.google.firebase:firebase-installations:18.0.0") {
    exclude(group = "com.google.firebase", module = "firebase-common")
    exclude(group = "com.google.firebase", module = "firebase-common-ktx")
    exclude(group = "com.google.firebase", module = "firebase-components")
  }
  runtimeOnly("com.google.firebase:firebase-datatransport:19.0.0") {
    exclude(group = "com.google.firebase", module = "firebase-common")
    exclude(group = "com.google.firebase", module = "firebase-components")
  }

  kapt(project(":encoders:firebase-encoders-processor"))
  kapt(libs.dagger.compiler)

  testImplementation(project(":integ-testing")) {
    exclude(group = "com.google.firebase", module = "firebase-common")
    exclude(group = "com.google.firebase", module = "firebase-components")
  }
  testImplementation(libs.androidx.test.junit)
  testImplementation(libs.androidx.test.runner)
  testImplementation(libs.junit)
  testImplementation(libs.kotlin.coroutines.test)
  testImplementation(libs.robolectric)
  testImplementation(libs.truth)

  androidTestImplementation(libs.androidx.test.junit)
  androidTestImplementation(libs.androidx.test.rules)
  androidTestImplementation(libs.androidx.test.runner)
  androidTestImplementation(libs.truth)
}<|MERGE_RESOLUTION|>--- conflicted
+++ resolved
@@ -17,7 +17,6 @@
 @file:Suppress("UnstableApiUsage")
 
 import org.jetbrains.kotlin.gradle.dsl.JvmTarget
-import org.jetbrains.kotlin.gradle.tasks.KotlinJvmCompile
 
 plugins {
   id("firebase-library")
@@ -62,15 +61,10 @@
   }
 }
 
-<<<<<<< HEAD
-kotlin { compilerOptions { jvmTarget = JvmTarget.JVM_1_8 } }
-=======
-kotlin { explicitApi() }
-
-tasks.withType(org.jetbrains.kotlin.gradle.tasks.KaptGenerateStubs::class.java).configureEach {
-  kotlinOptions.jvmTarget = "1.8"
+kotlin { 
+  explicitApi()
+  compilerOptions { jvmTarget = JvmTarget.JVM_1_8 } 
 }
->>>>>>> 9d4553a8
 
 dependencies {
   api(libs.firebase.common)
