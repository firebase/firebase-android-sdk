--- conflicted
+++ resolved
@@ -30,13 +30,7 @@
 class FirebaseSessions
 internal constructor(
   private val firebaseApp: FirebaseApp,
-<<<<<<< HEAD
-  backgroundDispatcher: CoroutineDispatcher,
-=======
-  firebaseInstallations: FirebaseInstallationsApi,
   internal val backgroundDispatcher: CoroutineDispatcher,
-  blockingDispatcher: CoroutineDispatcher,
->>>>>>> cdc78b72
   private val sessionFirelogPublisher: SessionFirelogPublisher,
   private val sessionGenerator: SessionGenerator,
   private val sessionSettings: SessionsSettings,
