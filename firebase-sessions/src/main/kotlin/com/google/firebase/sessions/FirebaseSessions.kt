--- conflicted
+++ resolved
@@ -31,10 +31,6 @@
 internal constructor(
   private val firebaseApp: FirebaseApp,
   internal val backgroundDispatcher: CoroutineDispatcher,
-<<<<<<< HEAD
-  internal val blockingDispatcher: CoroutineDispatcher,
-=======
->>>>>>> 716b65cf
   private val sessionFirelogPublisher: SessionFirelogPublisher,
   private val sessionGenerator: SessionGenerator,
   private val sessionSettings: SessionsSettings,
