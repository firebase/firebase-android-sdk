/*
 * Copyright 2023 Google LLC
 *
 * Licensed under the Apache License, Version 2.0 (the "License");
 * you may not use this file except in compliance with the License.
 * You may obtain a copy of the License at
 *
 *     http://www.apache.org/licenses/LICENSE-2.0
 *
 * Unless required by applicable law or agreed to in writing, software
 * distributed under the License is distributed on an "AS IS" BASIS,
 * WITHOUT WARRANTIES OR CONDITIONS OF ANY KIND, either express or implied.
 * See the License for the specific language governing permissions and
 * limitations under the License.
 */

package com.google.firebase.sessions

import android.app.Application
import android.util.Log
import com.google.firebase.Firebase
import com.google.firebase.FirebaseApp
import com.google.firebase.app
import com.google.firebase.sessions.settings.SessionsSettings
import kotlin.coroutines.CoroutineContext
import kotlinx.coroutines.CoroutineScope
import kotlinx.coroutines.launch

/** Responsible for initializing AQS */
internal class FirebaseSessions(
  private val firebaseApp: FirebaseApp,
  private val settings: SessionsSettings,
  backgroundDispatcher: CoroutineContext,
) {

  init {
    Log.d(TAG, "Initializing Firebase Sessions SDK.")
    val appContext = firebaseApp.applicationContext.applicationContext
    if (appContext is Application) {
      appContext.registerActivityLifecycleCallbacks(SessionsActivityLifecycleCallbacks)

      CoroutineScope(backgroundDispatcher).launch {
        settings.updateSettings()
        if (!settings.sessionsEnabled) {
          Log.d(TAG, "Sessions SDK disabled. Not listening to lifecycle events.")
        } else {
          val lifecycleClient = SessionLifecycleClient(backgroundDispatcher)
          lifecycleClient.bindToService()
          SessionsActivityLifecycleCallbacks.lifecycleClient = lifecycleClient

          firebaseApp.addLifecycleEventListener { _, _ ->
            Log.w(TAG, "FirebaseApp instance deleted. Sessions library will stop collecting data.")
            SessionsActivityLifecycleCallbacks.lifecycleClient = null
          }
        }
      }
    } else {
      Log.e(
        TAG,
        "Failed to register lifecycle callbacks, unexpected context ${appContext.javaClass}."
      )
    }
  }

<<<<<<< HEAD
  /** Register the [subscriber]. This must be called for every dependency. */
  fun register(subscriber: SessionSubscriber) {
    FirebaseSessionsDependencies.register(subscriber)

    Log.d(
      TAG,
      "Registering Sessions SDK subscriber with name: ${subscriber.sessionSubscriberName}, " +
        "data collection enabled: ${subscriber.isDataCollectionEnabled}"
    )

    // Immediately call the callback if Sessions generated a session before the
    // subscriber subscribed, otherwise subscribers might miss the first session.
    if (sessionGenerator.hasGenerateSession) {
      subscriber.onSessionChanged(
        SessionSubscriber.SessionDetails(sessionGenerator.currentSession.sessionId)
      )
    }
  }

  private suspend fun initiateSessionStart(sessionDetails: SessionDetails) {
    val subscribers = FirebaseSessionsDependencies.getRegisteredSubscribers()

    if (subscribers.isEmpty()) {
      Log.d(
        TAG,
        "Sessions SDK did not have any dependent SDKs register as dependencies. Events will not be sent."
      )
      return
    }

    subscribers.values.forEach { subscriber ->
      // Notify subscribers, regardless of sampling and data collection state.
      subscriber.onSessionChanged(SessionSubscriber.SessionDetails(sessionDetails.sessionId))
    }

    if (subscribers.values.none { it.isDataCollectionEnabled }) {
      Log.d(TAG, "Data Collection is disabled for all subscribers. Skipping this Session Event")
      return
    }

    Log.d(TAG, "Data Collection is enabled for at least one Subscriber")

    // This will cause remote settings to be fetched if the cache is expired.
    sessionSettings.updateSettings()

    if (!sessionSettings.sessionsEnabled) {
      Log.d(TAG, "Sessions SDK disabled. Events will not be sent.")
      return
    }

    if (!sessionGenerator.collectEvents) {
      Log.d(TAG, "Sessions SDK has dropped this session due to sampling.")
      return
    }

    try {
      val sessionEvent =
        SessionEvents.startSession(
          firebaseApp,
          sessionDetails,
          sessionSettings,
          ProcessDetailsProvider.getCurrentProcessDetails(firebaseApp.applicationContext),
          ProcessDetailsProvider.getAppProcessDetails(firebaseApp.applicationContext),
          subscribers
        )
      sessionCoordinator.attemptLoggingSessionEvent(sessionEvent)
    } catch (ex: IllegalStateException) {
      // This can happen if the app suddenly deletes the instance of FirebaseApp.
      Log.w(
        TAG,
        "FirebaseApp is not initialized. Sessions library will not collect session data.",
        ex
      )
    }
  }

  /** Calculate whether we should sample events using [sessionSettings] data. */
  private fun shouldCollectEvents(): Boolean {
    // Sampling rate of 1 means the SDK will send every event.
    val randomValue = Math.random()
    return randomValue <= sessionSettings.samplingRate
  }

=======
>>>>>>> e559437a
  companion object {
    private const val TAG = "FirebaseSessions"

    val instance: FirebaseSessions
      get() = Firebase.app.get(FirebaseSessions::class.java)
  }
}<|MERGE_RESOLUTION|>--- conflicted
+++ resolved
@@ -62,92 +62,6 @@
     }
   }
 
-<<<<<<< HEAD
-  /** Register the [subscriber]. This must be called for every dependency. */
-  fun register(subscriber: SessionSubscriber) {
-    FirebaseSessionsDependencies.register(subscriber)
-
-    Log.d(
-      TAG,
-      "Registering Sessions SDK subscriber with name: ${subscriber.sessionSubscriberName}, " +
-        "data collection enabled: ${subscriber.isDataCollectionEnabled}"
-    )
-
-    // Immediately call the callback if Sessions generated a session before the
-    // subscriber subscribed, otherwise subscribers might miss the first session.
-    if (sessionGenerator.hasGenerateSession) {
-      subscriber.onSessionChanged(
-        SessionSubscriber.SessionDetails(sessionGenerator.currentSession.sessionId)
-      )
-    }
-  }
-
-  private suspend fun initiateSessionStart(sessionDetails: SessionDetails) {
-    val subscribers = FirebaseSessionsDependencies.getRegisteredSubscribers()
-
-    if (subscribers.isEmpty()) {
-      Log.d(
-        TAG,
-        "Sessions SDK did not have any dependent SDKs register as dependencies. Events will not be sent."
-      )
-      return
-    }
-
-    subscribers.values.forEach { subscriber ->
-      // Notify subscribers, regardless of sampling and data collection state.
-      subscriber.onSessionChanged(SessionSubscriber.SessionDetails(sessionDetails.sessionId))
-    }
-
-    if (subscribers.values.none { it.isDataCollectionEnabled }) {
-      Log.d(TAG, "Data Collection is disabled for all subscribers. Skipping this Session Event")
-      return
-    }
-
-    Log.d(TAG, "Data Collection is enabled for at least one Subscriber")
-
-    // This will cause remote settings to be fetched if the cache is expired.
-    sessionSettings.updateSettings()
-
-    if (!sessionSettings.sessionsEnabled) {
-      Log.d(TAG, "Sessions SDK disabled. Events will not be sent.")
-      return
-    }
-
-    if (!sessionGenerator.collectEvents) {
-      Log.d(TAG, "Sessions SDK has dropped this session due to sampling.")
-      return
-    }
-
-    try {
-      val sessionEvent =
-        SessionEvents.startSession(
-          firebaseApp,
-          sessionDetails,
-          sessionSettings,
-          ProcessDetailsProvider.getCurrentProcessDetails(firebaseApp.applicationContext),
-          ProcessDetailsProvider.getAppProcessDetails(firebaseApp.applicationContext),
-          subscribers
-        )
-      sessionCoordinator.attemptLoggingSessionEvent(sessionEvent)
-    } catch (ex: IllegalStateException) {
-      // This can happen if the app suddenly deletes the instance of FirebaseApp.
-      Log.w(
-        TAG,
-        "FirebaseApp is not initialized. Sessions library will not collect session data.",
-        ex
-      )
-    }
-  }
-
-  /** Calculate whether we should sample events using [sessionSettings] data. */
-  private fun shouldCollectEvents(): Boolean {
-    // Sampling rate of 1 means the SDK will send every event.
-    val randomValue = Math.random()
-    return randomValue <= sessionSettings.samplingRate
-  }
-
-=======
->>>>>>> e559437a
   companion object {
     private const val TAG = "FirebaseSessions"
 
