/*
 * Copyright 2023 Google LLC
 *
 * Licensed under the Apache License, Version 2.0 (the "License");
 * you may not use this file except in compliance with the License.
 * You may obtain a copy of the License at
 *
 *     http://www.apache.org/licenses/LICENSE-2.0
 *
 * Unless required by applicable law or agreed to in writing, software
 * distributed under the License is distributed on an "AS IS" BASIS,
 * WITHOUT WARRANTIES OR CONDITIONS OF ANY KIND, either express or implied.
 * See the License for the specific language governing permissions and
 * limitations under the License.
 */

package com.google.firebase.sessions.settings

import android.content.Context
import android.content.pm.PackageManager
import android.os.Build
import android.os.Bundle
import kotlin.time.Duration
import kotlin.time.DurationUnit
import kotlin.time.toDuration

internal class LocalOverrideSettings(context: Context) : SettingsProvider {
  private val metadata =
    if (Build.VERSION.SDK_INT >= Build.VERSION_CODES.TIRAMISU) {
<<<<<<< HEAD
        context.packageManager.getApplicationInfo(
          context.packageName,
          PackageManager.ApplicationInfoFlags.of(PackageManager.GET_META_DATA.toLong()),
        )
      } else {
        @Suppress("DEPRECATION") // For older API levels.
        context.packageManager.getApplicationInfo(
          context.packageName,
          PackageManager.GET_META_DATA,
        )
      }
      .metaData
      ?: Bundle.EMPTY
=======
      context.packageManager
        .getApplicationInfo(
          context.packageName,
          PackageManager.ApplicationInfoFlags.of(PackageManager.GET_META_DATA.toLong()),
        )
        .metaData
    } else {
      @Suppress("DEPRECATION") // For older API levels.
      context.packageManager
        .getApplicationInfo(
          context.packageName,
          PackageManager.GET_META_DATA,
        )
        .metaData
    }
    // Default to an empty bundle, meaning no cached values.
    ?: Bundle.EMPTY
>>>>>>> 2f30231d

  override val sessionEnabled: Boolean?
    get() =
      if (metadata.containsKey(SESSIONS_ENABLED)) {
        metadata.getBoolean(SESSIONS_ENABLED)
      } else {
        null
      }

  override val sessionRestartTimeout: Duration?
    get() =
      if (metadata.containsKey(SESSION_RESTART_TIMEOUT)) {
        val timeoutInSeconds = metadata.getInt(SESSION_RESTART_TIMEOUT)
        timeoutInSeconds.toDuration(DurationUnit.SECONDS)
      } else {
        null
      }

  override val samplingRate: Double?
    get() =
      if (metadata.containsKey(SAMPLING_RATE)) {
        metadata.getDouble(SAMPLING_RATE)
      } else {
        null
      }

  private companion object {
    const val SESSIONS_ENABLED = "firebase_sessions_enabled"
    const val SESSION_RESTART_TIMEOUT = "firebase_sessions_sessions_restart_timeout"
    const val SAMPLING_RATE = "firebase_sessions_sampling_rate"
  }
}<|MERGE_RESOLUTION|>--- conflicted
+++ resolved
@@ -27,21 +27,6 @@
 internal class LocalOverrideSettings(context: Context) : SettingsProvider {
   private val metadata =
     if (Build.VERSION.SDK_INT >= Build.VERSION_CODES.TIRAMISU) {
-<<<<<<< HEAD
-        context.packageManager.getApplicationInfo(
-          context.packageName,
-          PackageManager.ApplicationInfoFlags.of(PackageManager.GET_META_DATA.toLong()),
-        )
-      } else {
-        @Suppress("DEPRECATION") // For older API levels.
-        context.packageManager.getApplicationInfo(
-          context.packageName,
-          PackageManager.GET_META_DATA,
-        )
-      }
-      .metaData
-      ?: Bundle.EMPTY
-=======
       context.packageManager
         .getApplicationInfo(
           context.packageName,
@@ -59,7 +44,6 @@
     }
     // Default to an empty bundle, meaning no cached values.
     ?: Bundle.EMPTY
->>>>>>> 2f30231d
 
   override val sessionEnabled: Boolean?
     get() =
